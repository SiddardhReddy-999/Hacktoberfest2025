--- conflicted
+++ resolved
@@ -1893,13 +1893,6 @@
     username: "https://github.com/BenjaminN117",
   },
   {
-<<<<<<< HEAD
-    id: 393,
-
-    fullname: "Shivam Sisodia",
-    username: "https://github.com/shivamsisodia07",
-
-=======
     id: 376,
     fullname: "Ujjawal Dwivedi",
     username: "https://github.com/ujjawalD07",
@@ -1969,7 +1962,11 @@
     id: 389,
     fullname: "Shubham Rawat",
     username: "https://github.com/shubhamrawat090",
->>>>>>> ab3890c4
+
+  },
+  {  id: 390,
+    fullname: "Shivam Sisodia",
+    username: "https://github.com/shivamsisodia07",
   },
   {
     id: 410,

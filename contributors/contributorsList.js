--- conflicted
+++ resolved
@@ -2460,12 +2460,13 @@
   },
   {
     id: 428,
-<<<<<<< HEAD
     fullname: "Mohd Sameer",
     username: "https://github.com/Sameer-ts-tech",
-=======
+   },
+  {
     fullname: "Sonal Gupta",
     username: "https://github.com/Sonalgupta2005",
+    },
 
   {
     id: 411,
@@ -2713,7 +2714,6 @@
   {
     id: 473,
     fullname: "Rajesh Roy",
-    username: "https://github.com/jaycss9",
->>>>>>> 762975b6
+    username: "https://github.com/jaycss9"
   },
 ];
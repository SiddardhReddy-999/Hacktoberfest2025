--- conflicted
+++ resolved
@@ -2009,11 +2009,12 @@
     fullname: "Dan Bradt",
     username: "https://github.com/denschiro"
   },
-<<<<<<< HEAD
-  {id: 396,
+
+  {
+  id: 396,
    fullname: "Romy Kumari",
    username: "https://github.com/romy421kumari"
-=======
+
 
   {
     id: 396,
@@ -2031,7 +2032,7 @@
     id: 396,
     fullname: "Justin Michael Raj",
     username: "https://github.com/justinmraj1984"
-
+},
   {
 
     fullname: "Rajat Singh",
@@ -2039,15 +2040,16 @@
   },
    
 {
-
+id: 399,
     fullname: "Akarshit Batra",
     username: "https://github.com/Akarshit7",
-
-
+},
+{
+id: 400,
     fullname: "Abel Aditya Philipose",
     username: "https://github.com/AbelAditya",
   },
-
+id: 401,
     fullname: "Shruti Mishra",
     username: "https://github.com/ShrutiMishra-2002"
   },
@@ -2068,7 +2070,7 @@
     id: 396,
     fullname: "Vaibahv Aswal",
     username: "https://github.com/ShrutiMishra-2005"
->>>>>>> d3263527
+
   }
 
 

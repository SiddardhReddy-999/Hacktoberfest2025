--- conflicted
+++ resolved
@@ -1985,13 +1985,13 @@
     fullname: "Matvey Romanov",
     username: "https://github.com/ra1nbow1",
   },
-<<<<<<< HEAD
+
   {
     id: 395,
     fullname: "Kanishka Panwar",
     username: "https://github.com/kanishka-p1",
   },
-=======
+
 
 
   {
@@ -2032,5 +2032,5 @@
   }
 
 
->>>>>>> 140e1b88
+
 ];
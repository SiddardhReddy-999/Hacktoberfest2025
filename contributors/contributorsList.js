--- conflicted
+++ resolved
@@ -1985,17 +1985,15 @@
     fullname: "Matvey Romanov",
     username: "https://github.com/ra1nbow1",
   },
-<<<<<<< HEAD
-  {
-    id: 395,
-    fullname: "Rajat Singh",
-    username: "https://github.com/Rajat009-Ra1",
-  },
-=======
-   {
+  {
     id: 395,
     fullname: "Dan Bradt",
     username: "https://github.com/denschiro"
-  }
->>>>>>> 4772f3ae
+  },
+  {
+    id: 396,
+    fullname: "Rajat Singh",
+    username: "https://github.com/Rajat009-Ra1",
+  },
+   
 ];
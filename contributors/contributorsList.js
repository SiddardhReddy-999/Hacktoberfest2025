--- conflicted
+++ resolved
@@ -1965,14 +1965,14 @@
   },
   {
     id: 410,
-<<<<<<< HEAD
+
     fullname: "Vjelson Tuazonl",
     username: "https://github.com/VJelson"
 
-  }
-=======
+  },{
+id: 411,
     fullname: "Isnani",
     username: "https://github.com/Isnani25",
   },
->>>>>>> ab3890c4
+
 ];
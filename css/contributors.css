@import url(https://fonts.googleapis.com/css?family=Open+Sans:300,400,600,700,800&subset=latin-ext);
@import url(https://fonts.googleapis.com/css?family=Montserrat:400,500,600,700,800,900&subset=latin-ext);
:root {
  --white: white;
  --black: rgb(39 41 52);
  --gray: #fafafa;
  --text: black;
  --box: #feeef2;
  --box-hover: #fe0c43;
  --nav-color: rgb(255, 230, 230);
  --footer-color: #ededed;
}
[data-theme='dark'] {
  --white: rgb(39 41 52);
  --black: white;
  --gray: black;
  --text: rgb(242, 244, 251);
  --box: rgb(61 63 73);
  --box-hover: rgb(57 148 255);
  --nav-color: #1e1e28;
  --footer-color: #ededed;
  --container-text: #ffb3c6;
}
*,
::after,
::before {
  -webkit-box-sizing: inherit;
  box-sizing: inherit;
  -webkit-font-smoothing: antialiased;
  -moz-osx-font-smoothing: grayscale;
  transition: 50ms;
}
::selection {
  background-color: #4835f7;
  color: #fff;
}
html {
  -webkit-box-sizing: border-box;
  box-sizing: border-box;
}
h1,
h2,
h3,
h4,
h5,
h6 {
  font-family: Montserrat, sans-serif;
  line-height: 1.5;
}
body,
html {
  background-color: var(--white);
}
body {
  display: -webkit-box;
  display: -webkit-flex;
  display: -ms-flexbox;
  display: flex;
  -webkit-box-orient: vertical;
  -webkit-box-direction: normal;
  -ms-flex-direction: column;
  flex-direction: column;
  margin: 0;
  min-height: 100vh;
  padding: 0 0 1.5rem;
  position: relative;
  font-family: 'Open Sans', sans-serif;
  font-size: 13px;
}
body {
  margin: 0;
  font-family: -apple-system, BlinkMacSystemFont, 'Segoe UI', Roboto,
    'Helvetica Neue', Arial, sans-serif, 'Apple Color Emoji', 'Segoe UI Emoji',
    'Segoe UI Symbol', 'Noto Color Emoji';
  font-size: 1rem;
  font-weight: 500;
  line-height: 1.5;
  color: #212529;
  text-align: left;
  background-color: #fff;
}
#back-to-top-btn {
  z-index: 1000;
  display: none;
  position: fixed;
  bottom: 20px;
  right: 40px;
  width: 40px;
  height: 40px;
  color: #000;
  background-color: var(--lightt);
  cursor: pointer;
  outline: 0;
  border: none;
  border-radius: 25%;
  transition-duration: 0.2s;
  transition-timing-function: ease-in-out;
  transition-property: background, color;
  transform: translateY(7px);
  transition: 0.5s;
}
#back-to-top-btn:focus,
#back-to-top-btn:hover {
  background: 0 0;
  border: 2px solid var(--lightt);
  transform: translateY(-7px);
  transition: 0.5s;
}

.light #back-to-top-btn {
  color: #7c7575;
  background-color: rgba(255, 255, 255, 0.1);
}
.container {
  position: relative;
  color: var(--container-text);
}

.container p {
  width: max-content;
  margin: 0;
}

.inputs {
  position: relative;
}

.form-control,
.form-control:focus,
.from-control:active {
  text-indent: 30px;
  border: 1px solid var(--darkt) !important;
  align-content: normal;
  background: var(--darkbg);
  outline: none;
  color: #eee;
  width: 300px;
  accent-color: var(--lightt);
  box-shadow: none;
}

.light .form-control {
  background-color: #fff;
  border-color: #eee;
  outline: 0;
  box-shadow: none;
}

.inputs i {
  position: absolute;
  top: 12px;
  left: 10px;
  color: #b8b9bc;
}
a {
  color: #000;
  text-decoration: none;
}
a:hover {
  text-decoration: none;
}
.heading {
  text-transform: uppercase;
  font-weight: 700;
  cursor: default;
  font-size: 2rem;
  font-family: 'Special Elite', cursive;
}
.heading:hover {
  color: #fe0c43;
  transition: 1s;
}
.content {
  margin-top: 80px;
}
.box {
  position: relative;
  display: flex;
  flex-wrap: wrap;
}
.box-item {
  position: relative;
  display: block;
  background-color: var(--box);
  color: var(--text);
  font-weight: 600;
  width: 100%;
  cursor: pointer;
  border-radius: 0.4rem;
  padding: 15px 8px 15px 70px;
  margin: 10px;
  font-size: 1rem;
  text-overflow: ellipsis;
  overflow: hidden;
  white-space: nowrap;
  letter-spacing: 0;
  transition: letter-spacing 0.5s;
}
@media (min-width: 768px) {
  .box {
    display: flex;
    flex-wrap: wrap;
    flex-direction: row;
  }
  .box-item {
    width: calc(50% - 20px);
  }
}
@media (min-width: 1100px) {
  .box-item {
    width: calc(25% - 20px);
  }
}
.box-item img,
.box-item span {
  position: relative;
  display: block;
  z-index: 10;
}
.box-item:hover {
  color: #fff;
  letter-spacing: 2px;
  font-weight: 700;
  transition: left 1s cubic-bezier(0.86, 0, 0.07, 1);
}
.box-item::before {
  content: '';
  display: table;
  clear: both;
  background: var(--box-hover);
  z-index: 5;
  transition: left 1s cubic-bezier(0.86, 0, 0.07, 1);
}
.box-item::after,
.box-item::before {
  position: absolute;
  content: '';
  color: #fff;
  font-size: 1rem;
  padding: 15px 8px 15px 70px;
  top: 0;
  left: calc(-100% - 40px);
  width: calc(100% + 25px);
  height: 100%;
  transform: skew(-25deg);
}
.box-item::after {
  background: #fff;
  transition: left 0.8s cubic-bezier(0.86, 0, 0.07, 1) 0.2s;
  z-index: 0;
  opacity: 0.8;
}
.box-item:hover::after {
  left: calc(0% - 10px);
  transition: left 0.8s cubic-bezier(0.86, 0, 0.07, 1);
}
.box-item:hover::before {
  left: calc(0% - 10px);
  transition: left 0.6s cubic-bezier(0.86, 0, 0.07, 1);
}
.box-item img {
  position: absolute;
  top: 2px;
  left: 3px;
  width: 50px;
  float: left;
  margin-right: 15px;
  padding: 4px;
  border-radius: 50%;
}
.box-item:hover a {
  color: #fff;
}
.box-item:hover a span {
  letter-spacing: 4px;
}
::-webkit-scrollbar {
  width: 10px;
}
::-webkit-scrollbar-track {
  background-color: #ddd;
}
::-webkit-scrollbar-thumb {
  background-color: #c1c1c1;
  outline: 0;
  border-radius: 0;
}
.theme-switch {
  margin-right: 2px;
  padding: 0 6px;
  display: flex;
  height: 34px;
  position: absolute;
  right: 0;
  top: 0;
  width: 60px;
  justify-content: space-between;
  border-style: solid;
  border-radius: 34px;
  align-items: center;
}
.theme-switch input {
  display: none;
}
.slider {
  background-color: transparent;
  bottom: 0;
  cursor: pointer;
  left: 0;
  position: absolute;
  right: 0;
  top: 0;
  margin: auto;
  transition: 0.4s;
}
.slider:before {
  background-color: #ffd104;
  bottom: 4px;
  content: '';
  height: 24px;
  left: 4px;
  position: absolute;
  transition: 0.4s;
  width: 24px;
}
input:checked + .slider {
  background-color: transparent;
}
input:checked + .slider:before {
  transform: translateX(23px);
  background-color: #fff;
}
.slider.round {
  border-radius: 34px;
}
.slider.round:before {
  border-radius: 50%;
}
#stats {
  background-color: var(--footer-color);
  padding: 20px;
  border-radius: 20px;
  display: flex;
  justify-content: center;
}
#stats a {
  padding: 0 5px;
}
.word {
  font-family: Anton, sans-serif;
  perspective: 1000px;
}
.word span {
  cursor: pointer;
  display: inline-block;
  font-size: 8vw;
  user-select: none;
  line-height: 0.8;
}
.word span:nth-child(1).active {
  animation: balance 1.5s ease-out;
  transform-origin: bottom left;
}
@keyframes balance {
  0%,
  100% {
    transform: rotate(0);
  }
  30%,
  60% {
    transform: rotate(-45deg);
  }
}
.word span:nth-child(2).active {
  animation: shrinkjump 1s ease-in-out;
  transform-origin: bottom center;
}
@keyframes shrinkjump {
  10%,
  35% {
    transform: scale(2, 0.2) translate(0, 0);
  }
  45%,
  50% {
    transform: scale(1) translate(0, -150px);
  }
  80% {
    transform: scale(1) translate(0, 0);
  }
}
.word span:nth-child(3).active {
  animation: falling 2s ease-out;
  transform-origin: bottom center;
}
@keyframes falling {
  12% {
    transform: rotateX(240deg);
  }
  24% {
    transform: rotateX(150deg);
  }
  36% {
    transform: rotateX(200deg);
  }
  48% {
    transform: rotateX(175deg);
  }
  60%,
  85% {
    transform: rotateX(180deg);
  }
  100% {
    transform: rotateX(0);
  }
}
.word span:nth-child(4).active {
  animation: rotate 1s ease-out;
}
@keyframes rotate {
  20%,
  80% {
    transform: rotateY(180deg);
  }
  100% {
    transform: rotateY(360deg);
  }
}
.word span:nth-child(5).active {
  animation: toplong 1.5s linear;
}
@keyframes toplong {
  10%,
  40% {
    transform: translateY(-48vh) scaleY(1);
  }
  90% {
    transform: translateY(-48vh) scaleY(4);
  }
}
.word span:nth-child(6).active {
  animation: balance 1.5s ease-out;
  transform-origin: bottom left;
}
@keyframes balance {
  0%,
  100% {
    transform: rotate(0);
  }
  30%,
  60% {
    transform: rotate(-45deg);
  }
}
.word span:nth-child(7).active {
  animation: shrinkjump 1s ease-in-out;
  transform-origin: bottom center;
}
@keyframes shrinkjump {
  10%,
  35% {
    transform: scale(2, 0.2) translate(0, 0);
  }
  45%,
  50% {
    transform: scale(1) translate(0, -150px);
  }
  80% {
    transform: scale(1) translate(0, 0);
  }
}
.word span:nth-child(8).active {
  animation: falling 2s ease-out;
  transform-origin: bottom center;
}
@keyframes falling {
  12% {
    transform: rotateX(240deg);
  }
  24% {
    transform: rotateX(150deg);
  }
  36% {
    transform: rotateX(200deg);
  }
  48% {
    transform: rotateX(175deg);
  }
  60%,
  85% {
    transform: rotateX(180deg);
  }
  100% {
    transform: rotateX(0);
  }
}
.word span:nth-child(9).active {
  animation: rotate 1s ease-out;
}
@keyframes rotate {
  20%,
  80% {
    transform: rotateY(180deg);
  }
  100% {
    transform: rotateY(360deg);
  }
}
.word span:nth-child(10).active {
  animation: toplong 1.5s linear;
}
@keyframes toplong {
  10%,
  40% {
    transform: translateY(-48vh) scaleY(1);
  }
  90% {
    transform: translateY(-48vh) scaleY(4);
  }
}
.word span:nth-child(11).active {
  animation: balance 1.5s ease-out;
  transform-origin: bottom left;
}
@keyframes balance {
  0%,
  100% {
    transform: rotate(0);
  }
  30%,
  60% {
    transform: rotate(-45deg);
  }
}
.word span:nth-child(12).active {
  animation: shrinkjump 1s ease-in-out;
  transform-origin: bottom center;
}
@keyframes shrinkjump {
  10%,
  35% {
    transform: scale(2, 0.2) translate(0, 0);
  }
  45%,
  50% {
    transform: scale(1) translate(0, -150px);
  }
  80% {
    transform: scale(1) translate(0, 0);
  }
}
@media (max-width: 1024px) {
  .word span {
    cursor: pointer;
    display: inline-block;
    font-size: 5vw;
    user-select: none;
    line-height: 0.8;
  }
}
:root {
  --darkbg: #251d29;
  --darkt: #e76898;
  --lightbg: #fff;
  --lightt: #d43370;
  --toggleHeight: 16em;
  --toggleWidth: 30em;
  --toggleBtnRadius: 10em;
  --bgColor--night: #423966;
  --toggleBtn-bgColor--night: var(--bgColor--night);
  --mooncolor: #d9fbff;
  --bgColor--day: #9ee3fb;
  --toggleBtn-bgColor--day: var(--bgColor--day);
}
body {
  transition: all 0.2s ease-in-out;
  background: var(--darkbg);
  color: var(--darkt);
}
.light {
  background: var(--lightbg);
  color: var(--lightt);
}
.tdnn {
  float: right;
  font-size: 15%;
  position: relative;
  height: var(--toggleHeight);
  width: var(--toggleWidth);
  border-radius: var(--toggleHeight);
  transition: all 0.5s ease-in-out;
  background: var(--bgColor--night);
<<<<<<< HEAD
  cursor: pointer;
=======
  margin: 0 0 0 10px;
>>>>>>> c71de1d2
}
.day {
  background: #ffbf71;
}
.moon {
  position: absolute;
  display: block;
  border-radius: 50%;
  transition: all 0.4s ease-in-out;
  top: 3em;
  left: 3em;
  transform: rotate(-75deg);
  width: var(--toggleBtnRadius);
  height: var(--toggleBtnRadius);
  background: var(--bgColor--night);
  box-shadow: 3em 2.5em 0 0 var(--mooncolor) inset,
    rgba(255, 255, 255, 0.1) 0 -7em 0 -4.5em,
    rgba(255, 255, 255, 0.1) 3em 7em 0 -4.5em,
    rgba(255, 255, 255, 0.1) 2em 13em 0 -4em,
    rgba(255, 255, 255, 0.1) 6em 2em 0 -4.1em,
    rgba(255, 255, 255, 0.1) 8em 8em 0 -4.5em,
    rgba(255, 255, 255, 0.1) 6em 13em 0 -4.5em,
    rgba(255, 255, 255, 0.1) -4em 7em 0 -4.5em,
    rgba(255, 255, 255, 0.1) -1em 10em 0 -4.5em;
}
.sun {
  top: 4.5em;
  left: 18em;
  transform: rotate(0);
  width: 7em;
  height: 7em;
  background: #fff;
  box-shadow: 3em 3em 0 5em #fff inset, 0 -5em 0 -2.7em #fff,
    3.5em -3.5em 0 -3em #fff, 5em 0 0 -2.7em #fff, 3.5em 3.5em 0 -3em #fff,
    0 5em 0 -2.7em #fff, -3.5em 3.5em 0 -3em #fff, -5em 0 0 -2.7em #fff,
    -3.5em -3.5em 0 -3em #fff;
}
#myBtn {
  display: none;
  position: fixed;
  bottom: 20px;
  right: 30px;
  z-index: 99;
  font-size: 18px;
  border: none;
  outline: 0;
  background-color: red;
  color: #fff;
  cursor: pointer;
  padding: 15px;
  border-radius: 50%;
  width: 60px;
}
#myBtn:hover {
  background-color: #555;
}<|MERGE_RESOLUTION|>--- conflicted
+++ resolved
@@ -589,11 +589,8 @@
   border-radius: var(--toggleHeight);
   transition: all 0.5s ease-in-out;
   background: var(--bgColor--night);
-<<<<<<< HEAD
   cursor: pointer;
-=======
   margin: 0 0 0 10px;
->>>>>>> c71de1d2
 }
 .day {
   background: #ffbf71;

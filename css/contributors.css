--- conflicted
+++ resolved
@@ -231,13 +231,8 @@
   color: rgb(255, 255, 255);
   letter-spacing: 2px;
   font-weight: 700;
-<<<<<<< HEAD
   transform: translateY(-5px) scale(1.02); /* Added lift and scale effect */
   transition: left 1s cubic-bezier(0.86, 0, 0.07, 1);
-=======
-  /* transform: rotate(3deg); */
-  transition: color 0.3s ease-in-out, left 1s cubic-bezier(0.86, 0, 0.07, 1);
->>>>>>> abb20477
 }
 .box-item::before {
   content: "";

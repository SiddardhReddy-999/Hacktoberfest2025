@import url(https://fonts.googleapis.com/css?family=Montserrat:300) 400,
  700&display=swap;
* {
  margin: 0;
  padding: 0;
  box-sizing: border-box;
}
body {
  display: flex;
  justify-content: center;
  align-items: center;
  flex-direction: column;
  height: 100vh;
  margin: 0;
  font-family: Montserrat, sans-serif;
}
.container {
  width: 400px;
  height: 550px;
  background-color: #fff;
  display: flex;
  flex-direction: column;
  justify-content: space-around;
  align-items: center;
}
#top {
  top: -7px;
  left: -5.6px;
}
#bottom {
  bottom: -5px;
  left: -5.6px;
}
input[type="range"]::-webkit-slider-runnable-track {
  cursor: pointer;
  background-color:blue;
  border-radius: 5px;
  height: 10px;
}
input[type="range"]::-webkit-slider-thumb {
  background-color:grey;
<<<<<<< HEAD
  color:navy;
=======
  color: #f0f8ff;
>>>>>>> 46f7d3d4
  cursor: hand;
  margin-top: -3px;
}
h4 {
  text-shadow: 0.2px 0.2px 14px #ff1493;
}
.css {
  background-color: blue;
  color: grey;
  text-align: center;
  padding: 20px 40px;
  width: 350px;
  height: 130px;
}


<!--
/* Times New Roman-based stack */
font-family: Cambria, "Hoefler Text", Utopia, "Liberation Serif", "Nimbus Roman No9 L Regular", Times, "Times New Roman", serif;

/* Modern Georgia-based serif stack */
font-family: Constantia, "Lucida Bright", Lucidabright, "Lucida Serif", Lucida, "DejaVu Serif", "Bitstream Vera Serif", "Liberation Serif", Georgia, serif;

/* Traditional Garamond-based serif stack */
font-family: "Palatino Linotype", Palatino, Palladio, "URW Palladio L", "Book Antiqua", Baskerville, "Bookman Old Style", "Bitstream Charter", "Nimbus Roman No9 L", Garamond, "Apple Garamond", "ITC Garamond Narrow", "New Century Schoolbook", "Century Schoolbook", "Century Schoolbook L", Georgia, serif;

/* Helvetica/Arial-based sans serif stack */
font-family: Frutiger, "Frutiger Linotype", Univers, Calibri, "Gill Sans", "Gill Sans MT", "Myriad Pro", Myriad, "DejaVu Sans Condensed", "Liberation Sans", "Nimbus Sans L", Tahoma, Geneva, "Helvetica Neue", Helvetica, Arial, sans-serif;

/* Verdana-based sans serif stack */
font-family: Corbel, "Lucida Grande", "Lucida Sans Unicode", "Lucida Sans", "DejaVu Sans", "Bitstream Vera Sans", "Liberation Sans", Verdana, "Verdana Ref", sans-serif;

/* Trebuchet-based sans serif stack */
font-family: "Segoe UI", Candara, "Bitstream Vera Sans", "DejaVu Sans", "Bitstream Vera Sans", "Trebuchet MS", Verdana, "Verdana Ref", sans-serif;

/* Impact-based sans serif stack */
font-family: Impact, Haettenschweiler, "Franklin Gothic Bold", Charcoal, "Helvetica Inserat", "Bitstream Vera Sans Bold", "Arial Black", sans-serif;

/* Monospace stack */
font-family: Consolas, "Andale Mono WT", "Andale Mono", "Lucida Console", "Lucida Sans Typewriter", "DejaVu Sans Mono", "Bitstream Vera Sans Mono", "Liberation Mono", "Nimbus Mono L", Monaco, "Courier New", Courier, monospace;

-->
<|MERGE_RESOLUTION|>--- conflicted
+++ resolved
@@ -39,11 +39,7 @@
 }
 input[type="range"]::-webkit-slider-thumb {
   background-color:grey;
-<<<<<<< HEAD
   color:navy;
-=======
-  color: #f0f8ff;
->>>>>>> 46f7d3d4
   cursor: hand;
   margin-top: -3px;
 }
@@ -85,4 +81,4 @@
 /* Monospace stack */
 font-family: Consolas, "Andale Mono WT", "Andale Mono", "Lucida Console", "Lucida Sans Typewriter", "DejaVu Sans Mono", "Bitstream Vera Sans Mono", "Liberation Mono", "Nimbus Mono L", Monaco, "Courier New", Courier, monospace;
 
--->
+-->
<<<<<<< HEAD
/* This is a comment .. */
=======

>>>>>>> d81d72ad
#footer {
  position: fixed;
  left: 0;
  bottom: 0;
  width: 100vw;
  /* height: 100px; */
  background: linear-gradient(to left, #ff0844, #ff4563);
  box-shadow: 0 10px 20px rgba(0, 0, 0, 0.19), 0 6px 6px rgba(0, 0, 0, 0.23);
  color: blue;
  text-align: center;
  z-index: 1000;
}
#footer h3 {
  padding: 5rem;
  height: 25px;
}
.footer-icon {
  color: #ff2222;
}
#footer h3 span:hover {
  cursor: pointer;
  cursor: hand;
}
.hacktoberfest-image {
  display: flex;
  justify-content: center;
  flex-wrap: wrap;
  margin-bottom: 80px;
}
#backToTop {
  display: none;
  position: fixed;
  bottom: 50px;
  right: 30px;
  z-index: 999;
  cursor: pointer;
  border-radius: 50%;
  border: none;
  background-color: #ff4563;
  padding: 6px 10px 10px;
  z-index: 1001;
  animation: backToTopShowAnim 0.3s;
  transition: transform 0.2s ease-out;
}
#backToTop svg {
  width: 25px;
  height: auto;
  opacity: 0.6;
}
#backToTop:hover svg {
  opacity: 1;
}
#backToTop:hover {
  transform: scale(1.1);
}
@keyframes backToTopShowAnim {
  0% {
    transform: scale(0);
  }
  50% {
    transform: scale(1.3);
  }
  100% {
    transform: scale(1);
  }
}
@keyframes backToTopScrollingAnimation {
  from {
    transform: rotate(0);
  }
  to {
    transform: rotate(360deg);
  }
}

footer {
  position: relative;
  bottom: 0;
  left: 0;
  right: 0;
  background: #111;
  height: auto;
  width: auto;
  padding-top: 40px;
  color: #fff;
}

.footer-content {
  display: flex;
  align-items: center;
  justify-content: center;
  flex-direction: column;
  text-align: center;
}

.footer-content h3 {
  font-size: 2.1rem;
  font-weight: 500;
  text-transform: capitalize;
  line-height: 3rem;
}

.footer-content p {
  max-width: 500px;
  margin: 10px auto;
  line-height: 28px;
  font-size: 14px;
  color: #cacdd2;
}

.socials {
  list-style: none;
  display: flex;
  align-items: center;
  justify-content: center;
  margin: 1rem 0 3rem 0;
}

.socials li {
  margin: 0 10px;
}

.socials a {
  text-decoration: none;
  color: #fff;
  border: 1.1px solid white;
  padding: 5px;
  border-radius: 50%;
}

.socials a i {
  font-size: 1.1rem;
  width: 20px;
  transition: color 0.4s ease;
}

.socials a[href*="facebook.com"]:hover i {
  color: #3b5998; /* Facebook blue */
}

.socials a[href*="twitter.com"]:hover i {
  color: #1DA1F2; /* Twitter blue */
}

.socials a[href*="instagram.com"]:hover i {
  color: #C13584; /* Instagram gradient color */
}

.socials a[href*="linkedin.com"]:hover i {
  color: #0077b5; /* LinkedIn blue */
}

.footer-bottom {
  position: absolute;
  background: #000;
  width: 100vw;
  padding: 20px;
  text-align: center;
}

.footer-bottom p {
  float: left;
  font-size: 14px;
  word-spacing: 2px;
  text-transform: capitalize;
}

.footer-bottom p a {
  color: #44bae8;
  font-size: 16px;
  text-decoration: none;
}

.footer-bottom span {
  text-transform: uppercase;
  opacity: 0.4;
  font-weight: 200;
}

.footer-menu {
  float: right;
}

.footer-menu ul {
  display: flex;
}

.footer-menu ul li {
  padding-right: 10px;
  display: block;
}

.footer-menu ul li a {
  color: #cfd2d6;
  text-decoration: none;
}

.footer-menu ul li a:hover {
  color: #27bcda;
}

@media (max-width: 500px) {
  .footer-menu ul {
    display: flex;
    margin-top: 10px;
    margin-bottom: 20px;
  }
}<|MERGE_RESOLUTION|>--- conflicted
+++ resolved
@@ -1,8 +1,4 @@
-<<<<<<< HEAD
 /* This is a comment .. */
-=======
-
->>>>>>> d81d72ad
 #footer {
   position: fixed;
   left: 0;

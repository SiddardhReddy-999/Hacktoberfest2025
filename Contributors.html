--- conflicted
+++ resolved
@@ -240,13 +240,10 @@
         <a class="box-item" href="https://github.com/Chia2712"><span>Srishti Mittal</span></a>
         <a class="box-item" href="https://github.com/RahulRudra81"><span>Rahul Rudra</span></a>
         <a class="box-item" href="https://github.com/NavdeepSinghBagga"><span>Navdeep Singh Bagga</span></a>
-<<<<<<< HEAD
-        <a class="box-item" href="https://github.com/abhaygupta08"><span>Abhay Gupta</span></a>
-=======
         <a class="box-item" href="https://github.com/tanishha"><span>Tanisha Chaudhary</span></a>
         <a class="box-item" href="https://github.com/malburo"><span>Malburo</span></a>
-
->>>>>>> b8ad54ae
+        <a class="box-item" href="https://github.com/abhaygupta08"><span>Abhay Gupta</span></a>
+
 
         <!-- Please maintain the alignment... -->
 

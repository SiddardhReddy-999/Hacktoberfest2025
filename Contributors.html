<!DOCTYPE html>
<html lang="en">

<head>
  <!-- Global site tag (gtag.js) - Google Analytics -->
  <link rel="icon" href="https://hacktoberfestswaglist.com/img/Hacktoberfest_21.jpg" type="image/x-icon">
  <script async src="https://www.googletagmanager.com/gtag/js?id=UA-74296045-6"></script>

  <!--Stats Script-->
  <script src="scripts/stats.js"></script>
  <meta charset="UTF-8">
  <meta name="viewport" content="width=device-width, initial-scale=1.0">
  <meta http-equiv="X-UA-Compatible" content="ie=edge">
  <meta http-equiv="Cache-Control" content="no-cache, no-store, must-revalidate">
  <meta http-equiv="Pragma" content="no-cache">
  <meta http-equiv="Expires" content="0">
  <meta http-equiv="Cache-Control" content="no-cache, no-store, must-revalidate">
  <meta http-equiv="Expires" content="0">

  <meta name="description"
    content="This is a static website serving as a beginner friendly project to help developers get started with hacktoberfest -Gateway to open source.">
  <!-- Latest compiled and minified CSS -->
  <link rel="stylesheet" href="https://maxcdn.bootstrapcdn.com/bootstrap/4.1.3/css/bootstrap.min.css">
  <!-- jQuery library -->
  <script src="https://ajax.googleapis.com/ajax/libs/jquery/3.3.1/jquery.min.js"></script>
  <!-- Latest compiled and minified CSS -->
  <link rel="stylesheet" href="https://maxcdn.bootstrapcdn.com/bootstrap/4.1.3/css/bootstrap.min.css">
  <!-- Font Style from google fonts -->
  <link rel="preconnect" href="https://fonts.googleapis.com">
  <link rel="preconnect" href="https://fonts.gstatic.com" crossorigin>
  <link href="https://fonts.googleapis.com/css2?family=Special+Elite&display=swap" rel="stylesheet">
  <!-- Latest compiled JavaScript -->
  <script src="https://maxcdn.bootstrapcdn.com/bootstrap/4.1.3/js/bootstrap.min.js"
    integrity="sha384-ChfqqxuZUCnJSK3+MXmPNIyE6ZbWh2IMqE241rYiqJxyMiZ6OW/JmZQ5stwEULTy"
    crossorigin="anonymous"></script>
  <!-- Github follow button -->
  <script async defer src="https://buttons.github.io/buttons.js"></script>
  <link rel="stylesheet" href="./css/contributors.css">
  <link rel="stylesheet" href="./css/navbar.css">
  <link rel="stylesheet" href="./css/footer.css">
  <link rel="stylesheet" href="https://unpkg.com/aos@2.3.1/dist/aos.css">
  <link rel="stylesheet" href="https://cdnjs.cloudflare.com/ajax/libs/font-awesome/4.7.0/css/font-awesome.css">
  <link rel="stylesheet" href="css/explosion.css">
  <link rel="stylesheet" href="./css/terminal.css">
  <link rel="stylesheet" href="https://cdn.jsdelivr.net/npm/animate.css@3.5.2/animate.min.css">
  <script src="https://kit.fontawesome.com/d9f7ec7b29.js" crossorigin="anonymous"></script>
  <title>Hacktoberfest 2021 - Contributors</title>

</head>

<body>



  <!-- Back-to-top Button -->
  <button onclick="topFunction()" id="myBtn" title="Go to top"><i class="fas fa-angle-double-up"></i></button>
  <button id="back-to-top-btn"><i class="fas fa-angle-double-up"></i></button>


  <!--
      __  __              __    __          __                 ____             __
    / / / /____ _ _____ / /__ / /_ ____   / /_   ___   _____ / __/___   _____ / /_
    / /_/ // __ `// ___// //_// __// __ \ / __ \ / _ \ / ___// /_ / _ \ / ___// __/
  / __  // /_/ // /__ / ,<  / /_ / /_/ // /_/ //  __// /   / __//  __/(__  )/ /_
  /_/ /_/ \__,_/ \___//_/|_| \__/ \____//_.___/ \___//_/   /_/   \___//____/ \__/
                                              i just want a t-shirt at this point
  -->
  <!--Navbar-->
  <nav class="navbar navbar-expand-lg navbar-light fixed-top shadow-sm">
    <a class="navbar-brand" href="/">
      <svg xmlns="http://www.w3.org/2000/svg" xmlns:xlink="http://www.w3.org/1999/xlink" version="1.1" id="Layer_1"
        x="0px" y="0px" viewBox="0 0 300 300" style="enable-background:new 0 0 300 300;" xml:space="preserve" role="img"
        aria-labelledby="dyn2wm4vin1xgraye3ggy9kf12oaz8a" class="header__logo" width="50px" height="50px">
        <title id="dyn2wm4vin1xgraye3ggy9kf12oaz8a">Hacktoberfest</title>
        <style type="text/css">
          .st0 {
            fill: #FF0844;
          }
        </style>
        <path class="st0"
          d="M0.7,0.7v298.7h298.7V0.7H0.7z M197.8,271.4l-32-32v-95.6l-31.4,31.4v79l-17.3,17.3L99.8,254V70.4L95,65.6  L73,87.7L61.7,76.5l47.8-47.8l0.1,0.1l0,0l1.9,1.8l22.8,22.8V136l31.4-31.4V70.2L150,54.4l25.8-25.8l24.7,24.7v169.1l12.1,12.1  l14.7-14.7l11.1,11.1L197.8,271.4z">
        </path>
      </svg>
    </a>
    <button class="navbar-toggler" type="button" data-toggle="collapse" data-target="#navbarColor01"
      aria-controls="navbarColor01" aria-expanded="false" aria-label="Toggle navigation">
      <span class="navbar-toggler-icon"></span>
    </button>
    <div class="collapse navbar-collapse" id="navbarColor01">
      <ul class="navbar-nav mr-auto" id="menu">
        <!-- Menu -->
      </ul>
    </div>
  </nav>
  <div class="content">
    <div class="container">
      <span class="heading">CONTRIBUTORS </span>

      <div class="heart"></div>
      <!-- <label class="theme-switch" for="checkbox">

        <svg xmlns="http://www.w3.org/2000/svg" width="16" height="16" fill="currentColor" class="bi bi-sun"
          viewBox="0 0 16 16">
          <path d="M8 11a3 3 0 1 1 0-6 3 3 0 0 1 0 6zm0 1a4 4 0 1 0 0-8 4 4 0 0 0 0 8zM8 0a.5.5 0 0 1 .5.5v2a.5.5 0 0 1-1 0v-2A.5.5 0 0 1 8 0zm0 13a.5.5 0 0 1 .5.5v2a.5.5 0 0 1-1 0v-2A.5.5 0 0 1 8 13zm8-5a.5.5 0 0 1-.5.5h-2a.5.5 0 0 1 0-1h2a.5.5 0 0 1 .5.5zM3 8a.5.5 0 0 1-.5.5h-2a.5.5 0 0 1 0-1h2A.5.5 0 0 1 3 8zm10.657-5.657a.5.5 0 0 1 0 .707l-1.414 1.415a.5.5 0 1 1-.707-.708l1.414-1.414a.5.5 0 0 1 .707 0zm-9.193 9.193a.5.5 0 0 1 0 .707L3.05 13.657a.5.5 0 0 1-.707-.707l1.414-1.414a.5.5 0 0 1 .707 0zm9.193 2.121a.5.5 0 0 1-.707 0l-1.414-1.414a.5.5 0 0 1 .707-.707l1.414 1.414a.5.5 0 0 1 0 .707zM4.464 4.465a.5.5 0 0 1-.707 0L2.343 3.05a.5.5 0 1 1 .707-.707l1.414 1.414a.5.5 0 0 1 0 .708z" />
        </svg>

        <svg xmlns="http://www.w3.org/2000/svg" width="16" height="16" fill="currentColor" class="bi bi-moon"
          viewBox="0 0 16 16">
          <path d="M6 .278a.768.768 0 0 1 .08.858 7.208 7.208 0 0 0-.878 3.46c0 4.021 3.278 7.277 7.318 7.277.527 0 1.04-.055 1.533-.16a.787.787 0 0 1 .81.316.733.733 0 0 1-.031.893A8.349 8.349 0 0 1 8.344 16C3.734 16 0 12.286 0 7.71 0 4.266 2.114 1.312 5.124.06A.752.752 0 0 1 6 .278zM4.858 1.311A7.269 7.269 0 0 0 1.025 7.71c0 4.02 3.279 7.276 7.319 7.276a7.316 7.316 0 0 0 5.205-2.162c-.337.042-.68.063-1.029.063-4.61 0-8.343-3.714-8.343-8.29 0-1.167.242-2.278.681-3.286z" />
        </svg>

        <input type="checkbox" class="checkbox" id="checkbox" />

        <div class="slider round"></div>
      </label> -->
      <div class="tdnn">
        <div class="moon">
        </div>
      </div>
      <p class=" rubberBand delay-4s">Add yourself to the list if you contribute.</p>
      <hr style="width:80%">
    </div>
    <div class="box mx-auto">



      <!-- Add to the bottom of the list -->

      <a class="box-item" href="https://github.com/fineanmol"><span>Anmol Agarwal</span></a>
      <a class="box-item" href="https://github.com/Amitava123"><span>Amitava Mitra</span></a>
      <a class="box-item" href="https://github.com/philson-philip"><span>Philson Philip</span></a>
      <a class="box-item" href="https://github.com/SHIV1003"><span>Shivam Goyal</span></a>
      <a class="box-item" href="https://github.com/shradha-khapra"><span>Shradha Khapra</span></a>
      <a class="box-item" href="https://github.com/dwikychandra21"><span>Dwiky Chandra</span></a>
      <a class="box-item" href="https://github.com/ritesh2905"><span>Ritesh Kumar</span></a>
      <a class="box-item" href="https://github.com/xevenheaven"><span>Elysia Ong</span></a>
      <a class="box-item" href="https://github.com/facundof13"><span>Facundo</span></a>
      <a class="box-item" href="https://github.com/Aashik96"><span>Aashik Ahamed</span></a>
      <a class="box-item" href="https://github.com/Hrishabh5"><span>Hrishabh Jain</span></a>
      <a class="box-item" href="https://github.com/skully-coder"><span>Abhinav Agarwal</span></a>
      <a class="box-item" href="https://github.com/sharron4me"><span>Mohammad Ummair</span></a>
      <a class="box-item" href="https://github.com/dwiguna81"><span>Dwi Guna</span></a>
      <a class="box-item" href="https://github.com/alok2947"><span>Alok Kumar Jha</span></a>
      <a class="box-item" href="https://github.com/Rajat-sharMaa"><span>Rajat Shamraa</span></a>
      <a class="box-item" href="https://github.com/Samarth-Khatri"><span>Samarth Khatri</span></a>
      <a class="box-item" href="https://github.com/randymfournier"><span>Randy M Fournier</span></a>
      <a class="box-item" href="https://github.com/juniorhero"><span>Athul Jayaram</span></a>
      <a class="box-item" href="https://github.com/nnishad"><span>Nikhil Nishad</span></a>
      <a class="box-item" href="https://github.com/ShagiG"><span>ShagiGanesh</span></a>
      <a class="box-item" href="https://github.com/hidalgob"><span>Bruno Hidalgo</span></a>
      <a class="box-item" href="https://github.com/punitsakre23"><span>Punit Sakre</span></a>
      <a class="box-item" href="https://github.com/dimitrisz123"><span>Jim Zervas</span></a>
      <a class="box-item" href="https://github.com/ishgary"><span>Ishant Garg</span></a>
      <a class="box-item" href="https://github.com/naman74"><span>Naman</span></a>
      <a class="box-item" href="https://github.com/Sauvic016"><span>Sauvic P Choudhury </span></a>
      <a class="box-item" href="https://github.com/panchadeep"><span>Panchadeep Mazumder</span></a>
      <a class="box-item" href="https://github.com/savarbhasin"><span>Savar Bhasin</span></a>
      <a class="box-item" href="https://github.com/nitin-jain3"><span>NITIN JAIN</span></a>
      <a class="box-item" href="https://github.com/MasterBrian99"><span>Pasindu P Konghawaththa</span></a>
      <a class="box-item" href="https://github.com/pepeyen"><span>Erick Frederick</span></a>
      <a class="box-item" href="https://github.com/prkhrv"><span>Prakhar Varshney</span></a>
      <a class="box-item" href="https://github.com/zealptl"><span>Zeal Patel</span></a>
      <a class="box-item" href="https://github.com/aman339"><span>Aman Kumar Choudhary</span></a>
      <a class="box-item" href="https://github.com/DataCrusade1999"><span>Ashutosh Pandey</span></a>
      <a class="box-item" href="https://github.com/zomsik"><span>Tomasz Wiejak</span></a>
      <a class="box-item" href="https://github.com/GauthamG2"><span>Gautham Sritharan</span></a>
      <a class="box-item" href="https://github.com/elijahdaniel"><span>Elijah Paminsan</span></a>
      <a class="box-item" href="https://github.com/evergreen2001"><span>Ido Evergreen</span></a>
      <a class="box-item" href="https://github.com/Zaheudev"><span>Zaharia Iulian</span></a>
      <a class="box-item" href="https://github.com/haryanapnx"><span>Haryfun</span></a>
      <a class="box-item" href="https://github.com/ishaan-10"><span>Ishaan</span></a>
      <a class="box-item" href="https://github.com/Alok-873"><span>Alok Tripathi</span></a>
      <a class="box-item" href="https://github.com/qdtroemner"><span>Quentin Troemner</span></a>
      <a class="box-item" href="https://github.com/satyampgt4"><span>Satyam</span></a>
      <a class="box-item" href="https://github.com/vikramadityasinghs"><span>Vikramaditya Singh Saxena</span></a>
      <a class="box-item" href="https://github.com/Aashu23"><span>Aashu</span></a>
      <a class="box-item" href="https://github.com/Meghna2080"><span>Meghna Singh</span></a>
      <a class="box-item" href="https://github.com/jkunal14"><span>Kunal Jindal</span></a>
      <a class="box-item" href="https://github.com/paarth17032000"><span>Paarth Agarwal</span></a>
      <a class="box-item" href="https://github.com/andreanz22"><span>Andrean Novan</span></a>
      <a class="box-item" href="https://github.com/juanpablohuertas"><span>Juan Pablo Huertas</span></a>
      <a class="box-item" href="https://github.com/JimBowler82"><span>Jim Bowler</span></a>
      <a class="box-item" href="https://github.com/jhonatanoc96"><span>Jhonatan Ocampo</span></a>
      <a class="box-item" href="https://github.com/naman360"><span>Naman Shankhydhar</span></a>
      <a class="box-item" href="https://github.com/SidathWeerasinghe"><span>Sidath Weerasinghe</span></a>
      <a class="box-item" href="https://github.com/samikshaupadhyay"><span>Samiksha Upadhyay</span></a>
      <a class="box-item" href="https://github.com/Ze-Falcon"><span>Ze Falcon</span></a>
      <a class="box-item" href="https://github.com/nguyenlamspk"><span>Lam Nguyen</span></a>
      <a class="box-item" href="https://github.com/yagamipal"><span>Yagami</span></a>
      <a class="box-item" href="https://github.com/ameygangwal"><span>Amey</span></a>
      <a class="box-item" href="https://github.com/JoaoJesus94"><span>João Jesus</span></a>
      <a class="box-item" href="https://github.com/alvalle09"><span>Alfredo Valle</span></a>
      <a class="box-item" href="https://github.com/achudinovskyh"><span>Andrew Chudinovskyh</span></a>
      <a class="box-item" href="https://github.com/ydegtyar"><span>Yuriy Degtyar</span></a>
      <a class="box-item" href="https://github.com/drashevsky"><span>Daniel Rashevsky</span></a>
      <a class="box-item" href="https://github.com/sabry2020"><span>Sabry</span></a>
      <a class="box-item" href="https://github.com/MananAg29"><span>Manan</span></a>
      <a class="box-item" href="https://github.com/soham117"><span>Soham Purohit</span></a>
      <a class="box-item" href="https://github.com/rohantheprogrammer"><span>RohanTheProgrammer</span></a>
      <a class="box-item" href="https://github.com/Prasad-Chathuranga"><span>Prasad Chathuranga</span></a>
      <a class="box-item" href="https://github.com/vngarg"><span>Shlok Garg</span></a>
      <a class="box-item" href="https://github.com/siddharthdeo99"><span>Siddharth deo</span></a>
      <a class="box-item" href="https://github.com/Aniket6039"><span>Aniket Raj</span></a>
      <a class="box-item" href="https://github.com/JayantGoel001"><span>Jayant Goel</span></a>
      <a class="box-item" href="https://github.com/tuminzee"><span>Tumin Sheth</span></a>
      <a class="box-item" href="https://github.com/Shikhar253"><span>Shikhar Saxena</span></a>
      <a class="box-item" href="https://github.com/rasyidzkun"><span>Ar Rasyid Sarifullah</span></a>
      <a class="box-item" href="https://github.com/RheaAdh"><span>Rhea Adhikari</span></a>
      <a class="box-item" href="https://github.com/SDGraph"><span>SD Graph</span></a>
      <a class="box-item" href="https://github.com/abhijeetaman007"><span>Abhijeet Sinha</span></a>
      <a class="box-item" href="https://github.com/keerays"><span>Keerays</span></a>
      <a class="box-item" href="https://github.com/skully-coder"><span>Abhinav Agrawal</span></a>
      <a class="box-item" href="https://github.com/Red-0111"><span>Rudransh</span></a>
      <a class="box-item" href="https://github.com/sreelakshmig009"><span>G Sreelakshmi</span></a>
      <a class="box-item" href="https://github.com/dhruvil-shah"><span>Dhruvil Shah</span></a>
      <a class="box-item" href="https://github.com/7suyash7"><span>Suyash Nayan</span></a>
      <a class="box-item" href="https://github.com/VishweshPatel"><span>Vishwesh Patel</span></a>
      <a class="box-item" href="https://github.com/achromik"><span>Aleksander Chromik</span></a>
      <a class="box-item" href="https://github.com/osamakhan552"><span>Osama Khan</span></a>
      <a class="box-item" href="https://github.com/ShreyaChopra13"><span>Shreya Chopra</span></a>
      <a class="box-item" href="https://github.com/dynle"><span>Dynle</span></a>
      <a class="box-item" href="https://github.com/20manas"><span>Manas Khurana</span></a>
      <a class="box-item" href="https://github.com/manigedit"><span>Manish Kumar</span></a>
      <a class="box-item" href="https://github.com/Triben-Choudhary"><span>Triben Choudhary</span></a>
      <a class="box-item" href="https://github.com/Starfire1853"><span>Lynn Nguyen</span></a>
      <a class="box-item" href="https://github.com/vakilsahabh"><span>Vakeel Sahabh</span></a>
      <a class="box-item" href="https://github.com/ruchirtoshniwal"><span>Ruchir Toshniwal</span></a>
      <a class="box-item" href="https://github.com/cee-elle"><span>Cindy Le</span></a>
      <a class="box-item" href="https://github.com/zonex909"><span>Rupna Maitra</span></a>
      <a class="box-item" href="https://github.com/Krutarth06"><span>Krutarth Trivedi</span></a>
      <a class="box-item" href="https://github.com/Lukman350"><span>Lukman</span></a>
      <a class="box-item" href="https://github.com/ShreyaChopra13"><span>Shreya </span></a>
      <a class="box-item" href="https://github.com/adarshraghav"><span>Adarsh Raghav</span></a>
      <a class="box-item" href="https://github.com/akash-10-23"><span>Akash Ratan Verma</span></a>
      <a class="box-item" href="https://github.com/ana2407"><span>Vibhuti Negi</span></a>
      <a class="box-item" href="https://github.com/ananya2407"><span>Ananya Sajwan</span></a>
      <a class="box-item" href="https://github.com/husinassegaff"><span>Husin Muhammad Assegaff</span></a>
      <a class="box-item" href="https://github.com/doniambarita"><span>Doni Ambarita</span></a>
      <a class="box-item" href="https://github.com/matheusdaluz"><span>Matheus da Luz</span></a>
      <a class="box-item" href="https://github.com/cheetosmaster"><span>cheetosmaster</span></a>
      <a class="box-item" href="https://github.com/ramadh-an"><span>Nukholis Ramadhan</span></a>
      <a class="box-item" href="https://github.com/suyash0102"><span>Suyash Dahake</span></a>
      <a class="box-item" href="https://github.com/OmanshArora"><span>Omansh</span></a>
      <a class="box-item" href="https://github.com/ialexanderbrito"><span>Alexander</span></a>
      <a class="box-item" href="https://github.com/rishabhrathore055"><span>Rishabh Rathore</span></a>
      <a class="box-item" href="https://github.com/SukritSethi"><span>Sukrit Sethi</span></a>
      <a class="box-item" href="https://github.com/faizalanwar"><span>faizalanwar</span></a>
      <a class="box-item" href="https://github.com/chaitanyatekane"><span>Chaitanya</span></a>
      <a class="box-item" href="https://github.com/srdevelopervishal"><span>vishal</span></a>
      <a class="box-item" href="https://github.com/vb03823"><span>vishal</span></a>
      <a class="box-item" href="https://github.com/TheIndianRebel"><span>Parakram Singh Tanwer</span></a>
      <a class="box-item" href="https://github.com/aaq007"><span>Aaqil Shihab</span></a>
      <a class="box-item" href="https://github.com/todoroki07"><span>Rufus</span></a>
      <a class="box-item" href="https://github.com/shinigamiii07"><span>Trideep</span></a>
      <a class="box-item" href="https://github.com/vishalhacker"><span>vishal hacker</span></a>
      <a class="box-item" href="https://github.com/Brougud"><span>Monke</span></a>
      <a class="box-item" href="https://github.com/adityakumar48"><span>Visinigiri Aditya</span></a>
      <a class="box-item" href="https://github.com/Chia2712"><span>Srishti Mittal</span></a>
      <a class="box-item" href="https://github.com/RahulRudra81"><span>Rahul Rudra</span></a>
      <a class="box-item" href="https://github.com/NavdeepSinghBagga"><span>Navdeep Singh Bagga</span></a>
      <a class="box-item" href="https://github.com/tanishha"><span>Tanisha Chaudhary</span></a>
      <a class="box-item" href="https://github.com/malburo"><span>Malburo</span></a>
      <a class="box-item" href="https://github.com/kingketan9"><span>Abhay Gupta</span></a>
      <a class="box-item" href="https://github.com/ishaan-1n"><span>Ishaan</span></a>
      <a class="box-item" href="https://github.com/manavg005"><span>Manav Gupta</span></a>
      <a class="box-item" href="https://github.com/HarshitAditya27"><span>Harshit Aditya</span></a>
      <a class="box-item" href="https://github.com/christianwidjayaa"><span>Christian Widjaya</span></a>
      <a class="box-item" href="https://github.com/kingketan9"><span>Ketan Goyal</span></a>
      <a class="box-item" href="https://github.com/Davjot"><span>Davjot Singh</span></a>
      <a class="box-item" href="https://github.com/kushagra1912"><span>Kushagra Agrawal</span></a>
      <a class="box-item" href="https://github.com/AyushAKumar-19"><span>Ayush Abhishek Kumar</span></a>
      <a class="box-item" href="https://github.com/Prajit-Sengupta"><span>Prajit Sengupta</span></a>
      <a class="box-item" href="https://github.com/alkaz1"><span>Alka Maurya</span></a>
      <a class="box-item" href="https://github.com/vikasz1"><span>Vikas Maurya</span></a>
      <a class="box-item" href="https://github.com/shreeyachatzz"><span>Shreeya Chatterji</span></a>
      <a class="box-item" href="https://github.com/anshnarula5"><span>Ansh Narula</span></a>
      <a class="box-item" href="https://github.com/YellowFoxH4XOR"><span>Akshat Katiyar</span></a>
      <a class="box-item" href="https://github.com/VivekBhand"><span>Vivek Bhand</span></a>
      <a class="box-item" href="https://github.com/Anmol55555"><span>Anmol Kesarwani</span></a>
      <a class="box-item" href="https://github.com/Aryan-Srivastava"><span>Aryan Srivastava</span></a>
      <a class="box-item" href="https://github.com/Hackerrcracker"><span>Rahul Sharma</span></a>
      <a class="box-item" href="https://github.com/kindise"><span>Kindi Setiadi</span></a>
      <a class="box-item" href="https://github.com/Lukman350"><span>Manoj Suru</span></a>
      <a class="box-item" href="https://github.com/pragatipal"><span>Pragati Pal</span></a>
      <a class="box-item" href="https://github.com/nvnsaharan"><span>Naveen Saharan</span></a>
      <a class="box-item" href="https://github.com/FarhanFDjabari"><span>Farhan Fadhilah Djabari</span></a>
      <a class="box-item" href="https://github.com/Asi-21"><span>Ashish Nain</span></a>
      <a class="box-item" href="https://github.com/Kirito25782"><span>Kriti Channa</span></a>
      <a class="box-item" href="https://github.com/mahatorakesh"><span>Rakesh Mahato</span></a>
      <a class="box-item" href="https://github.com/Palaksharma23"><span>Palak Sharma</span></a>
      <a class="box-item" href="https://github.com/Shivamdpandey"><span>Shivam Dhananjay Pandey</span></a>
      <a class="box-item" href="https://github.com/fikriks"><span>Fikri Khairul Shaleh</span></a>
      <a class="box-item" href="https://github.com/vatsal259"><span>Vatsal Verma</span></a>
      <a class="box-item" href="https://github.com/SuperAayush"><span>Aayush Sharma</span></a>
      <a class="box-item" href="https://github.com/bharath-acchu"><span>Bharath C S</span></a>
      <a class="box-item" href="https://github.com/Jatinkumar30"><span>Jatin Kumar</span></a>
      <a class="box-item" href="https://github.com/sensaiankit"><span>Ankit Yadav</span></a>
      <a class="box-item" href="https://github.com/KislaySingh10"><span>Kislay Singh</span></a>
      <a class="box-item" href="https://github.com/Prakhar-creator"><span>Prakhar Mishra</span></a>
      <a class="box-item" href="https://github.com/Whitedevilfury"><span>Kingshuk Roy</span></a>
      <a class="box-item" href="https://github.com/Shyam-2001"><span>Shyam Gupta</span></a>
      <a class="box-item" href="https://github.com/yamini236"><span>Yamini Bansal</span></a>
      <a class="box-item" href="https://github.com/whatiskeptiname"><span>Susan Ghimire</span></a>
      <a class="box-item" href="https://github.com/NitulKalita"><span>Nitul</span></a>
      <a class="box-item" href="https://github.com/jash-kothari"><span>Jash Kothari</span></a>
      <a class="box-item" href="https://github.com/SimonUR"><span>Simon</span></a>
      <a class="box-item" href="https://github.com/tandrimasingha"><span>Tandrima Singha</span></a>
      <a class="box-item" href="https://github.com/KVChandrashekar"><span>Chandrashekar K V</span></a>
      <a class="box-item" href="https://github.com/sarvekash"><span>Sarvekash Aggarwal</span></a>
      <a class="box-item" href="https://github.com/mthakur7"><span>Manju Thakur</span></a>
      <a class="box-item" href="https://github.com/utsaverma2001-crypto"><span>Utsav Verma</span></a>
      <a class="box-item" href="https://github.com/whatharshcodes"><span>Harsh</span></a>
      <a class="box-item" href="https://github.com/thet3o"><span>Matteo Vacalebri</span></a>
      <a class="box-item" href="https://github.com/arunim-iiitlCS"><span>Arunim Singhal</span></a>
      <a class="box-item" href="https://github.com/ahad-abd"><span>Abdul Ahad</span></a>
      <a class="box-item" href="https://github.com/MFR414"><span>M Firmansyah Rifai</span></a>
      <a class="box-item" href="https://github.com/a-ayush19"><span>Ayush Awasthi</span></a>
      <a class="box-item" href="https://github.com/highflyer910"><span>Thea M.</span></a>
      <a class="box-item" href="https://github.com/alfaniM"><span>M. Aulia Alfani</span></a>
      <a class="box-item" href="https://github.com/soumyajit1999"><span>Soumyajit Sen</span></a>
      <a class="box-item" href="https://github.com/vishnuramv"><span>Vishnu Ram V</span></a>
      <a class="box-item" href="https://github.com/khushi-mishra0408"><span>Khushi Mishra</span></a>
      <a class="box-item" href="https://github.com/SayantanMaiti"><span>Sayantan Maiti</span></a>
      <a class="box-item" href="https://github.com/napster-ansh"><span>Ansh Jain</span></a>
      <a class="box-item" href="https://github.com/s0v13tl3m0n"><span>s0v13tl3m0n</span></a>
      <a class="box-item" href="https://github.com/smriti2411"><span>Smriti Gupta</span></a>
      <a class="box-item" href="https://github.com/davidtheweiss"><span>David Weiss</span></a>
      <a class="box-item" href="https://github.com/nyctonio"><span>Ritesh Kumar</span></a>
      <a class="box-item" href="https://github.com/geeky01adarsh"><span>Adarsh Navneet Sinha</span></a>
      <a class="box-item" href="https://github.com/RAJASETHI"><span>Raja Sethi</span></a>
      <a class="box-item" href="https://github.com/PrajaktaSathe"><span>Prajakta Sathe</span></a>
      <a class="box-item" href="https://github.com/Kaustubh251002"><span>Kaustubh Mishra</span></a>
      <a class="box-item" href="https://github.com/priyanshu-28"><span>Priyanshu Pathak</span></a>
      <a class="box-item" href="https://github.com/amazing-AK"><span>Aditya Krishna</span></a>
      <a class="box-item" href="https://github.com/yashjain1974"><span>Yash jain</span></a>
      <a class="box-item" href="https://github.com/Ttecs"><span>Tharaka Bandara</span></a>
      <a class="box-item" href="https://github.com/VibhuGautam"><span>Vibhu Gautam</span></a>
      <a class="box-item" href="https://github.com/Priyanshi-Raj"><span>Priyanshi Raj</span></a>
      <a class="box-item" href="https://github.com/AdityaSawant21"><span>Aditya Sawant</span></a>
      <a class="box-item" href="https://github.com/kevadamar"><span>Keva Damar Galih</span></a>
      <a class="box-item" href="https://github.com/SamarthSawhney"><span>Samarth Sawhney</span></a>
      <a class="box-item" href="https://github.com/adipurnamk"><span>Adipurna Kusumawardana</span></a>
      <a class="box-item" href="https://github.com/singhneetush"><span>Neetu Singh</span></a>
      <a class="box-item" href="https://github.com/haylzrandom"><span>Haylzrandom</span></a>
      <a class="box-item" href="https://github.com/Krishnapro"><span>Krishna Kumar</span> </a>
      <a class="box-item" href="https://github.com/winxter17"><span>Sharad Kumar</span></a>
      <a class="box-item" href="https://github.com/SaranyaSkumar"><span>Saranya S kumar</span></a>
      <a class="box-item" href="https://github.com/zaabdn"><span>Zainal Abidin</span></a>
      <a class="box-item" href="https://github.com/Krishnapal-rajput"><span>Krishnapal Rajput</span></a>
      <a class="box-item" href="https://github.com/SamirKaushik"><span>Samir Kaushik</span></a>
      <a class="box-item" href="https://github.com/Aman1905"><span>Aman Chopra</span></a>
      <a class="box-item" href="https://github.com/Frostbite22"><span>Fares Landoulsi</span></a>
      <a class="box-item" href="https://github.com/mofazil17"><span>Mohamed Fazil</span></a>
      <a class="box-item" href="https://github.com/Tejaswi-Kumar"><span>Tejaswi Kumar</span></a>
      <a class="box-item" href="https://github.com/pravigya"><span>Pravigya jain</span></a>
      <a class="box-item" href="https://github.com/TahuTech"><span>Nur Ali Sholikhin</span></a>
      <a class="box-item" href="https://github.com/JuniorXcoder"><span>JuniorXcoder</span></a>
      <a class="box-item" href="https://github.com/aryankashyap7"><span>Aryan Kashyap</span></a>
      <a class="box-item" href="https://github.com/robertnjenga"><span>Robert Njenga</span></a>
      <a class="box-item" href="https://github.com/geekygirl8"><span>NIKITA</span></a>
      <a class="box-item" href="https://github.com/mariosamaaa"><span>mArio</span></a>
      <a class="box-item" href="https://github.com/alishaac"><span>Alisha Chauhan</span></a>
      <a class="box-item" href="https://github.com/MahimaKhatri"><span>Mahima Khatri</span></a>
      <a class="box-item" href="https://github.com/vishwasluhana"><span>Vishwa Mittar</span></a>
      <a class="box-item" href="https://github.com/NEELAKANTAGOUDAPATIL"><span>NEELAKANTA GOUDA PATIL</span></a>
      <a class="box-item" href="https://github.com/shashishekhar11"><span>shashishekhar11</span></a>
      <a class="box-item" href="https://github.com/H-M-Noman123"><span>H-M-Noman123</span></a>
      <a class="box-item" href="https://github.com/barunipriyats"><span>Baruni Priya T S</span></a>
      <a class="box-item" href="https://github.com/anmolg84"><span>Anmol Gupta</span></a>
      <a class="box-item" href="https://github.com/gulshanjakhon"><span>Gulshan Jakhon</span></a>
      <a class="box-item" href="https://github.com/Sonalanand102"><span>Sonal Anand</span></a>
      <a class="box-item" href="https://github.com/HarineM"><span>Harine Murugan</span></a>
      <a class="box-item" href="https://github.com/diwuracreatives"><span>Diwura Creatives</span></a>
      <a class="box-item" href="https://github.com/Vishvesh-Codehunt"><span>Vishvesh Patel</span></a>
      <a class="box-item" href="https://github.com/vaishali8799"><span>Vaishali Kasondhan</span></a>
      <a class="box-item" href="https://github.com/Tripti19-Rao"><span>Tripti</span></a>
      <a class="box-item" href="https://github.com/nimishph"><span>Nimish Ph</span></a>
      <a class="box-item" href="https://github.com/code08-ind"><span>Aryan Garg</span></a>
      <a class="box-item" href="https://github.com/mariabarkouzou"><span>Maria Barkouzou</span></a>
      <a class="box-item" href="https://github.com/andrianfaa"><span>Andrian Fadhilla</span></a>
      <a class="box-item" href="https://github.com/proghead00"><span>Susnata Goswami</span></a>
      <a class="box-item" href="https://github.com/gayathribuddhika"><span>Gayathri Buddhika</span></a>
      <a class="box-item" href="https://github.com/rajneeshk94"><span>Rajneesh Khare</span></a>
      <a class="box-item" href="https://github.com/rashmi-thakurr"><span>Rashmi Thakur</span></a>
      <a class="box-item" href="https://github.com/milos5593"><span>Milos Vujinic</span></a>
      <a class="box-item" href="https://github.com/senshiii"><span>Sayan Das</span></a>
      <a class="box-item" href="https://github.com/Shagufta08"><span>Shagufta Iqbal</span></a>
      <a class="box-item" href="https://github.com/zedutra"><span>Jose Vitor Dutra</span></a>
      <a class="box-item" href="https://github.com/Meenu-github"><span>Meenu Singh</span></a>
      <a class="box-item" href="https://github.com/Japoncio3k"><span>Gustavo Kamihara</span></a>
      <a class="box-item" href="https://github.com/anilectjose"><span>Anilect Jose</span></a>
      <a class="box-item" href="https://github.com/jyoti88"><span>Jyoti88</span></a>
      <a class="box-item" href="https://github.com/ankitkumar5358"><span>Ankit Kumar</span></a>
      <a class="box-item" href="https://github.com/GraniteMask"><span>Ratnadeep Das Choudhury</span></a>
      <a class="box-item" href="https://github.com/Vaibhavwani11"><span>Vaibhav Wani</span></a>
      <a class="box-item" href="https://github.com/Smriti129"><span>Smriti Srivastava</span></a>
      <a class="box-item" href="https://github.com/venkateshtantravahi"><span>Venkatesh Tantravahi</span></a>
      <a class="box-item" href="https://github.com/sarasana"><span>Sara</span></a>
      <a class="box-item" href="https://github.com/mctraore"><span>MC</span></a>
      <a class="box-item" href="https://github.com/tmttan03"><span>Theressa</span></a>
      <a class="box-item" href="https://github.com/Summer-source"><span>Naushad Alam</span></a>
      <a class="box-item" href="https://github.com/GoGi2712"><span>Ankita Mandal</span></a>
      <a class="box-item" href="https://github.com/sathish-saminathan"><span>Sathish kumar Saminathan</span></a>
      <a class="box-item" href="https://github.com/NIRMAL122"><span>Nirmal Singh</span></a>
<<<<<<< HEAD
      <a class="box-item" href="https://github.com/Saurav017"><span>Saurav Purohit</span></a>
=======
      <a class="box-item" href="https://github.com/caspero-62"><span>Uchechukwu Nwafor</span></a>
      <a class="box-item" href="https://github.com/YogishaNiraula"><span>Yogisha Niraula</span></a>




>>>>>>> 81f15119

      <!-- Please maintain the alignment... -->








    </div>
  </div>
  </div>

  <button id="backToTop" type="button" title="Back to Top">
    <svg xmlns="http://www.w3.org/2000/svg" xmlns:xlink="http://www.w3.org/1999/xlink" version="1.1" id="Capa_1" x="0px"
      y="0px" width="512px" height="512px" viewBox="0 0 284.929 284.929"
      style="enable-background:new 0 0 284.929 284.929;" xml:space="preserve">
      <g>
        <path
          d="M282.082,195.285L149.028,62.24c-1.901-1.903-4.088-2.856-6.562-2.856s-4.665,0.953-6.567,2.856L2.856,195.285   C0.95,197.191,0,199.378,0,201.853c0,2.474,0.953,4.664,2.856,6.566l14.272,14.271c1.903,1.903,4.093,2.854,6.567,2.854   c2.474,0,4.664-0.951,6.567-2.854l112.204-112.202l112.208,112.209c1.902,1.903,4.093,2.848,6.563,2.848   c2.478,0,4.668-0.951,6.57-2.848l14.274-14.277c1.902-1.902,2.847-4.093,2.847-6.566   C284.929,199.378,283.984,197.188,282.082,195.285z"
          fill="#FFFFFF">
      </g>
    </svg>
  </button>

  <script>
    document.querySelectorAll('a.box-item').forEach(con => {
      console.log(con.href)
      con.innerHTML += `<img src="https://avatars.githubusercontent.com/${con.href.split('https://github.com/')[1]}">`
    })
    const toggleSwitch = document.querySelector('.theme-switch input[type="checkbox"]');
    const currentTheme = localStorage.getItem('theme');
    if (currentTheme) {
      document.documentElement.setAttribute('data-theme', currentTheme);
      if (currentTheme === 'dark') {
        toggleSwitch.checked = true;
      }
    }
    function switchTheme(e) {
      if (e.target.checked) {
        document.documentElement.setAttribute('data-theme', 'dark');
        localStorage.setItem('theme', 'dark');
      } else {
        document.documentElement.setAttribute('data-theme', 'light');
        localStorage.setItem('theme', 'light');
      }
    }
    toggleSwitch.addEventListener('change', switchTheme);
    const spans = document.querySelectorAll('.word span');
    spans.forEach((span, idx) => {
      span.addEventListener('click', (e) => {
        e.target.classList.add('active');
      });
      span.addEventListener('animationend', (e) => {
        e.target.classList.remove('active');
      });

      // Initial animation
      setTimeout(() => {
        span.classList.add('active');
      }, 750 * (idx + 1))
    });


    /* Back-to-top button functionality */
    const backToTopButton = document.querySelector("#back-to-top-btn");

    window.addEventListener("scroll", scrollFunction);
    function scrollFunction() {
      if (window.pageYOffset > 300) { // Show backToTopButton
        if (!backToTopButton.classList.contains("btnEntrance")) {
          backToTopButton.classList.remove("btnExit");
          backToTopButton.classList.add("btnEntrance");
          backToTopButton.style.display = "block";
        }
      }
      else { // Hide backToTopButton
        if (backToTopButton.classList.contains("btnEntrance")) {
          backToTopButton.classList.remove("btnEntrance");
          backToTopButton.classList.add("btnExit");
          setTimeout(function () {
            backToTopButton.style.display = "none";
          }, 250);
        }
      }
    }

    backToTopButton.addEventListener("click", smoothScrollBackToTop);

    function smoothScrollBackToTop() {
      const targetPosition = 0;
      const startPosition = window.pageYOffset;
      const distance = targetPosition - startPosition;
      const duration = 750;
      let start = null;
      window.requestAnimationFrame(step);
      function step(timestamp) {
        if (!start) start = timestamp;
        const progress = timestamp - start;
        window.scrollTo(0, easeInOutCubic(progress, startPosition, distance, duration));
        if (progress < duration) window.requestAnimationFrame(step);
      }
    }

    function easeInOutCubic(t, b, c, d) {
      t /= d / 2;
      if (t < 1) return c / 2 * t * t * t + b;
      t -= 2;
      return c / 2 * (t * t * t + 2) + b;
    };

  </script>
  <script src="/scripts/scroll.js"></script>

  <script src="./scripts/menu.js"></script>
  <div class="container">
    <div id="stats" style="margin-top: 1rem;"></div>
  </div>
  <script>
    $('.tdnn').click(function () {
      $("body").toggleClass('light');
      $(".moon").toggleClass('sun');
      $(".tdnn").toggleClass('day');
    });
  </script>

  <script>
    //Get the button
    var mybutton = document.getElementById("myBtn");

    // When the user scrolls down 20px from the top of the document, show the button
    window.onscroll = function () { scrollFunction() };

    function scrollFunction() {
      if (document.body.scrollTop > 20 || document.documentElement.scrollTop > 20) {
        mybutton.style.display = "block";
      } else {
        mybutton.style.display = "none";
      }
    }

    // When the user clicks on the button, scroll to the top of the document
    function topFunction() {
      document.body.scrollTop = 0;
      document.documentElement.scrollTop = 0;
    }
  </script>



  <script type="text/javascript" src="https://code.jquery.com/jquery-3.1.0.min.js"></script>
</body>

</html><|MERGE_RESOLUTION|>--- conflicted
+++ resolved
@@ -402,16 +402,11 @@
       <a class="box-item" href="https://github.com/GoGi2712"><span>Ankita Mandal</span></a>
       <a class="box-item" href="https://github.com/sathish-saminathan"><span>Sathish kumar Saminathan</span></a>
       <a class="box-item" href="https://github.com/NIRMAL122"><span>Nirmal Singh</span></a>
-<<<<<<< HEAD
-      <a class="box-item" href="https://github.com/Saurav017"><span>Saurav Purohit</span></a>
-=======
       <a class="box-item" href="https://github.com/caspero-62"><span>Uchechukwu Nwafor</span></a>
       <a class="box-item" href="https://github.com/YogishaNiraula"><span>Yogisha Niraula</span></a>
-
-
-
-
->>>>>>> 81f15119
+    <a class="box-item" href="https://github.com/Saurav017"><span>Saurav Purohit</span></a>
+
+
 
       <!-- Please maintain the alignment... -->
 

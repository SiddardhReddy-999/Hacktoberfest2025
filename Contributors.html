--- conflicted
+++ resolved
@@ -133,7 +133,6 @@
       <!-- Add to the bottom of the list -->
 
       <a class="box-item" href="https://github.com/fineanmol"><span>Anmol Agarwal</span></a>
-      <a class="box-item" href="https://github.com/rocksaini"><span>Deepak Saini</span></a>
       <a class="box-item" href="https://github.com/Amitava123"><span>Amitava Mitra</span></a>
       <a class="box-item" href="https://github.com/philson-philip"><span>Philson Philip</span></a>
       <a class="box-item" href="https://github.com/SHIV1003"><span>Shivam Goyal</span></a>
@@ -466,12 +465,11 @@
       <a class="box-item" href="https://github.com/Ravikant-git"><span>Ravikant</span></a>
       <a class="box-item" href="https://github.com/manshadchangampalli"><span>Manshad</span></a>
       <a class="box-item" href="https://github.com/abhinnxo"><span>Abhinn Krishn</span></a>
-<<<<<<< HEAD
+      <a class="box-item" href="https://github.com/Tharunkumar001"><span>Tharun Kumar</span></a>
+      <a class="box-item" href="https://github.com/Ishitav03"><span>Ishita Verma</span></a>
       <a class="box-item" href="https://github.com/DarkHunter1749"><span>Manoj Sadanala</span></a>
-=======
-      <a class="box-item" href="https://github.com/Tharunkumar001"><span>Tharun Kumar</span></a>
-       <a class="box-item" href="https://github.com/Ishitav03"><span>Ishita Verma</span></a>
->>>>>>> afdf1469
+      <a class="box-item" href="https://github.com/rocksaini"><span>Deepak Saini</span></a>
+
 
 
 

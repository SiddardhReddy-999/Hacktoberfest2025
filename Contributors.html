--- conflicted
+++ resolved
@@ -5,7 +5,7 @@
   <!-- Global site tag (gtag.js) - Google Analytics -->
   <link rel="icon" href="https://hacktoberfestswaglist.com/img/Hacktoberfest_21.jpg" type="image/x-icon">
   <script async src="https://www.googletagmanager.com/gtag/js?id=UA-74296045-6"></script>
- 
+
   <!--Stats Script-->
   <script src="scripts/stats.js"></script>
   <meta charset="UTF-8">
@@ -53,13 +53,7 @@
 
 
   <!-- Back-to-top Button -->
-<<<<<<< HEAD
   <button onclick="topFunction()" id="myBtn" title="Go to top"><i class="fas fa-angle-double-up"></i></button>
-=======
-  <button onclick="topFunction()" id="myBtn" title="Go to top">Back to Top</button>
-
-  
->>>>>>> 19652b9e
   <button id="back-to-top-btn"><i class="fas fa-angle-double-up"></i></button>
 
 
@@ -119,7 +113,7 @@
 
         <div class="slider round"></div>
       </label> -->
-            <div class="tdnn">
+      <div class="tdnn">
         <div class="moon">
         </div>
       </div>
@@ -131,28 +125,18 @@
 
 
       <!-- Add to the bottom of the list -->
-      <a class="box-item" href="https://github.com/venkateshtantravahi"><span>Venkatesh Tantravahi</span></a>
+
       <a class="box-item" href="https://github.com/fineanmol"><span>Anmol Agarwal</span></a>
       <a class="box-item" href="https://github.com/xevenheaven"><span>Elysia Ong</span></a>
       <a class="box-item" href="https://github.com/facundof13"><span>Facundo</span></a>
       <a class="box-item" href="https://github.com/Aashik96"><span>Aashik Ahamed</span></a>
       <a class="box-item" href="https://github.com/Hrishabh5"><span>Hrishabh Jain</span></a>
-<<<<<<< HEAD
-=======
-      <a class="box-item" href="https://github.com/zonex909"><span>Rupna Maitra</span></a>
->>>>>>> 19652b9e
       <a class="box-item" href="https://github.com/skully-coder"><span>Abhinav Agarwal</span></a>
       <a class="box-item" href="https://github.com/sharron4me"><span>Mohammad Ummair</span></a>
       <a class="box-item" href="https://github.com/dwiguna81"><span>Dwi Guna</span></a>
       <a class="box-item" href="https://github.com/alok2947"><span>Alok Kumar Jha</span></a>
       <a class="box-item" href="https://github.com/Rajat-sharMaa"><span>Rajat Shamraa</span></a>
-<<<<<<< HEAD
       <a class="box-item" href="https://github.com/Samarth-Khatri"><span>Samarth Khatri</span></a>
-=======
-      <a class="box-item" href="https://github.com/20manas"><span>Manas Khurana</span></a>
-      <a class="box-item" href="https://github.com/manigedit"><span>Manish Kumar</span></a>
-      <a class="box-item" href="https://github.com/vakilsahabh"><span>Vakeel Sahabh</span></a>
->>>>>>> 19652b9e
       <a class="box-item" href="https://github.com/randymfournier"><span>Randy M Fournier</span></a>
       <a class="box-item" href="https://github.com/juniorhero"><span>Athul Jayaram</span></a>
       <a class="box-item" href="https://github.com/nnishad"><span>Nikhil Nishad</span></a>
@@ -366,7 +350,7 @@
       <a class="box-item" href="https://github.com/aryankashyap7"><span>Aryan Kashyap</span></a>
       <a class="box-item" href="https://github.com/robertnjenga"><span>Robert Njenga</span></a>
       <a class="box-item" href="https://github.com/geekygirl8"><span>NIKITA</span></a>
-      <a class="box-item" href="https://github.com/mariosamaaa"><span>mArio</span><a>
+      <a class="box-item" href="https://github.com/mariosamaaa"><span>mArio</span></a>
       <a class="box-item" href="https://github.com/alishaac"><span>Alisha Chauhan</span></a>
       <a class="box-item" href="https://github.com/MahimaKhatri"><span>Mahima Khatri</span></a>
       <a class="box-item" href="https://github.com/vishwasluhana"><span>Vishwa Mittar</span></a>
@@ -377,7 +361,6 @@
       <a class="box-item" href="https://github.com/anmolg84"><span>Anmol Gupta</span></a>
       <a class="box-item" href="https://github.com/gulshanjakhon"><span>Gulshan Jakhon</span></a>
       <a class="box-item" href="https://github.com/Sonalanand102"><span>Sonal Anand</span></a>
-<<<<<<< HEAD
       <a class="box-item" href="https://github.com/HarineM"><span>Harine Murugan</span></a>
       <a class="box-item" href="https://github.com/diwuracreatives"><span>Diwura Creatives</span></a>
       <a class="box-item" href="https://github.com/Vishvesh-Codehunt"><span>Vishvesh Patel</span></a>
@@ -411,28 +394,7 @@
       <a class="box-item" href="https://github.com/Vaibhavwani11"><span>Vaibhav Wani</span></a>
       <a class="box-item" href="https://github.com/Smriti129"><span>Smriti Srivastava</span></a>
       <a class="box-item" href="https://github.com/venkateshtantravahi"><span>Venkatesh Tantravahi</span></a>
-=======
-    <a class="box-item" href="https://github.com/HarineM"><span>Harine Murugan</span></a>
-    <a class="box-item" href="https://github.com/diwuracreatives"><span>Diwura Creatives</span></a>
-    <a class="box-item" href="https://github.com/Vishvesh-Codehunt"><span>Vishvesh Patel</span></a>
-      <a class="box-item" href="https://github.com/vaishali8799"><span>Vaishali Kasondhan</span></a>
-    <a class="box-item" href="https://github.com/Tripti19-Rao"><span>Tripti</span></a>
-     <a class="box-item" href="https://github.com/zedutra"><span>Jose Vitor Dutra</span></a>
-    <a class="box-item" href="https://github.com/Meenu-github"><span>Meenu Singh</span></a>
-    <a class="box-item" href="https://github.com/Japoncio3k"><span>Gustavo Kamihara</span></a>
-      <a class="box-item" href="https://github.com/anilectjose"><span>Anilect Jose</span></a>
-        <a class="box-item" href="https://github.com/jyoti88"><span>Jyoti88</span></a>
-    <a class="box-item" href="https://github.com/nimishph"><span>Nimish Ph</span></a>
-      <a class="box-item" href="https://github.com/code08-ind"><span>Aryan Garg</span></a>
-      <a class="box-item" href="https://github.com/mariabarkouzou"><span>Maria Barkouzou</span></a>
-        <a class="box-item" href="https://github.com/andrianfaa"><span>Andrian Fadhilla</span></a>
-
->>>>>>> 19652b9e
-
-
-
-
-          <!-- Please maintain the alignment... -->
+      <!-- Please maintain the alignment... -->
 
 
 
@@ -496,51 +458,51 @@
 
 
     /* Back-to-top button functionality */
-  const backToTopButton = document.querySelector("#back-to-top-btn");
-
-  window.addEventListener("scroll", scrollFunction);
-  function scrollFunction() {
-  if (window.pageYOffset > 300) { // Show backToTopButton
-      if(!backToTopButton.classList.contains("btnEntrance")) {
-      backToTopButton.classList.remove("btnExit");
-      backToTopButton.classList.add("btnEntrance");
-      backToTopButton.style.display = "block";
+    const backToTopButton = document.querySelector("#back-to-top-btn");
+
+    window.addEventListener("scroll", scrollFunction);
+    function scrollFunction() {
+      if (window.pageYOffset > 300) { // Show backToTopButton
+        if (!backToTopButton.classList.contains("btnEntrance")) {
+          backToTopButton.classList.remove("btnExit");
+          backToTopButton.classList.add("btnEntrance");
+          backToTopButton.style.display = "block";
+        }
       }
-  }
-  else { // Hide backToTopButton
-      if(backToTopButton.classList.contains("btnEntrance")) {
-      backToTopButton.classList.remove("btnEntrance");
-      backToTopButton.classList.add("btnExit");
-      setTimeout(function() {
-          backToTopButton.style.display = "none";
-      }, 250);
+      else { // Hide backToTopButton
+        if (backToTopButton.classList.contains("btnEntrance")) {
+          backToTopButton.classList.remove("btnEntrance");
+          backToTopButton.classList.add("btnExit");
+          setTimeout(function () {
+            backToTopButton.style.display = "none";
+          }, 250);
+        }
       }
-  }
-  }
-
-  backToTopButton.addEventListener("click", smoothScrollBackToTop);
-
-  function smoothScrollBackToTop() {
-  const targetPosition = 0;
-  const startPosition = window.pageYOffset;
-  const distance = targetPosition - startPosition;
-  const duration = 750;
-  let start = null;
-  window.requestAnimationFrame(step);
-  function step(timestamp) {
-      if (!start) start = timestamp;
-      const progress = timestamp - start;
-      window.scrollTo(0, easeInOutCubic(progress, startPosition, distance, duration));
-      if (progress < duration) window.requestAnimationFrame(step);
-  }
-  }
-
-  function easeInOutCubic(t, b, c, d) {
-  t /= d/2;
-  if (t < 1) return c/2*t*t*t + b;
-  t -= 2;
-  return c/2*(t*t*t + 2) + b;
-  };
+    }
+
+    backToTopButton.addEventListener("click", smoothScrollBackToTop);
+
+    function smoothScrollBackToTop() {
+      const targetPosition = 0;
+      const startPosition = window.pageYOffset;
+      const distance = targetPosition - startPosition;
+      const duration = 750;
+      let start = null;
+      window.requestAnimationFrame(step);
+      function step(timestamp) {
+        if (!start) start = timestamp;
+        const progress = timestamp - start;
+        window.scrollTo(0, easeInOutCubic(progress, startPosition, distance, duration));
+        if (progress < duration) window.requestAnimationFrame(step);
+      }
+    }
+
+    function easeInOutCubic(t, b, c, d) {
+      t /= d / 2;
+      if (t < 1) return c / 2 * t * t * t + b;
+      t -= 2;
+      return c / 2 * (t * t * t + 2) + b;
+    };
 
   </script>
   <script src="/scripts/scroll.js"></script>
@@ -557,27 +519,27 @@
     });
   </script>
 
-<script>
-//Get the button
-var mybutton = document.getElementById("myBtn");
-
-// When the user scrolls down 20px from the top of the document, show the button
-window.onscroll = function() {scrollFunction()};
-
-function scrollFunction() {
-  if (document.body.scrollTop > 20 || document.documentElement.scrollTop > 20) {
-    mybutton.style.display = "block";
-  } else {
-    mybutton.style.display = "none";
-  }
-}
-
-// When the user clicks on the button, scroll to the top of the document
-function topFunction() {
-  document.body.scrollTop = 0;
-  document.documentElement.scrollTop = 0;
-}
-</script>
+  <script>
+    //Get the button
+    var mybutton = document.getElementById("myBtn");
+
+    // When the user scrolls down 20px from the top of the document, show the button
+    window.onscroll = function () { scrollFunction() };
+
+    function scrollFunction() {
+      if (document.body.scrollTop > 20 || document.documentElement.scrollTop > 20) {
+        mybutton.style.display = "block";
+      } else {
+        mybutton.style.display = "none";
+      }
+    }
+
+    // When the user clicks on the button, scroll to the top of the document
+    function topFunction() {
+      document.body.scrollTop = 0;
+      document.documentElement.scrollTop = 0;
+    }
+  </script>
 
 
 

--- conflicted
+++ resolved
@@ -376,11 +376,8 @@
     <a class="box-item" href="https://github.com/Japoncio3k"><span>Gustavo Kamihara</span></a>
       <a class="box-item" href="https://github.com/anilectjose"><span>Anilect Jose</span></a>
         <a class="box-item" href="https://github.com/jyoti88"><span>Jyoti88</span></a>
-<<<<<<< HEAD
         <a class="box-item" href="https://github.com/ankitkumar5358"><span>Ankit Kumar</span></a>
-=======
-        <a class="box-item" href="https://github.com/GraniteMask"><span>Ratnadeep Das Choudhury</span></a>
->>>>>>> 957e366f
+    <a class="box-item" href="https://github.com/GraniteMask"><span>Ratnadeep Das Choudhury</span></a>
 
       <!-- Please maintain the alignment... -->
 

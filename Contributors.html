<!DOCTYPE html>
<html lang="en">

<head>
  <!-- Global site tag (gtag.js) - Google Analytics -->
  <link rel="icon" href="https://hacktoberfestswaglist.com/img/Hacktoberfest_21.jpg" type="image/x-icon">
  <script async src="https://www.googletagmanager.com/gtag/js?id=UA-74296045-6"></script>
 
  <!--Stats Script-->
  <script src="scripts/stats.js"></script>
  <meta charset="UTF-8">
  <meta name="viewport" content="width=device-width, initial-scale=1.0">
  <meta http-equiv="X-UA-Compatible" content="ie=edge">
  <meta http-equiv="Cache-Control" content="no-cache, no-store, must-revalidate">
  <meta http-equiv="Pragma" content="no-cache">
  <meta http-equiv="Expires" content="0">
  <meta http-equiv="Cache-Control" content="no-cache, no-store, must-revalidate">
  <meta http-equiv="Expires" content="0">

  <meta name="description"
    content="This is a static website serving as a beginner friendly project to help developers get started with hacktoberfest -Gateway to open source.">
  <!-- Latest compiled and minified CSS -->
  <link rel="stylesheet" href="https://maxcdn.bootstrapcdn.com/bootstrap/4.1.3/css/bootstrap.min.css">
  <!-- jQuery library -->
  <script src="https://ajax.googleapis.com/ajax/libs/jquery/3.3.1/jquery.min.js"></script>
  <!-- Latest compiled and minified CSS -->
  <link rel="stylesheet" href="https://maxcdn.bootstrapcdn.com/bootstrap/4.1.3/css/bootstrap.min.css">
  <!-- Font Style from google fonts -->
  <link rel="preconnect" href="https://fonts.googleapis.com">
  <link rel="preconnect" href="https://fonts.gstatic.com" crossorigin>
  <link href="https://fonts.googleapis.com/css2?family=Special+Elite&display=swap" rel="stylesheet">
  <!-- Latest compiled JavaScript -->
  <script src="https://maxcdn.bootstrapcdn.com/bootstrap/4.1.3/js/bootstrap.min.js"
    integrity="sha384-ChfqqxuZUCnJSK3+MXmPNIyE6ZbWh2IMqE241rYiqJxyMiZ6OW/JmZQ5stwEULTy"
    crossorigin="anonymous"></script>
  <!-- Github follow button -->
  <script async defer src="https://buttons.github.io/buttons.js"></script>
  <link rel="stylesheet" href="./css/contributors.css">
  <link rel="stylesheet" href="./css/navbar.css">
  <link rel="stylesheet" href="./css/footer.css">
  <link rel="stylesheet" href="https://unpkg.com/aos@2.3.1/dist/aos.css">
  <link rel="stylesheet" href="https://cdnjs.cloudflare.com/ajax/libs/font-awesome/4.7.0/css/font-awesome.css">
  <link rel="stylesheet" href="css/explosion.css">
  <link rel="stylesheet" href="./css/terminal.css">
  <link rel="stylesheet" href="https://cdn.jsdelivr.net/npm/animate.css@3.5.2/animate.min.css">
  <link rel="stylesheet" href="https://stackpath.bootstrapcdn.com/font-awesome/4.7.0/css/font-awesome.min.css">
  <script src="https://kit.fontawesome.com/d9f7ec7b29.js" crossorigin="anonymous"></script>
  <title>Hacktoberfest 2021 - Contributors</title>

</head>

<body>



  <!-- Back-to-top Button -->
  <button onclick="topFunction()" id="myBtn" title="Go to top"><i class="fa fa-2x fa-arrow-up"></i></button>

  
  <button id="back-to-top-btn"><i class="fas fa-angle-double-up"></i></button>


  <!--
      __  __              __    __          __                 ____             __
    / / / /____ _ _____ / /__ / /_ ____   / /_   ___   _____ / __/___   _____ / /_
    / /_/ // __ `// ___// //_// __// __ \ / __ \ / _ \ / ___// /_ / _ \ / ___// __/
  / __  // /_/ // /__ / ,<  / /_ / /_/ // /_/ //  __// /   / __//  __/(__  )/ /_
  /_/ /_/ \__,_/ \___//_/|_| \__/ \____//_.___/ \___//_/   /_/   \___//____/ \__/
                                              i just want a t-shirt at this point
  -->
  <!--Navbar-->
  <nav class="navbar navbar-expand-lg navbar-light fixed-top shadow-sm">
    <a class="navbar-brand" href="/">
      <svg xmlns="http://www.w3.org/2000/svg" xmlns:xlink="http://www.w3.org/1999/xlink" version="1.1" id="Layer_1"
        x="0px" y="0px" viewBox="0 0 300 300" style="enable-background:new 0 0 300 300;" xml:space="preserve" role="img"
        aria-labelledby="dyn2wm4vin1xgraye3ggy9kf12oaz8a" class="header__logo" width="50px" height="50px">
        <title id="dyn2wm4vin1xgraye3ggy9kf12oaz8a">Hacktoberfest</title>
        <style type="text/css">
          .st0 {
            fill: #FF0844;
          }
        </style>
        <path class="st0"
          d="M0.7,0.7v298.7h298.7V0.7H0.7z M197.8,271.4l-32-32v-95.6l-31.4,31.4v79l-17.3,17.3L99.8,254V70.4L95,65.6  L73,87.7L61.7,76.5l47.8-47.8l0.1,0.1l0,0l1.9,1.8l22.8,22.8V136l31.4-31.4V70.2L150,54.4l25.8-25.8l24.7,24.7v169.1l12.1,12.1  l14.7-14.7l11.1,11.1L197.8,271.4z">
        </path>
      </svg>
    </a>
    <button class="navbar-toggler" type="button" data-toggle="collapse" data-target="#navbarColor01"
      aria-controls="navbarColor01" aria-expanded="false" aria-label="Toggle navigation">
      <span class="navbar-toggler-icon"></span>
    </button>
    <div class="collapse navbar-collapse" id="navbarColor01">
      <ul class="navbar-nav mr-auto" id="menu">
        <!-- Menu -->
      </ul>
    </div>
  </nav>
  <div class="content">
    <div class="container">
      <span class="heading">CONTRIBUTORS </span>

      <div class="heart"></div>
      <!-- <label class="theme-switch" for="checkbox">

        <svg xmlns="http://www.w3.org/2000/svg" width="16" height="16" fill="currentColor" class="bi bi-sun"
          viewBox="0 0 16 16">
          <path d="M8 11a3 3 0 1 1 0-6 3 3 0 0 1 0 6zm0 1a4 4 0 1 0 0-8 4 4 0 0 0 0 8zM8 0a.5.5 0 0 1 .5.5v2a.5.5 0 0 1-1 0v-2A.5.5 0 0 1 8 0zm0 13a.5.5 0 0 1 .5.5v2a.5.5 0 0 1-1 0v-2A.5.5 0 0 1 8 13zm8-5a.5.5 0 0 1-.5.5h-2a.5.5 0 0 1 0-1h2a.5.5 0 0 1 .5.5zM3 8a.5.5 0 0 1-.5.5h-2a.5.5 0 0 1 0-1h2A.5.5 0 0 1 3 8zm10.657-5.657a.5.5 0 0 1 0 .707l-1.414 1.415a.5.5 0 1 1-.707-.708l1.414-1.414a.5.5 0 0 1 .707 0zm-9.193 9.193a.5.5 0 0 1 0 .707L3.05 13.657a.5.5 0 0 1-.707-.707l1.414-1.414a.5.5 0 0 1 .707 0zm9.193 2.121a.5.5 0 0 1-.707 0l-1.414-1.414a.5.5 0 0 1 .707-.707l1.414 1.414a.5.5 0 0 1 0 .707zM4.464 4.465a.5.5 0 0 1-.707 0L2.343 3.05a.5.5 0 1 1 .707-.707l1.414 1.414a.5.5 0 0 1 0 .708z" />
        </svg>

        <svg xmlns="http://www.w3.org/2000/svg" width="16" height="16" fill="currentColor" class="bi bi-moon"
          viewBox="0 0 16 16">
          <path d="M6 .278a.768.768 0 0 1 .08.858 7.208 7.208 0 0 0-.878 3.46c0 4.021 3.278 7.277 7.318 7.277.527 0 1.04-.055 1.533-.16a.787.787 0 0 1 .81.316.733.733 0 0 1-.031.893A8.349 8.349 0 0 1 8.344 16C3.734 16 0 12.286 0 7.71 0 4.266 2.114 1.312 5.124.06A.752.752 0 0 1 6 .278zM4.858 1.311A7.269 7.269 0 0 0 1.025 7.71c0 4.02 3.279 7.276 7.319 7.276a7.316 7.316 0 0 0 5.205-2.162c-.337.042-.68.063-1.029.063-4.61 0-8.343-3.714-8.343-8.29 0-1.167.242-2.278.681-3.286z" />
        </svg>

        <input type="checkbox" class="checkbox" id="checkbox" />

        <div class="slider round"></div>
      </label> -->
            <div class="tdnn">
        <div class="moon">
        </div>
      </div>
      <p class=" rubberBand delay-4s">Add yourself to the list if you contribute.</p>
      <hr style="width:80%">
    </div>
    <div class="box mx-auto">



      <!-- Add to the bottom of the list -->
      <a class="box-item" href="https://github.com/fineanmol"><span>Anmol Agarwal</span></a>
      <a class="box-item" href="https://github.com/Amitava123"><span>Amitava Mitra</span></a>
      <a class="box-item" href="https://github.com/philson-philip"><span>Philson Philip</span></a>
      <a class="box-item" href="https://github.com/SHIV1003"><span>Shivam Goyal</span></a>
      <a class="box-item" href="https://github.com/shradha-khapra"><span>Shradha Khapra</span></a>
      <a class="box-item" href="https://github.com/dwikychandra21"><span>Dwiky Chandra</span></a>
      <a class="box-item" href="https://github.com/ritesh2905"><span>Ritesh Kumar</span></a>
      <a class="box-item" href="https://github.com/xevenheaven"><span>Elysia Ong</span></a>
      <a class="box-item" href="https://github.com/facundof13"><span>Facundo</span></a>
      <a class="box-item" href="https://github.com/Aashik96"><span>Aashik Ahamed</span></a>
      <a class="box-item" href="https://github.com/Hrishabh5"><span>Hrishabh Jain</span></a>
      <a class="box-item" href="https://github.com/zonex909"><span>Rupna Maitra</span></a>
      <a class="box-item" href="https://github.com/skully-coder"><span>Abhinav Agarwal</span></a>
      <a class="box-item" href="https://github.com/sharron4me"><span>Mohammad Ummair</span></a>
      <a class="box-item" href="https://github.com/dwiguna81"><span>Dwi Guna</span></a>
      <a class="box-item" href="https://github.com/Rajat-sharMaa"><span>Rajat Shamraa</span></a>
      <a class="box-item" href="https://github.com/20manas"><span>Manas Khurana</span></a>
      <a class="box-item" href="https://github.com/manigedit"><span>Manish Kumar</span></a>
      <a class="box-item" href="https://github.com/vakilsahabh"><span>Vakeel Sahabh</span></a>
      <a class="box-item" href="https://github.com/randymfournier"><span>Randy M Fournier</span></a>
      <a class="box-item" href="https://github.com/ruchirtoshniwal"><span>Ruchir Toshniwal</span></a>
      <a class="box-item" href="https://github.com/juniorhero"><span>Athul Jayaram</span></a>
      <a class="box-item" href="https://github.com/nnishad"><span>Nikhil Nishad</span></a>
      <a class="box-item" href="https://github.com/ShagiG"><span>ShagiGanesh</span></a>
      <a class="box-item" href="https://github.com/hidalgob"><span>Bruno Hidalgo</span></a>
      <a class="box-item" href="https://github.com/cee-elle"><span>Cindy Le</span></a>
      <a class="box-item" href="https://github.com/Starfire1853"><span>Lynn Nguyen</span></a>
      <a class="box-item" href="https://github.com/dimitrisz123"><span>Jim Zervas</span></a>
      <a class="box-item" href="https://github.com/proghead00"><span>Susnata Goswami</span></a>
      <a class="box-item" href="https://github.com/gayathribuddhika"><span>Gayathri Buddhika</span></a>
      <a class="box-item" href="https://github.com/Triben-Choudhary"><span>Triben Choudhary</span></a>
      <a class="box-item" href="https://github.com/rajneeshk94"><span>Rajneesh Khare</span></a>
      <a class="box-item" href="https://github.com/milos5593"><span>Milos Vujinic</span></a>
      <a class="box-item" href="https://github.com/senshiii"><span>Sayan Das</span></a>
      <a class="box-item" href="https://github.com/Shagufta08"><span>Shagufta Iqbal</span></a>
      <a class="box-item" href="https://github.com/ishgary"><span>Ishant Garg</span></a>
      <a class="box-item" href="https://github.com/naman74"><span>Naman</span></a>
      <a class="box-item" href="https://github.com/Sauvic016"><span>Sauvic P Choudhury </span></a>
      <a class="box-item" href="https://github.com/panchadeep"><span>Panchadeep Mazumder</span></a>
      <a class="box-item" href="https://github.com/savarbhasin"><span>Savar Bhasin</span></a>
      <a class="box-item" href="https://github.com/nitin-jain3"><span>NITIN JAIN</span></a>
      <a class="box-item" href="https://github.com/MasterBrian99"><span>Pasindu P Konghawaththa</span></a>
      <a class="box-item" href="https://github.com/pepeyen"><span>Erick Frederick</span></a>
      <a class="box-item" href="https://github.com/prkhrv"><span>Prakhar Varshney</span></a>
      <a class="box-item" href="https://github.com/zealptl"><span>Zeal Patel</span></a>
      <a class="box-item" href="https://github.com/aman339"><span>Aman Kumar Choudhary</span></a>
      <a class="box-item" href="https://github.com/DataCrusade1999"><span>Ashutosh Pandey</span></a>
      <a class="box-item" href="https://github.com/zomsik"><span>Tomasz Wiejak</span></a>
      <a class="box-item" href="https://github.com/elijahdaniel"><span>Elijah Paminsan</span></a>
      <a class="box-item" href="https://github.com/evergreen2001"><span>Ido Evergreen</span></a>
      <a class="box-item" href="https://github.com/Zaheudev"><span>Zaharia Iulian</span></a>
      <a class="box-item" href="https://github.com/haryanapnx"><span>Haryfun</span></a>
      <a class="box-item" href="https://github.com/ishaan-10"><span>Ishaan</span></a>
      <a class="box-item" href="https://github.com/Alok-873"><span>Alok Tripathi</span></a>
      <a class="box-item" href="https://github.com/qdtroemner"><span>Quentin Troemner</span></a>
      <a class="box-item" href="https://github.com/satyampgt4"><span>Satyam</span></a>
      <a class="box-item" href="https://github.com/vikramadityasinghs"><span>Vikramaditya Singh Saxena</span></a>
      <a class="box-item" href="https://github.com/Aashu23"><span>Aashu</span></a>
      <a class="box-item" href="https://github.com/Meghna2080"><span>Meghna Singh</span></a>
      <a class="box-item" href="https://github.com/jkunal14"><span>Kunal Jindal</span></a>
      <a class="box-item" href="https://github.com/paarth17032000"><span>Paarth Agarwal</span></a>
      <a class="box-item" href="https://github.com/andreanz22"><span>Andrean Novan</span></a>
      <a class="box-item" href="https://github.com/juanpablohuertas"><span>Juan Pablo Huertas</span></a>
      <a class="box-item" href="https://github.com/JimBowler82"><span>Jim Bowler</span></a>
      <a class="box-item" href="https://github.com/jhonatanoc96"><span>Jhonatan Ocampo</span></a>
      <a class="box-item" href="https://github.com/naman360"><span>Naman Shankhydhar</span></a>
      <a class="box-item" href="https://github.com/SidathWeerasinghe"><span>Sidath Weerasinghe</span></a>
      <a class="box-item" href="https://github.com/samikshaupadhyay"><span>Samiksha Upadhyay</span></a>
      <a class="box-item" href="https://github.com/Ze-Falcon"><span>Ze Falcon</span></a>
      <a class="box-item" href="https://github.com/nguyenlamspk"><span>Lam Nguyen</span></a>
      <a class="box-item" href="https://github.com/yagamipal"><span>Yagami</span></a>
      <a class="box-item" href="https://github.com/ameygangwal"><span>Amey</span></a>
      <a class="box-item" href="https://github.com/JoaoJesus94"><span>João Jesus</span></a>
      <a class="box-item" href="https://github.com/alvalle09"><span>Alfredo Valle</span></a>
      <a class="box-item" href="https://github.com/achudinovskyh"><span>Andrew Chudinovskyh</span></a>
      <a class="box-item" href="https://github.com/ydegtyar"><span>Yuriy Degtyar</span></a>
      <a class="box-item" href="https://github.com/drashevsky"><span>Daniel Rashevsky</span></a>
      <a class="box-item" href="https://github.com/sabry2020"><span>Sabry</span></a>
      <a class="box-item" href="https://github.com/MananAg29"><span>Manan</span></a>
      <a class="box-item" href="https://github.com/soham117"><span>Soham Purohit</span></a>
      <a class="box-item" href="https://github.com/rohantheprogrammer"><span>RohanTheProgrammer</span></a>
      <a class="box-item" href="https://github.com/Prasad-Chathuranga"><span>Prasad Chathuranga</span></a>
      <a class="box-item" href="https://github.com/vngarg"><span>Shlok Garg</span></a>
      <a class="box-item" href="https://github.com/siddharthdeo99"><span>Siddharth deo</span></a>
      <a class="box-item" href="https://github.com/Aniket6039"><span>Aniket Raj</span></a>
      <a class="box-item" href="https://github.com/JayantGoel001"><span>Jayant Goel</span></a>
      <a class="box-item" href="https://github.com/tuminzee"><span>Tumin Sheth</span></a>
      <a class="box-item" href="https://github.com/Shikhar253"><span>Shikhar Saxena</span></a>
      <a class="box-item" href="https://github.com/rasyidzkun"><span>Ar Rasyid Sarifullah</span></a>
      <a class="box-item" href="https://github.com/RheaAdh"><span>Rhea Adhikari</span></a>
      <a class="box-item" href="https://github.com/SDGraph"><span>SD Graph</span></a>
      <a class="box-item" href="https://github.com/abhijeetaman007"><span>Abhijeet Sinha</span></a>
      <a class="box-item" href="https://github.com/keerays"><span>Keerays</span></a>
      <a class="box-item" href="https://github.com/skully-coder"><span>Abhinav Agrawal</span></a>
      <a class="box-item" href="https://github.com/Red-0111"><span>Rudransh</span></a>
      <a class="box-item" href="https://github.com/sreelakshmig009"><span>G Sreelakshmi</span></a>
      <a class="box-item" href="https://github.com/dhruvil-shah"><span>Dhruvil Shah</span></a>
      <a class="box-item" href="https://github.com/7suyash7"><span>Suyash Nayan</span></a>
      <a class="box-item" href="https://github.com/VishweshPatel"><span>Vishwesh Patel</span></a>
      <a class="box-item" href="https://github.com/achromik"><span>Aleksander Chromik</span></a>
      <a class="box-item" href="https://github.com/osamakhan552"><span>Osama Khan</span></a>
      <a class="box-item" href="https://github.com/ShreyaChopra13"><span>Shreya Chopra</span></a>
      <a class="box-item" href="https://github.com/dynle"><span>Dynle</span></a>
      <a class="box-item" href="https://github.com/Krutarth06"><span>Krutarth Trivedi</span></a>
      <a class="box-item" href="https://github.com/Lukman350"><span>Lukman</span></a>
      <a class="box-item" href="https://github.com/ShreyaChopra13"><span>Shreya </span></a>
      <a class="box-item" href="https://github.com/adarshraghav"><span>Adarsh Raghav</span></a>
      <a class="box-item" href="https://github.com/akash-10-23"><span>Akash Ratan Verma</span></a>
      <a class="box-item" href="https://github.com/ana2407"><span>Vibhuti Negi</span></a>
      <a class="box-item" href="https://github.com/ananya2407"><span>Ananya Sajwan</span></a>
      <a class="box-item" href="https://github.com/husinassegaff"><span>Husin Muhammad Assegaff</span></a>
      <a class="box-item" href="https://github.com/doniambarita"><span>Doni Ambarita</span></a>
      <a class="box-item" href="https://github.com/matheusdaluz"><span>Matheus da Luz</span></a>
      <a class="box-item" href="https://github.com/cheetosmaster"><span>cheetosmaster</span></a>
      <a class="box-item" href="https://github.com/ramadh-an"><span>Nukholis Ramadhan</span></a>
      <a class="box-item" href="https://github.com/OmanshArora"><span>Omansh</span></a>
      <a class="box-item" href="https://github.com/ialexanderbrito"><span>Alexander</span></a>
      <a class="box-item" href="https://github.com/rishabhrathore055"><span>Rishabh Rathore</span></a>
      <a class="box-item" href="https://github.com/SukritSethi"><span>Sukrit Sethi</span></a>
      <a class="box-item" href="https://github.com/faizalanwar"><span>faizalanwar</span></a>
      <a class="box-item" href="https://github.com/chaitanyatekane"><span>Chaitanya</span></a>
      <a class="box-item" href="https://github.com/srdevelopervishal"><span>vishal</span></a>
      <a class="box-item" href="https://github.com/vb03823"><span>vishal</span></a>
      <a class="box-item" href="https://github.com/TheIndianRebel"><span>Parakram Singh Tanwer</span></a>
      <a class="box-item" href="https://github.com/aaq007"><span>Aaqil Shihab</span></a>
      <a class="box-item" href="https://github.com/todoroki07"><span>Rufus</span></a>
      <a class="box-item" href="https://github.com/shinigamiii07"><span>Trideep</span></a>
      <a class="box-item" href="https://github.com/vishalhacker"><span>vishal hacker</span></a>
      <a class="box-item" href="https://github.com/Brougud"><span>Monke</span></a>
      <a class="box-item" href="https://github.com/adityakumar48"><span>Visinigiri Aditya</span></a>
      <a class="box-item" href="https://github.com/Chia2712"><span>Srishti Mittal</span></a>
      <a class="box-item" href="https://github.com/RahulRudra81"><span>Rahul Rudra</span></a>
      <a class="box-item" href="https://github.com/NavdeepSinghBagga"><span>Navdeep Singh Bagga</span></a>
      <a class="box-item" href="https://github.com/tanishha"><span>Tanisha Chaudhary</span></a>
      <a class="box-item" href="https://github.com/malburo"><span>Malburo</span></a>
      <a class="box-item" href="https://github.com/kingketan9"><span>Abhay Gupta</span></a>
      <a class="box-item" href="https://github.com/ishaan-1n"><span>Ishaan</span></a>
      <a class="box-item" href="https://github.com/manavg005"><span>Manav Gupta</span></a>
      <a class="box-item" href="https://github.com/HarshitAditya27"><span>Harshit Aditya</span></a>
      <a class="box-item" href="https://github.com/christianwidjayaa"><span>Christian Widjaya</span></a>
      <a class="box-item" href="https://github.com/kingketan9"><span>Ketan Goyal</span></a>
      <a class="box-item" href="https://github.com/Davjot"><span>Davjot Singh</span></a>
      <a class="box-item" href="https://github.com/kushagra1912"><span>Kushagra Agrawal</span></a>
      <a class="box-item" href="https://github.com/AyushAKumar-19"><span>Ayush Abhishek Kumar</span></a>
      <a class="box-item" href="https://github.com/Prajit-Sengupta"><span>Prajit Sengupta</span></a>
      <a class="box-item" href="https://github.com/alkaz1"><span>Alka Maurya</span></a>
      <a class="box-item" href="https://github.com/vikasz1"><span>Vikas Maurya</span></a>
      <a class="box-item" href="https://github.com/shreeyachatzz"><span>Shreeya Chatterji</span></a>
      <a class="box-item" href="https://github.com/anshnarula5"><span>Ansh Narula</span></a>
      <a class="box-item" href="https://github.com/YellowFoxH4XOR"><span>Akshat Katiyar</span></a>
      <a class="box-item" href="https://github.com/VivekBhand"><span>Vivek Bhand</span></a>
      <a class="box-item" href="https://github.com/Anmol55555"><span>Anmol Kesarwani</span></a>
      <a class="box-item" href="https://github.com/Aryan-Srivastava"><span>Aryan Srivastava</span></a>
      <a class="box-item" href="https://github.com/Hackerrcracker"><span>Rahul Sharma</span></a>
      <a class="box-item" href="https://github.com/kindise"><span>Kindi Setiadi</span></a>
      <a class="box-item" href="https://github.com/Lukman350"><span>Manoj Suru</span></a>
      <a class="box-item" href="https://github.com/pragatipal"><span>Pragati Pal</span></a>
      <a class="box-item" href="https://github.com/nvnsaharan"><span>Naveen Saharan</span></a>
      <a class="box-item" href="https://github.com/FarhanFDjabari"><span>Farhan Fadhilah Djabari</span></a>
      <a class="box-item" href="https://github.com/Asi-21"><span>Ashish Nain</span></a>
      <a class="box-item" href="https://github.com/Kirito25782"><span>Kriti Channa</span></a>
      <a class="box-item" href="https://github.com/mahatorakesh"><span>Rakesh Mahato</span></a>
      <a class="box-item" href="https://github.com/Palaksharma23"><span>Palak Sharma</span></a>
      <a class="box-item" href="https://github.com/Shivamdpandey"><span>Shivam Dhananjay Pandey</span></a>
      <a class="box-item" href="https://github.com/fikriks"><span>Fikri Khairul Shaleh</span></a>
      <a class="box-item" href="https://github.com/vatsal259"><span>Vatsal Verma</span></a>
      <a class="box-item" href="https://github.com/SuperAayush"><span>Aayush Sharma</span></a>
      <a class="box-item" href="https://github.com/bharath-acchu"><span>Bharath C S</span></a>
      <a class="box-item" href="https://github.com/Jatinkumar30"><span>Jatin Kumar</span></a>
      <a class="box-item" href="https://github.com/sensaiankit"><span>Ankit Yadav</span></a>
      <a class="box-item" href="https://github.com/KislaySingh10"><span>Kislay Singh</span></a>
      <a class="box-item" href="https://github.com/Prakhar-creator"><span>Prakhar Mishra</span></a>
      <a class="box-item" href="https://github.com/Whitedevilfury"><span>Kingshuk Roy</span></a>
      <a class="box-item" href="https://github.com/Shyam-2001"><span>Shyam Gupta</span></a>
      <a class="box-item" href="https://github.com/yamini236"><span>Yamini Bansal</span></a>
      <a class="box-item" href="https://github.com/whatiskeptiname"><span>Susan Ghimire</span></a>
      <a class="box-item" href="https://github.com/NitulKalita"><span>Nitul</span></a>
      <a class="box-item" href="https://github.com/jash-kothari"><span>Jash Kothari</span></a>
      <a class="box-item" href="https://github.com/SimonUR"><span>Simon</span></a>
      <a class="box-item" href="https://github.com/tandrimasingha"><span>Tandrima Singha</span></a>
      <a class="box-item" href="https://github.com/KVChandrashekar"><span>Chandrashekar K V</span></a>
      <a class="box-item" href="https://github.com/sarvekash"><span>Sarvekash Aggarwal</span></a>
      <a class="box-item" href="https://github.com/mthakur7"><span>Manju Thakur</span></a>
      <a class="box-item" href="https://github.com/utsaverma2001-crypto"><span>Utsav Verma</span></a>
      <a class="box-item" href="https://github.com/whatharshcodes"><span>Harsh</span></a>
      <a class="box-item" href="https://github.com/thet3o"><span>Matteo Vacalebri</span></a>
      <a class="box-item" href="https://github.com/arunim-iiitlCS"><span>Arunim Singhal</span></a>
      <a class="box-item" href="https://github.com/ahad-abd"><span>Abdul Ahad</span></a>
      <a class="box-item" href="https://github.com/MFR414"><span>M Firmansyah Rifai</span></a>
      <a class="box-item" href="https://github.com/AdityaSawant21"><span>Aditya Sawant</span></a>
      <a class="box-item" href="https://github.com/kevadamar"><span>Keva Damar Galih</span></a>
      <a class="box-item" href="https://github.com/a-ayush19"><span>Ayush Awasthi</span></a>
      <a class="box-item" href="https://github.com/SamarthSawhney"><span>Samarth Sawhney</span></a>
      <a class="box-item" href="https://github.com/highflyer910"><span>Thea M.</span></a>
      <a class="box-item" href="https://github.com/alfaniM"><span>M. Aulia Alfani</span></a>
      <a class="box-item" href="https://github.com/soumyajit1999"><span>Soumyajit Sen</span></a>
      <a class="box-item" href="https://github.com/vishnuramv"><span>Vishnu Ram V</span></a>
      <a class="box-item" href="https://github.com/nyctonio"><span>Ritesh Kumar</span></a>
      <a class="box-item" href="https://github.com/geeky01adarsh"><span>Adarsh Navneet Sinha</span></a>
      <a class="box-item" href="https://github.com/RAJASETHI"><span>Raja Sethi</span></a>
      <a class="box-item" href="https://github.com/PrajaktaSathe"><span>Prajakta Sathe</span></a>
      <a class="box-item" href="https://github.com/Kaustubh251002"><span>Kaustubh Mishra</span></a>
      <a class="box-item" href="https://github.com/priyanshu-28"><span>Priyanshu Pathak</span></a>
      <a class="box-item" href="https://github.com/amazing-AK"><span>Aditya Krishna</span></a>
      <a class="box-item" href="https://github.com/yashjain1974"><span>Yash jain</span></a>
      <a class="box-item" href="https://github.com/Ttecs"><span>Tharaka Bandara</span></a>
      <a class="box-item" href="https://github.com/VibhuGautam"><span>Vibhu Gautam</span></a>
      <a class="box-item" href="https://github.com/Priyanshi-Raj"><span>Priyanshi Raj</span></a>
      <a class="box-item" href="https://github.com/AdityaSawant21"><span>Aditya Sawant</span></a>
      <a class="box-item" href="https://github.com/kevadamar"><span>Keva Damar Galih</span></a>
      <a class="box-item" href="https://github.com/SamarthSawhney"><span>Samarth Sawhney</span></a>
      <a class="box-item" href="https://github.com/adipurnamk"><span>Adipurna Kusumawardana</span></a>
      <a class="box-item" href="https://github.com/singhneetush"><span>Neetu Singh</span></a>
      <a class="box-item" href="https://github.com/haylzrandom"><span>Haylzrandom</span></a>
      <a class="box-item" href="https://github.com/Krishnapro"><span>Krishna Kumar</span> </a>
      <a class="box-item" href="https://github.com/winxter17"><span>Sharad Kumar</span></a>
      <a class="box-item" href="https://github.com/SaranyaSkumar"><span>Saranya S kumar</span></a>
      <a class="box-item" href="https://github.com/zaabdn"><span>Zainal Abidin</span></a>
      <a class="box-item" href="https://github.com/Krishnapal-rajput"><span>Krishnapal Rajput</span></a>
      <a class="box-item" href="https://github.com/SamirKaushik"><span>Samir Kaushik</span></a>
      <a class="box-item" href="https://github.com/Aman1905"><span>Aman Chopra</span></a>
      <a class="box-item" href="https://github.com/Frostbite22"><span>Fares Landoulsi</span></a>
      <a class="box-item" href="https://github.com/mofazil17"><span>Mohamed Fazil</span></a>
      <a class="box-item" href="https://github.com/Tejaswi-Kumar"><span>Tejaswi Kumar</span></a>
      <a class="box-item" href="https://github.com/pravigya"><span>Pravigya jain</span></a>
      <a class="box-item" href="https://github.com/TahuTech"><span>Nur Ali Sholikhin</span></a>
      <a class="box-item" href="https://github.com/JuniorXcoder"><span>JuniorXcoder</span></a>
      <a class="box-item" href="https://github.com/aryankashyap7"><span>Aryan Kashyap</span></a>
      <a class="box-item" href="https://github.com/robertnjenga"><span>Robert Njenga</span></a>
      <a class="box-item" href="https://github.com/geekygirl8"><span>NIKITA</span></a>
      <a class="box-item" href="https://github.com/mariosamaaa"><span>mArio</span><a>
      <a class="box-item" href="https://github.com/alishaac"><span>Alisha Chauhan</span></a>
      <a class="box-item" href="https://github.com/MahimaKhatri"><span>Mahima Khatri</span></a>
      <a class="box-item" href="https://github.com/vishwasluhana"><span>Vishwa Mittar</span></a>
      <a class="box-item" href="https://github.com/NEELAKANTAGOUDAPATIL"><span>NEELAKANTA GOUDA PATIL</span></a>
      <a class="box-item" href="https://github.com/shashishekhar11"><span>shashishekhar11</span></a>
      <a class="box-item" href="https://github.com/H-M-Noman123"><span>H-M-Noman123</span></a>
      <a class="box-item" href="https://github.com/barunipriyats"><span>Baruni Priya T S</span></a>
      <a class="box-item" href="https://github.com/anmolg84"><span>Anmol Gupta</span></a>
      <a class="box-item" href="https://github.com/khushi-mishra0408"><span>Khushi Mishra</span></a>
<<<<<<< HEAD
      <a class="box-item" href="https://github.com/Vishvesh-Codehunt"><span>Vishvesh Patel</span></a>
=======
      <a class="box-item" href="https://github.com/SayantanMaiti"><span>Sayantan Maiti</span></a>
>>>>>>> 29203fc9



          <!-- Please maintain the alignment... -->






    </div>
  </div>
  </div>

  <button id="backToTop" type="button" title="Back to Top">
    <svg xmlns="http://www.w3.org/2000/svg" xmlns:xlink="http://www.w3.org/1999/xlink" version="1.1" id="Capa_1" x="0px"
      y="0px" width="512px" height="512px" viewBox="0 0 284.929 284.929"
      style="enable-background:new 0 0 284.929 284.929;" xml:space="preserve">
      <g>
        <path
          d="M282.082,195.285L149.028,62.24c-1.901-1.903-4.088-2.856-6.562-2.856s-4.665,0.953-6.567,2.856L2.856,195.285   C0.95,197.191,0,199.378,0,201.853c0,2.474,0.953,4.664,2.856,6.566l14.272,14.271c1.903,1.903,4.093,2.854,6.567,2.854   c2.474,0,4.664-0.951,6.567-2.854l112.204-112.202l112.208,112.209c1.902,1.903,4.093,2.848,6.563,2.848   c2.478,0,4.668-0.951,6.57-2.848l14.274-14.277c1.902-1.902,2.847-4.093,2.847-6.566   C284.929,199.378,283.984,197.188,282.082,195.285z"
          fill="#FFFFFF">
      </g>
    </svg>
  </button>

  <script>
    document.querySelectorAll('a.box-item').forEach(con => {
      console.log(con.href)
      con.innerHTML += `<img src="https://avatars.githubusercontent.com/${con.href.split('https://github.com/')[1]}">`
    })
    const toggleSwitch = document.querySelector('.theme-switch input[type="checkbox"]');
    const currentTheme = localStorage.getItem('theme');
    if (currentTheme) {
      document.documentElement.setAttribute('data-theme', currentTheme);
      if (currentTheme === 'dark') {
        toggleSwitch.checked = true;
      }
    }
    function switchTheme(e) {
      if (e.target.checked) {
        document.documentElement.setAttribute('data-theme', 'dark');
        localStorage.setItem('theme', 'dark');
      } else {
        document.documentElement.setAttribute('data-theme', 'light');
        localStorage.setItem('theme', 'light');
      }
    }
    toggleSwitch.addEventListener('change', switchTheme);
    const spans = document.querySelectorAll('.word span');
    spans.forEach((span, idx) => {
      span.addEventListener('click', (e) => {
        e.target.classList.add('active');
      });
      span.addEventListener('animationend', (e) => {
        e.target.classList.remove('active');
      });

      // Initial animation
      setTimeout(() => {
        span.classList.add('active');
      }, 750 * (idx + 1))
    });


    /* Back-to-top button functionality */
  const backToTopButton = document.querySelector("#back-to-top-btn");

  window.addEventListener("scroll", scrollFunction);
  function scrollFunction() {
  if (window.pageYOffset > 300) { // Show backToTopButton
      if(!backToTopButton.classList.contains("btnEntrance")) {
      backToTopButton.classList.remove("btnExit");
      backToTopButton.classList.add("btnEntrance");
      backToTopButton.style.display = "block";
      }
  }
  else { // Hide backToTopButton
      if(backToTopButton.classList.contains("btnEntrance")) {
      backToTopButton.classList.remove("btnEntrance");
      backToTopButton.classList.add("btnExit");
      setTimeout(function() {
          backToTopButton.style.display = "none";
      }, 250);
      }
  }
  }

  backToTopButton.addEventListener("click", smoothScrollBackToTop);

  function smoothScrollBackToTop() {
  const targetPosition = 0;
  const startPosition = window.pageYOffset;
  const distance = targetPosition - startPosition;
  const duration = 750;
  let start = null;
  window.requestAnimationFrame(step);
  function step(timestamp) {
      if (!start) start = timestamp;
      const progress = timestamp - start;
      window.scrollTo(0, easeInOutCubic(progress, startPosition, distance, duration));
      if (progress < duration) window.requestAnimationFrame(step);
  }
  }

  function easeInOutCubic(t, b, c, d) {
  t /= d/2;
  if (t < 1) return c/2*t*t*t + b;
  t -= 2;
  return c/2*(t*t*t + 2) + b;
  };

  </script>
  <script src="/scripts/scroll.js"></script>

  <script src="./scripts/menu.js"></script>
  <div class="container">
    <div id="stats" style="margin-top: 1rem;"></div>
  </div>
  <script>
    $('.tdnn').click(function () {
      $("body").toggleClass('light');
      $(".moon").toggleClass('sun');
      $(".tdnn").toggleClass('day');
    });
  </script>

<script>
//Get the button
var mybutton = document.getElementById("myBtn");

// When the user scrolls down 20px from the top of the document, show the button
window.onscroll = function() {scrollFunction()};

function scrollFunction() {
  if (document.body.scrollTop > 20 || document.documentElement.scrollTop > 20) {
    mybutton.style.display = "block";
  } else {
    mybutton.style.display = "none";
  }
}

// When the user clicks on the button, scroll to the top of the document
function topFunction() {
  document.body.scrollTop = 0;
  document.documentElement.scrollTop = 0;
}
</script>



  <script type="text/javascript" src="https://code.jquery.com/jquery-3.1.0.min.js"></script>
</body>

</html><|MERGE_RESOLUTION|>--- conflicted
+++ resolved
@@ -368,11 +368,9 @@
       <a class="box-item" href="https://github.com/barunipriyats"><span>Baruni Priya T S</span></a>
       <a class="box-item" href="https://github.com/anmolg84"><span>Anmol Gupta</span></a>
       <a class="box-item" href="https://github.com/khushi-mishra0408"><span>Khushi Mishra</span></a>
-<<<<<<< HEAD
-      <a class="box-item" href="https://github.com/Vishvesh-Codehunt"><span>Vishvesh Patel</span></a>
-=======
       <a class="box-item" href="https://github.com/SayantanMaiti"><span>Sayantan Maiti</span></a>
->>>>>>> 29203fc9
+        <a class="box-item" href="https://github.com/Vishvesh-Codehunt"><span>Vishvesh Patel</span></a>
+
 
 
 

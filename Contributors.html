--- conflicted
+++ resolved
@@ -561,16 +561,14 @@
 
       <a class="box-item" href="https://github.com/NitulKalita"><spann>Nitul</span></a>
       <a class="box-item" href="https://github.com/jash-kothari"><spann>Jash Kothari</span></a>
-<<<<<<< HEAD
-      <a class="box-item" href="https://github.com/utsaverma2001-crypto"><spann>Utsav Verma</span></a>
-=======
+
        <a class="box-item" href="https://github.com/tandrimasingha"><spann>Tandrima Singha</span></a>
       <a class="box-item" href="https://github.com/KVChandrashekar/"><spann>Chandrashekar K V</span></a>
     <a class="box-item" href="https://github.com/sarvekash"><span>Sarvekash Aggarwal</span></a>
     <a class="box-item" href="https://github.com/mthakur7"><span>Manju Thakur</span></a>
-
-
->>>>>>> 61b6d96a
+    <a class="box-item" href="https://github.com/utsaverma2001-crypto"><spann>Utsav Verma</span></a>
+
+
 
       <!-- Please maintain the alignment... -->
 

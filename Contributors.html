<!DOCTYPE html>
<html lang="en">

<head>
  <!-- Global site tag (gtag.js) - Google Analytics -->
  <link rel="icon" href="https://hacktoberfestswaglist.com/img/Hacktoberfest_21.jpg" type="image/x-icon">
  <script async src="https://www.googletagmanager.com/gtag/js?id=UA-74296045-6"></script>

  <!--Stats Script-->
  <script src="scripts/stats.js"></script>
  <meta charset="UTF-8">
  <meta name="viewport" content="width=device-width, initial-scale=1.0">
  <meta http-equiv="X-UA-Compatible" content="ie=edge">
  <meta http-equiv="Cache-Control" content="no-cache, no-store, must-revalidate">
  <meta http-equiv="Pragma" content="no-cache">
  <meta http-equiv="Expires" content="0">
  <meta http-equiv="Cache-Control" content="no-cache, no-store, must-revalidate">
  <meta http-equiv="Expires" content="0">
   <meta charset="utf-8">
    <meta name="viewport" content="width=device-width, initial-scale=1">

    <!-- Bootstrap CSS -->
    <link href="https://cdn.jsdelivr.net/npm/bootstrap@5.0.2/dist/css/bootstrap.min.css" rel="stylesheet" integrity="sha384-EVSTQN3/azprG1Anm3QDgpJLIm9Nao0Yz1ztcQTwFspd3yD65VohhpuuCOmLASjC" crossorigin="anonymous">

  <meta name="description"
    content="This is a static website serving as a beginner friendly project to help developers get started with hacktoberfest -Gateway to open source.">
  <!-- Latest compiled and minified CSS -->
  <link rel="stylesheet" href="https://maxcdn.bootstrapcdn.com/bootstrap/4.1.3/css/bootstrap.min.css">
  <!-- jQuery library -->
  <script src="https://ajax.googleapis.com/ajax/libs/jquery/3.3.1/jquery.min.js"></script>
  <!-- Latest compiled and minified CSS -->
  <link rel="stylesheet" href="https://maxcdn.bootstrapcdn.com/bootstrap/4.1.3/css/bootstrap.min.css">
  <!-- Font Style from google fonts -->
  <link rel="preconnect" href="https://fonts.googleapis.com">
  <link rel="preconnect" href="https://fonts.gstatic.com" crossorigin>
  <link href="https://fonts.googleapis.com/css2?family=Special+Elite&display=swap" rel="stylesheet">
  <!-- Latest compiled JavaScript -->
  <script src="https://maxcdn.bootstrapcdn.com/bootstrap/4.1.3/js/bootstrap.min.js"
    integrity="sha384-ChfqqxuZUCnJSK3+MXmPNIyE6ZbWh2IMqE241rYiqJxyMiZ6OW/JmZQ5stwEULTy"
    crossorigin="anonymous"></script>
  <!-- Github follow button -->
  <script async defer src="https://buttons.github.io/buttons.js"></script>
  <link rel="stylesheet" href="./css/contributors.css">
  <link rel="stylesheet" href="./css/navbar.css">
  <link rel="stylesheet" href="./css/footer.css">
  <link rel="stylesheet" href="https://unpkg.com/aos@2.3.1/dist/aos.css">
  <link rel="stylesheet" href="https://cdnjs.cloudflare.com/ajax/libs/font-awesome/4.7.0/css/font-awesome.css">
  <link rel="stylesheet" href="css/explosion.css">
  <link rel="stylesheet" href="./css/terminal.css">
  <link rel="stylesheet" href="https://cdn.jsdelivr.net/npm/animate.css@3.5.2/animate.min.css">
  <script src="https://kit.fontawesome.com/d9f7ec7b29.js" crossorigin="anonymous"></script>
  <title>Hacktoberfest 2021 - Contributors</title>

</head>

<body>



  <!-- Back-to-top Button -->
  <button onclick="topFunction()" id="myBtn" title="Go to top"><i class="fas fa-angle-double-up"></i></button>
  <button id="back-to-top-btn"><i class="fas fa-angle-double-up"></i></button>


  <!--
      __  __              __    __          __                 ____             __
    / / / /____ _ _____ / /__ / /_ ____   / /_   ___   _____ / __/___   _____ / /_
    / /_/ // __ `// ___// //_// __// __ \ / __ \ / _ \ / ___// /_ / _ \ / ___// __/
  / __  // /_/ // /__ / ,<  / /_ / /_/ // /_/ //  __// /   / __//  __/(__  )/ /_
  /_/ /_/ \__,_/ \___//_/|_| \__/ \____//_.___/ \___//_/   /_/   \___//____/ \__/
                                              i just want a t-shirt at this point
  -->
  <!--Navbar-->
  <nav class="navbar navbar-expand-lg navbar-light fixed-top shadow-sm">
    <a class="navbar-brand" href="/">
      <svg xmlns="http://www.w3.org/2000/svg" xmlns:xlink="http://www.w3.org/1999/xlink" version="1.1" id="Layer_1"
        x="0px" y="0px" viewBox="0 0 300 300" style="enable-background:new 0 0 300 300;" xml:space="preserve" role="img"
        aria-labelledby="dyn2wm4vin1xgraye3ggy9kf12oaz8a" class="header__logo" width="50px" height="50px">
        <title id="dyn2wm4vin1xgraye3ggy9kf12oaz8a">Hacktoberfest</title>
        <style type="text/css">
          .st0 {
            fill: #FF0844;
          }
        </style>
        <path class="st0"
          d="M0.7,0.7v298.7h298.7V0.7H0.7z M197.8,271.4l-32-32v-95.6l-31.4,31.4v79l-17.3,17.3L99.8,254V70.4L95,65.6  L73,87.7L61.7,76.5l47.8-47.8l0.1,0.1l0,0l1.9,1.8l22.8,22.8V136l31.4-31.4V70.2L150,54.4l25.8-25.8l24.7,24.7v169.1l12.1,12.1  l14.7-14.7l11.1,11.1L197.8,271.4z">
        </path>
      </svg>
    </a>
    <button class="navbar-toggler" type="button" data-toggle="collapse" data-target="#navbarColor01"
      aria-controls="navbarColor01" aria-expanded="false" aria-label="Toggle navigation">
      <span class="navbar-toggler-icon"></span>
    </button>
    <div class="collapse navbar-collapse" id="navbarColor01">
      <ul class="navbar-nav mr-auto" id="menu">
        <!-- Menu -->
      </ul>
    </div>
  </nav>
  <div class="content">
    <div class="container">
      <span class="heading">CONTRIBUTORS </span>

      <div class="heart"></div>
      <!-- <label class="theme-switch" for="checkbox">

        <svg xmlns="http://www.w3.org/2000/svg" width="16" height="16" fill="currentColor" class="bi bi-sun"
          viewBox="0 0 16 16">
          <path d="M8 11a3 3 0 1 1 0-6 3 3 0 0 1 0 6zm0 1a4 4 0 1 0 0-8 4 4 0 0 0 0 8zM8 0a.5.5 0 0 1 .5.5v2a.5.5 0 0 1-1 0v-2A.5.5 0 0 1 8 0zm0 13a.5.5 0 0 1 .5.5v2a.5.5 0 0 1-1 0v-2A.5.5 0 0 1 8 13zm8-5a.5.5 0 0 1-.5.5h-2a.5.5 0 0 1 0-1h2a.5.5 0 0 1 .5.5zM3 8a.5.5 0 0 1-.5.5h-2a.5.5 0 0 1 0-1h2A.5.5 0 0 1 3 8zm10.657-5.657a.5.5 0 0 1 0 .707l-1.414 1.415a.5.5 0 1 1-.707-.708l1.414-1.414a.5.5 0 0 1 .707 0zm-9.193 9.193a.5.5 0 0 1 0 .707L3.05 13.657a.5.5 0 0 1-.707-.707l1.414-1.414a.5.5 0 0 1 .707 0zm9.193 2.121a.5.5 0 0 1-.707 0l-1.414-1.414a.5.5 0 0 1 .707-.707l1.414 1.414a.5.5 0 0 1 0 .707zM4.464 4.465a.5.5 0 0 1-.707 0L2.343 3.05a.5.5 0 1 1 .707-.707l1.414 1.414a.5.5 0 0 1 0 .708z" />
        </svg>

        <svg xmlns="http://www.w3.org/2000/svg" width="16" height="16" fill="currentColor" class="bi bi-moon"
          viewBox="0 0 16 16">
          <path d="M6 .278a.768.768 0 0 1 .08.858 7.208 7.208 0 0 0-.878 3.46c0 4.021 3.278 7.277 7.318 7.277.527 0 1.04-.055 1.533-.16a.787.787 0 0 1 .81.316.733.733 0 0 1-.031.893A8.349 8.349 0 0 1 8.344 16C3.734 16 0 12.286 0 7.71 0 4.266 2.114 1.312 5.124.06A.752.752 0 0 1 6 .278zM4.858 1.311A7.269 7.269 0 0 0 1.025 7.71c0 4.02 3.279 7.276 7.319 7.276a7.316 7.316 0 0 0 5.205-2.162c-.337.042-.68.063-1.029.063-4.61 0-8.343-3.714-8.343-8.29 0-1.167.242-2.278.681-3.286z" />
        </svg>

        <input type="checkbox" class="checkbox" id="checkbox" />

        <div class="slider round"></div>
      </label> -->
      <div class="tdnn">
        <div class="moon">
        </div>
      </div>
      <p class=" rubberBand delay-4s">Add yourself to the list if you contribute.</p>
      <hr style="width:80%">
    </div>
    <div class="box mx-auto">



      <!-- Add to the bottom of the list -->

      <a class="box-item" href="https://github.com/fineanmol"><span>Anmol Agarwal</span></a>
      <a class="box-item" href="https://github.com/Amitava123"><span>Amitava Mitra</span></a>
      <a class="box-item" href="https://github.com/philson-philip"><span>Philson Philip</span></a>
      <a class="box-item" href="https://github.com/SHIV1003"><span>Shivam Goyal</span></a>
      <a class="box-item" href="https://github.com/shradha-khapra"><span>Shradha Khapra</span></a>
      <a class="box-item" href="https://github.com/dwikychandra21"><span>Dwiky Chandra</span></a>
      <a class="box-item" href="https://github.com/ritesh2905"><span>Ritesh Kumar</span></a>
      <a class="box-item" href="https://github.com/xevenheaven"><span>Elysia Ong</span></a>
      <a class="box-item" href="https://github.com/facundof13"><span>Facundo</span></a>
      <a class="box-item" href="https://github.com/Aashik96"><span>Aashik Ahamed</span></a>
      <a class="box-item" href="https://github.com/Hrishabh5"><span>Hrishabh Jain</span></a>
      <a class="box-item" href="https://github.com/skully-coder"><span>Abhinav Agarwal</span></a>
      <a class="box-item" href="https://github.com/sharron4me"><span>Mohammad Ummair</span></a>
      <a class="box-item" href="https://github.com/dwiguna81"><span>Dwi Guna</span></a>
      <a class="box-item" href="https://github.com/alok2947"><span>Alok Kumar Jha</span></a>
      <a class="box-item" href="https://github.com/Rajat-sharMaa"><span>Rajat Shamraa</span></a>
      <a class="box-item" href="https://github.com/Samarth-Khatri"><span>Samarth Khatri</span></a>
      <a class="box-item" href="https://github.com/randymfournier"><span>Randy M Fournier</span></a>
      <a class="box-item" href="https://github.com/juniorhero"><span>Athul Jayaram</span></a>
      <a class="box-item" href="https://github.com/nnishad"><span>Nikhil Nishad</span></a>
      <a class="box-item" href="https://github.com/ShagiG"><span>ShagiGanesh</span></a>
      <a class="box-item" href="https://github.com/hidalgob"><span>Bruno Hidalgo</span></a>
      <a class="box-item" href="https://github.com/punitsakre23"><span>Punit Sakre</span></a>
      <a class="box-item" href="https://github.com/dimitrisz123"><span>Jim Zervas</span></a>
      <a class="box-item" href="https://github.com/ishgary"><span>Ishant Garg</span></a>
      <a class="box-item" href="https://github.com/naman74"><span>Naman</span></a>
      <a class="box-item" href="https://github.com/aakashjha017"><span>Aakash Jha</span></a>
      <a class="box-item" href="https://github.com/Sauvic016"><span>Sauvic P Choudhury </span></a>
      <a class="box-item" href="https://github.com/panchadeep"><span>Panchadeep Mazumder</span></a>
      <a class="box-item" href="https://github.com/savarbhasin"><span>Savar Bhasin</span></a>
      <a class="box-item" href="https://github.com/nitin-jain3"><span>NITIN JAIN</span></a>
      <a class="box-item" href="https://github.com/MasterBrian99"><span>Pasindu P Konghawaththa</span></a>
      <a class="box-item" href="https://github.com/pepeyen"><span>Erick Frederick</span></a>
      <a class="box-item" href="https://github.com/prkhrv"><span>Prakhar Varshney</span></a>
      <a class="box-item" href="https://github.com/zealptl"><span>Zeal Patel</span></a>
      <a class="box-item" href="https://github.com/aman339"><span>Aman Kumar Choudhary</span></a>
      <a class="box-item" href="https://github.com/DataCrusade1999"><span>Ashutosh Pandey</span></a>
      <a class="box-item" href="https://github.com/zomsik"><span>Tomasz Wiejak</span></a>
      <a class="box-item" href="https://github.com/GauthamG2"><span>Gautham Sritharan</span></a>
      <a class="box-item" href="https://github.com/elijahdaniel"><span>Elijah Paminsan</span></a>
      <a class="box-item" href="https://github.com/evergreen2001"><span>Ido Evergreen</span></a>
      <a class="box-item" href="https://github.com/Zaheudev"><span>Zaharia Iulian</span></a>
      <a class="box-item" href="https://github.com/haryanapnx"><span>Haryfun</span></a>
      <a class="box-item" href="https://github.com/ishaan-10"><span>Ishaan</span></a>
      <a class="box-item" href="https://github.com/Alok-873"><span>Alok Tripathi</span></a>
      <a class="box-item" href="https://github.com/qdtroemner"><span>Quentin Troemner</span></a>
      <a class="box-item" href="https://github.com/satyampgt4"><span>Satyam</span></a>
      <a class="box-item" href="https://github.com/vikramadityasinghs"><span>Vikramaditya Singh Saxena</span></a>
      <a class="box-item" href="https://github.com/Aashu23"><span>Aashu</span></a>
      <a class="box-item" href="https://github.com/Meghna2080"><span>Meghna Singh</span></a>
      <a class="box-item" href="https://github.com/jkunal14"><span>Kunal Jindal</span></a>
      <a class="box-item" href="https://github.com/paarth17032000"><span>Paarth Agarwal</span></a>
      <a class="box-item" href="https://github.com/andreanz22"><span>Andrean Novan</span></a>
      <a class="box-item" href="https://github.com/juanpablohuertas"><span>Juan Pablo Huertas</span></a>
      <a class="box-item" href="https://github.com/JimBowler82"><span>Jim Bowler</span></a>
      <a class="box-item" href="https://github.com/jhonatanoc96"><span>Jhonatan Ocampo</span></a>
      <a class="box-item" href="https://github.com/naman360"><span>Naman Shankhydhar</span></a>
      <a class="box-item" href="https://github.com/SidathWeerasinghe"><span>Sidath Weerasinghe</span></a>
      <a class="box-item" href="https://github.com/samikshaupadhyay"><span>Samiksha Upadhyay</span></a>
      <a class="box-item" href="https://github.com/Ze-Falcon"><span>Ze Falcon</span></a>
      <a class="box-item" href="https://github.com/nguyenlamspk"><span>Lam Nguyen</span></a>
      <a class="box-item" href="https://github.com/yagamipal"><span>Yagami</span></a>
      <a class="box-item" href="https://github.com/ameygangwal"><span>Amey</span></a>
      <a class="box-item" href="https://github.com/JoaoJesus94"><span>João Jesus</span></a>
      <a class="box-item" href="https://github.com/alvalle09"><span>Alfredo Valle</span></a>
      <a class="box-item" href="https://github.com/achudinovskyh"><span>Andrew Chudinovskyh</span></a>
      <a class="box-item" href="https://github.com/ydegtyar"><span>Yuriy Degtyar</span></a>
      <a class="box-item" href="https://github.com/drashevsky"><span>Daniel Rashevsky</span></a>
      <a class="box-item" href="https://github.com/sabry2020"><span>Sabry</span></a>
      <a class="box-item" href="https://github.com/MananAg29"><span>Manan</span></a>
      <a class="box-item" href="https://github.com/soham117"><span>Soham Purohit</span></a>
      <a class="box-item" href="https://github.com/rohantheprogrammer"><span>RohanTheProgrammer</span></a>
      <a class="box-item" href="https://github.com/Prasad-Chathuranga"><span>Prasad Chathuranga</span></a>
      <a class="box-item" href="https://github.com/vngarg"><span>Shlok Garg</span></a>
      <a class="box-item" href="https://github.com/siddharthdeo99"><span>Siddharth deo</span></a>
      <a class="box-item" href="https://github.com/Aniket6039"><span>Aniket Raj</span></a>
      <a class="box-item" href="https://github.com/JayantGoel001"><span>Jayant Goel</span></a>
      <a class="box-item" href="https://github.com/tuminzee"><span>Tumin Sheth</span></a>
      <a class="box-item" href="https://github.com/Shikhar253"><span>Shikhar Saxena</span></a>
      <a class="box-item" href="https://github.com/rasyidzkun"><span>Ar Rasyid Sarifullah</span></a>
      <a class="box-item" href="https://github.com/RheaAdh"><span>Rhea Adhikari</span></a>
      <a class="box-item" href="https://github.com/SDGraph"><span>SD Graph</span></a>
      <a class="box-item" href="https://github.com/abhijeetaman007"><span>Abhijeet Sinha</span></a>
      <a class="box-item" href="https://github.com/keerays"><span>Keerays</span></a>
      <a class="box-item" href="https://github.com/skully-coder"><span>Abhinav Agrawal</span></a>
      <a class="box-item" href="https://github.com/Red-0111"><span>Rudransh</span></a>
      <a class="box-item" href="https://github.com/sreelakshmig009"><span>G Sreelakshmi</span></a>
      <a class="box-item" href="https://github.com/dhruvil-shah"><span>Dhruvil Shah</span></a>
      <a class="box-item" href="https://github.com/7suyash7"><span>Suyash Nayan</span></a>
      <a class="box-item" href="https://github.com/VishweshPatel"><span>Vishwesh Patel</span></a>
      <a class="box-item" href="https://github.com/achromik"><span>Aleksander Chromik</span></a>
      <a class="box-item" href="https://github.com/osamakhan552"><span>Osama Khan</span></a>
      <a class="box-item" href="https://github.com/ShreyaChopra13"><span>Shreya Chopra</span></a>
      <a class="box-item" href="https://github.com/dynle"><span>Dynle</span></a>
      <a class="box-item" href="https://github.com/20manas"><span>Manas Khurana</span></a>
      <a class="box-item" href="https://github.com/manigedit"><span>Manish Kumar</span></a>
      <a class="box-item" href="https://github.com/Triben-Choudhary"><span>Triben Choudhary</span></a>
      <a class="box-item" href="https://github.com/Starfire1853"><span>Lynn Nguyen</span></a>
      <a class="box-item" href="https://github.com/vakilsahabh"><span>Vakeel Sahabh</span></a>
      <a class="box-item" href="https://github.com/ruchirtoshniwal"><span>Ruchir Toshniwal</span></a>
      <a class="box-item" href="https://github.com/cee-elle"><span>Cindy Le</span></a>
      <a class="box-item" href="https://github.com/zonex909"><span>Rupna Maitra</span></a>
      <a class="box-item" href="https://github.com/Krutarth06"><span>Krutarth Trivedi</span></a>
      <a class="box-item" href="https://github.com/Lukman350"><span>Lukman</span></a>
      <a class="box-item" href="https://github.com/ShreyaChopra13"><span>Shreya </span></a>
      <a class="box-item" href="https://github.com/adarshraghav"><span>Adarsh Raghav</span></a>
      <a class="box-item" href="https://github.com/akash-10-23"><span>Akash Ratan Verma</span></a>
      <a class="box-item" href="https://github.com/ana2407"><span>Vibhuti Negi</span></a>
      <a class="box-item" href="https://github.com/ananya2407"><span>Ananya Sajwan</span></a>
      <a class="box-item" href="https://github.com/husinassegaff"><span>Husin Muhammad Assegaff</span></a>
      <a class="box-item" href="https://github.com/doniambarita"><span>Doni Ambarita</span></a>
      <a class="box-item" href="https://github.com/matheusdaluz"><span>Matheus da Luz</span></a>
      <a class="box-item" href="https://github.com/cheetosmaster"><span>cheetosmaster</span></a>
      <a class="box-item" href="https://github.com/ramadh-an"><span>Nukholis Ramadhan</span></a>
      <a class="box-item" href="https://github.com/suyash0102"><span>Suyash Dahake</span></a>
      <a class="box-item" href="https://github.com/OmanshArora"><span>Omansh</span></a>
      <a class="box-item" href="https://github.com/ialexanderbrito"><span>Alexander</span></a>
      <a class="box-item" href="https://github.com/rishabhrathore055"><span>Rishabh Rathore</span></a>
      <a class="box-item" href="https://github.com/SukritSethi"><span>Sukrit Sethi</span></a>
      <a class="box-item" href="https://github.com/faizalanwar"><span>faizalanwar</span></a>
      <a class="box-item" href="https://github.com/chaitanyatekane"><span>Chaitanya</span></a>
      <a class="box-item" href="https://github.com/srdevelopervishal"><span>vishal</span></a>
      <a class="box-item" href="https://github.com/vb03823"><span>vishal</span></a>
      <a class="box-item" href="https://github.com/TheIndianRebel"><span>Parakram Singh Tanwer</span></a>
      <a class="box-item" href="https://github.com/aaq007"><span>Aaqil Shihab</span></a>
      <a class="box-item" href="https://github.com/todoroki07"><span>Rufus</span></a>
      <a class="box-item" href="https://github.com/shinigamiii07"><span>Trideep</span></a>
      <a class="box-item" href="https://github.com/vishalhacker"><span>vishal hacker</span></a>
      <a class="box-item" href="https://github.com/Brougud"><span>Monke</span></a>
      <a class="box-item" href="https://github.com/adityakumar48"><span>Visinigiri Aditya</span></a>
      <a class="box-item" href="https://github.com/Chia2712"><span>Srishti Mittal</span></a>
      <a class="box-item" href="https://github.com/RahulRudra81"><span>Rahul Rudra</span></a>
      <a class="box-item" href="https://github.com/NavdeepSinghBagga"><span>Navdeep Singh Bagga</span></a>
      <a class="box-item" href="https://github.com/tanishha"><span>Tanisha Chaudhary</span></a>
      <a class="box-item" href="https://github.com/malburo"><span>Malburo</span></a>
      <a class="box-item" href="https://github.com/kingketan9"><span>Abhay Gupta</span></a>
      <a class="box-item" href="https://github.com/ishaan-1n"><span>Ishaan</span></a>
      <a class="box-item" href="https://github.com/manavg005"><span>Manav Gupta</span></a>
      <a class="box-item" href="https://github.com/HarshitAditya27"><span>Harshit Aditya</span></a>
      <a class="box-item" href="https://github.com/christianwidjayaa"><span>Christian Widjaya</span></a>
      <a class="box-item" href="https://github.com/kingketan9"><span>Ketan Goyal</span></a>
      <a class="box-item" href="https://github.com/Davjot"><span>Davjot Singh</span></a>
      <a class="box-item" href="https://github.com/kushagra1912"><span>Kushagra Agrawal</span></a>
      <a class="box-item" href="https://github.com/AyushAKumar-19"><span>Ayush Abhishek Kumar</span></a>
      <a class="box-item" href="https://github.com/Prajit-Sengupta"><span>Prajit Sengupta</span></a>
      <a class="box-item" href="https://github.com/alkaz1"><span>Alka Maurya</span></a>
      <a class="box-item" href="https://github.com/vikasz1"><span>Vikas Maurya</span></a>
      <a class="box-item" href="https://github.com/shreeyachatzz"><span>Shreeya Chatterji</span></a>
      <a class="box-item" href="https://github.com/anshnarula5"><span>Ansh Narula</span></a>
      <a class="box-item" href="https://github.com/YellowFoxH4XOR"><span>Akshat Katiyar</span></a>
      <a class="box-item" href="https://github.com/VivekBhand"><span>Vivek Bhand</span></a>
      <a class="box-item" href="https://github.com/Anmol55555"><span>Anmol Kesarwani</span></a>
      <a class="box-item" href="https://github.com/Aryan-Srivastava"><span>Aryan Srivastava</span></a>
      <a class="box-item" href="https://github.com/Hackerrcracker"><span>Rahul Sharma</span></a>
      <a class="box-item" href="https://github.com/kindise"><span>Kindi Setiadi</span></a>
      <a class="box-item" href="https://github.com/Lukman350"><span>Manoj Suru</span></a>
      <a class="box-item" href="https://github.com/pragatipal"><span>Pragati Pal</span></a>
      <a class="box-item" href="https://github.com/nvnsaharan"><span>Naveen Saharan</span></a>
      <a class="box-item" href="https://github.com/FarhanFDjabari"><span>Farhan Fadhilah Djabari</span></a>
      <a class="box-item" href="https://github.com/Asi-21"><span>Ashish Nain</span></a>
      <a class="box-item" href="https://github.com/Kirito25782"><span>Kriti Channa</span></a>
      <a class="box-item" href="https://github.com/mahatorakesh"><span>Rakesh Mahato</span></a>
      <a class="box-item" href="https://github.com/Palaksharma23"><span>Palak Sharma</span></a>
      <a class="box-item" href="https://github.com/Shivamdpandey"><span>Shivam Dhananjay Pandey</span></a>
      <a class="box-item" href="https://github.com/fikriks"><span>Fikri Khairul Shaleh</span></a>
      <a class="box-item" href="https://github.com/vatsal259"><span>Vatsal Verma</span></a>
      <a class="box-item" href="https://github.com/SuperAayush"><span>Aayush Sharma</span></a>
      <a class="box-item" href="https://github.com/bharath-acchu"><span>Bharath C S</span></a>
      <a class="box-item" href="https://github.com/Jatinkumar30"><span>Jatin Kumar</span></a>
      <a class="box-item" href="https://github.com/sensaiankit"><span>Ankit Yadav</span></a>
      <a class="box-item" href="https://github.com/KislaySingh10"><span>Kislay Singh</span></a>
      <a class="box-item" href="https://github.com/Prakhar-creator"><span>Prakhar Mishra</span></a>
      <a class="box-item" href="https://github.com/Whitedevilfury"><span>Kingshuk Roy</span></a>
      <a class="box-item" href="https://github.com/Shyam-2001"><span>Shyam Gupta</span></a>
      <a class="box-item" href="https://github.com/yamini236"><span>Yamini Bansal</span></a>
      <a class="box-item" href="https://github.com/whatiskeptiname"><span>Susan Ghimire</span></a>
      <a class="box-item" href="https://github.com/NitulKalita"><span>Nitul</span></a>
      <a class="box-item" href="https://github.com/jash-kothari"><span>Jash Kothari</span></a>
      <a class="box-item" href="https://github.com/SimonUR"><span>Simon</span></a>
      <a class="box-item" href="https://github.com/tandrimasingha"><span>Tandrima Singha</span></a>
      <a class="box-item" href="https://github.com/KVChandrashekar"><span>Chandrashekar K V</span></a>
      <a class="box-item" href="https://github.com/sarvekash"><span>Sarvekash Aggarwal</span></a>
      <a class="box-item" href="https://github.com/mthakur7"><span>Manju Thakur</span></a>
      <a class="box-item" href="https://github.com/utsaverma2001-crypto"><span>Utsav Verma</span></a>
      <a class="box-item" href="https://github.com/whatharshcodes"><span>Harsh</span></a>
      <a class="box-item" href="https://github.com/thet3o"><span>Matteo Vacalebri</span></a>
      <a class="box-item" href="https://github.com/arunim-iiitlCS"><span>Arunim Singhal</span></a>
      <a class="box-item" href="https://github.com/ahad-abd"><span>Abdul Ahad</span></a>
      <a class="box-item" href="https://github.com/MFR414"><span>M Firmansyah Rifai</span></a>
      <a class="box-item" href="https://github.com/a-ayush19"><span>Ayush Awasthi</span></a>
      <a class="box-item" href="https://github.com/highflyer910"><span>Thea M.</span></a>
      <a class="box-item" href="https://github.com/alfaniM"><span>M. Aulia Alfani</span></a>
      <a class="box-item" href="https://github.com/soumyajit1999"><span>Soumyajit Sen</span></a>
      <a class="box-item" href="https://github.com/vishnuramv"><span>Vishnu Ram V</span></a>
      <a class="box-item" href="https://github.com/khushi-mishra0408"><span>Khushi Mishra</span></a>
      <a class="box-item" href="https://github.com/SayantanMaiti"><span>Sayantan Maiti</span></a>
      <a class="box-item" href="https://github.com/napster-ansh"><span>Ansh Jain</span></a>
      <a class="box-item" href="https://github.com/s0v13tl3m0n"><span>s0v13tl3m0n</span></a>
      <a class="box-item" href="https://github.com/smriti2411"><span>Smriti Gupta</span></a>
      <a class="box-item" href="https://github.com/davidtheweiss"><span>David Weiss</span></a>
      <a class="box-item" href="https://github.com/nyctonio"><span>Ritesh Kumar</span></a>
      <a class="box-item" href="https://github.com/geeky01adarsh"><span>Adarsh Navneet Sinha</span></a>
      <a class="box-item" href="https://github.com/RAJASETHI"><span>Raja Sethi</span></a>
      <a class="box-item" href="https://github.com/PrajaktaSathe"><span>Prajakta Sathe</span></a>
      <a class="box-item" href="https://github.com/Kaustubh251002"><span>Kaustubh Mishra</span></a>
      <a class="box-item" href="https://github.com/priyanshu-28"><span>Priyanshu Pathak</span></a>
      <a class="box-item" href="https://github.com/amazing-AK"><span>Aditya Krishna</span></a>
      <a class="box-item" href="https://github.com/yashjain1974"><span>Yash jain</span></a>
      <a class="box-item" href="https://github.com/Ttecs"><span>Tharaka Bandara</span></a>
      <a class="box-item" href="https://github.com/VibhuGautam"><span>Vibhu Gautam</span></a>
      <a class="box-item" href="https://github.com/Priyanshi-Raj"><span>Priyanshi Raj</span></a>
      <a class="box-item" href="https://github.com/AdityaSawant21"><span>Aditya Sawant</span></a>
      <a class="box-item" href="https://github.com/kevadamar"><span>Keva Damar Galih</span></a>
      <a class="box-item" href="https://github.com/SamarthSawhney"><span>Samarth Sawhney</span></a>
      <a class="box-item" href="https://github.com/adipurnamk"><span>Adipurna Kusumawardana</span></a>
      <a class="box-item" href="https://github.com/singhneetush"><span>Neetu Singh</span></a>
      <a class="box-item" href="https://github.com/haylzrandom"><span>Haylzrandom</span></a>
      <a class="box-item" href="https://github.com/Krishnapro"><span>Krishna Kumar</span> </a>
      <a class="box-item" href="https://github.com/winxter17"><span>Sharad Kumar</span></a>
      <a class="box-item" href="https://github.com/SaranyaSkumar"><span>Saranya S kumar</span></a>
      <a class="box-item" href="https://github.com/zaabdn"><span>Zainal Abidin</span></a>
      <a class="box-item" href="https://github.com/Krishnapal-rajput"><span>Krishnapal Rajput</span></a>
      <a class="box-item" href="https://github.com/SamirKaushik"><span>Samir Kaushik</span></a>
      <a class="box-item" href="https://github.com/Aman1905"><span>Aman Chopra</span></a>
      <a class="box-item" href="https://github.com/Frostbite22"><span>Fares Landoulsi</span></a>
      <a class="box-item" href="https://github.com/mofazil17"><span>Mohamed Fazil</span></a>
      <a class="box-item" href="https://github.com/Tejaswi-Kumar"><span>Tejaswi Kumar</span></a>
      <a class="box-item" href="https://github.com/pravigya"><span>Pravigya jain</span></a>
      <a class="box-item" href="https://github.com/TahuTech"><span>Nur Ali Sholikhin</span></a>
      <a class="box-item" href="https://github.com/JuniorXcoder"><span>JuniorXcoder</span></a>
      <a class="box-item" href="https://github.com/aryankashyap7"><span>Aryan Kashyap</span></a>
      <a class="box-item" href="https://github.com/robertnjenga"><span>Robert Njenga</span></a>
      <a class="box-item" href="https://github.com/geekygirl8"><span>NIKITA</span></a>
      <a class="box-item" href="https://github.com/mariosamaaa"><span>mArio</span></a>
      <a class="box-item" href="https://github.com/alishaac"><span>Alisha Chauhan</span></a>
      <a class="box-item" href="https://github.com/MahimaKhatri"><span>Mahima Khatri</span></a>
      <a class="box-item" href="https://github.com/vishwasluhana"><span>Vishwa Mittar</span></a>
      <a class="box-item" href="https://github.com/NEELAKANTAGOUDAPATIL"><span>NEELAKANTA GOUDA PATIL</span></a>
      <a class="box-item" href="https://github.com/shashishekhar11"><span>shashishekhar11</span></a>
      <a class="box-item" href="https://github.com/H-M-Noman123"><span>H-M-Noman123</span></a>
      <a class="box-item" href="https://github.com/barunipriyats"><span>Baruni Priya T S</span></a>
      <a class="box-item" href="https://github.com/anmolg84"><span>Anmol Gupta</span></a>
      <a class="box-item" href="https://github.com/gulshanjakhon"><span>Gulshan Jakhon</span></a>
      <a class="box-item" href="https://github.com/Sonalanand102"><span>Sonal Anand</span></a>
      <a class="box-item" href="https://github.com/HarineM"><span>Harine Murugan</span></a>
      <a class="box-item" href="https://github.com/diwuracreatives"><span>Diwura Creatives</span></a>
      <a class="box-item" href="https://github.com/Vishvesh-Codehunt"><span>Vishvesh Patel</span></a>
      <a class="box-item" href="https://github.com/vaishali8799"><span>Vaishali Kasondhan</span></a>
      <a class="box-item" href="https://github.com/Tripti19-Rao"><span>Tripti</span></a>
      <a class="box-item" href="https://github.com/nimishph"><span>Nimish Ph</span></a>
      <a class="box-item" href="https://github.com/code08-ind"><span>Aryan Garg</span></a>
      <a class="box-item" href="https://github.com/mariabarkouzou"><span>Maria Barkouzou</span></a>
      <a class="box-item" href="https://github.com/andrianfaa"><span>Andrian Fadhilla</span></a>
      <a class="box-item" href="https://github.com/proghead00"><span>Susnata Goswami</span></a>
      <a class="box-item" href="https://github.com/gayathribuddhika"><span>Gayathri Buddhika</span></a>
      <a class="box-item" href="https://github.com/rajneeshk94"><span>Rajneesh Khare</span></a>
      <a class="box-item" href="https://github.com/rashmi-thakurr"><span>Rashmi Thakur</span></a>
      <a class="box-item" href="https://github.com/milos5593"><span>Milos Vujinic</span></a>
      <a class="box-item" href="https://github.com/senshiii"><span>Sayan Das</span></a>
      <a class="box-item" href="https://github.com/Shagufta08"><span>Shagufta Iqbal</span></a>
      <a class="box-item" href="https://github.com/zedutra"><span>Jose Vitor Dutra</span></a>
      <a class="box-item" href="https://github.com/Meenu-github"><span>Meenu Singh</span></a>
      <a class="box-item" href="https://github.com/Japoncio3k"><span>Gustavo Kamihara</span></a>
      <a class="box-item" href="https://github.com/anilectjose"><span>Anilect Jose</span></a>
      <a class="box-item" href="https://github.com/jyoti88"><span>Jyoti88</span></a>
      <a class="box-item" href="https://github.com/ankitkumar5358"><span>Ankit Kumar</span></a>
      <a class="box-item" href="https://github.com/GraniteMask"><span>Ratnadeep Das Choudhury</span></a>
      <a class="box-item" href="https://github.com/Vaibhavwani11"><span>Vaibhav Wani</span></a>
      <a class="box-item" href="https://github.com/Smriti129"><span>Smriti Srivastava</span></a>
      <a class="box-item" href="https://github.com/venkateshtantravahi"><span>Venkatesh Tantravahi</span></a>
      <a class="box-item" href="https://github.com/sarasana"><span>Sara</span></a>
      <a class="box-item" href="https://github.com/mctraore"><span>MC</span></a>
      <a class="box-item" href="https://github.com/tmttan03"><span>Theressa</span></a>
      <a class="box-item" href="https://github.com/Summer-source"><span>Naushad Alam</span></a>
      <a class="box-item" href="https://github.com/GoGi2712"><span>Ankita Mandal</span></a>
      <a class="box-item" href="https://github.com/sathish-saminathan"><span>Sathish kumar Saminathan</span></a>
      <a class="box-item" href="https://github.com/NIRMAL122"><span>Nirmal Singh</span></a>
      <a class="box-item" href="https://github.com/caspero-62"><span>Uchechukwu Nwafor</span></a>
      <a class="box-item" href="https://github.com/YogishaNiraula"><span>Yogisha Niraula</span></a>
      <a class="box-item" href="https://github.com/Saurav017"><span>Saurav Purohit</span></a>
      <a class="box-item" href="https://github.com/JuktaGoyari"><span>Jukta Goyari</span></a>
      <a class="box-item" href="https://github.com/mritunjay7065"><span>Mritunjay Kumar</span></a>
      <a class="box-item" href="https://github.com/praveenbhardwaj"><span>Praveen Bhardwaj</span></a>
      <a class="box-item" href="https://github.com/caspero-62"><span>Ruben Kharel</span></a>
      <a class="box-item" href="https://github.com/ianc1234"><span>Ian Cao</span></a>
      <a class="box-item" href="https://github.com/sandwichleham"><span>Finn Haggen</span></a>
      <a class="box-item" href="https://github.com/jyoti88"><span>Jyoti88</span></a>
      <a class="box-item" href="https://github.com/bowo-anakdesa"><span>Sumitro Aji Prabowo</span></a>
      <a class="box-item" href="https://github.com/zedutra"><span>Jose Vitor Dutra</span></a>
      <a class="box-item" href="https://github.com/Meenu-github"><span>Meenu Singh</span></a>
      <a class="box-item" href="https://github.com/Japoncio3k"><span>Gustavo Kamihara</span></a>
      <a class="box-item" href="https://github.com/tallCoder02"><span>Emmanuel C. Jemeni</span></a>
<<<<<<< HEAD
      <a class="box-item" href="https://github.com/rud26dev"><span>Rudraksha Bhattacharjee</span></a>
=======
      <a class="box-item" href="https://github.com/exist08"><span>ANURAG SINGH</span></a>

      <a class="box-item" href="https://github.com/AishwaryaHombalimath"><span>Aishwarya Hombalimath</span></a>
      <a class="box-item" href="https://github.com/FathRa"><span>Fath Ra</span></a>
     <a class="box-item" href="https://github.com/whoisraa"><span>whoisraa</span></a>
     <a class="box-item" href="https://github.com/floating-dynamo"><span>Sridhar Maskeri</span></a>

>>>>>>> 4c1efb06




      <!-- Please maintain the alignment... -->








    </div>
  </div>
  </div>

  <button id="backToTop" type="button" title="Back to Top">
    <svg xmlns="http://www.w3.org/2000/svg" xmlns:xlink="http://www.w3.org/1999/xlink" version="1.1" id="Capa_1" x="0px"
      y="0px" width="512px" height="512px" viewBox="0 0 284.929 284.929"
      style="enable-background:new 0 0 284.929 284.929;" xml:space="preserve">
      <g>
        <path
          d="M282.082,195.285L149.028,62.24c-1.901-1.903-4.088-2.856-6.562-2.856s-4.665,0.953-6.567,2.856L2.856,195.285   C0.95,197.191,0,199.378,0,201.853c0,2.474,0.953,4.664,2.856,6.566l14.272,14.271c1.903,1.903,4.093,2.854,6.567,2.854   c2.474,0,4.664-0.951,6.567-2.854l112.204-112.202l112.208,112.209c1.902,1.903,4.093,2.848,6.563,2.848   c2.478,0,4.668-0.951,6.57-2.848l14.274-14.277c1.902-1.902,2.847-4.093,2.847-6.566   C284.929,199.378,283.984,197.188,282.082,195.285z"
          fill="#FFFFFF">
      </g>
    </svg>
  </button>
<footer class="footer mt-auto py-3 bg-light">
  <div class="container">
    <span class="text-muted">This Project is participating in Hacktoberfest.</span>
  </div>
</footer>
  <script>
    document.querySelectorAll('a.box-item').forEach(con => {
      console.log(con.href)
      con.innerHTML += `<img src="https://avatars.githubusercontent.com/${con.href.split('https://github.com/')[1]}">`
    })
    const toggleSwitch = document.querySelector('.theme-switch input[type="checkbox"]');
    const currentTheme = localStorage.getItem('theme');
    if (currentTheme) {
      document.documentElement.setAttribute('data-theme', currentTheme);
      if (currentTheme === 'dark') {
        toggleSwitch.checked = true;
      }
    }
    function switchTheme(e) {
      if (e.target.checked) {
        document.documentElement.setAttribute('data-theme', 'dark');
        localStorage.setItem('theme', 'dark');
      } else {
        document.documentElement.setAttribute('data-theme', 'light');
        localStorage.setItem('theme', 'light');
      }
    }
    toggleSwitch.addEventListener('change', switchTheme);
    const spans = document.querySelectorAll('.word span');
    spans.forEach((span, idx) => {
      span.addEventListener('click', (e) => {
        e.target.classList.add('active');
      });
      span.addEventListener('animationend', (e) => {
        e.target.classList.remove('active');
      });

      // Initial animation
      setTimeout(() => {
        span.classList.add('active');
      }, 750 * (idx + 1))
    });


    /* Back-to-top button functionality */
    const backToTopButton = document.querySelector("#back-to-top-btn");

    window.addEventListener("scroll", scrollFunction);
    function scrollFunction() {
      if (window.pageYOffset > 300) { // Show backToTopButton
        if (!backToTopButton.classList.contains("btnEntrance")) {
          backToTopButton.classList.remove("btnExit");
          backToTopButton.classList.add("btnEntrance");
          backToTopButton.style.display = "block";
        }
      }
      else { // Hide backToTopButton
        if (backToTopButton.classList.contains("btnEntrance")) {
          backToTopButton.classList.remove("btnEntrance");
          backToTopButton.classList.add("btnExit");
          setTimeout(function () {
            backToTopButton.style.display = "none";
          }, 250);
        }
      }
    }

    backToTopButton.addEventListener("click", smoothScrollBackToTop);

    function smoothScrollBackToTop() {
      const targetPosition = 0;
      const startPosition = window.pageYOffset;
      const distance = targetPosition - startPosition;
      const duration = 750;
      let start = null;
      window.requestAnimationFrame(step);
      function step(timestamp) {
        if (!start) start = timestamp;
        const progress = timestamp - start;
        window.scrollTo(0, easeInOutCubic(progress, startPosition, distance, duration));
        if (progress < duration) window.requestAnimationFrame(step);
      }
    }

    function easeInOutCubic(t, b, c, d) {
      t /= d / 2;
      if (t < 1) return c / 2 * t * t * t + b;
      t -= 2;
      return c / 2 * (t * t * t + 2) + b;
    };

  </script>
  <script src="/scripts/scroll.js"></script>

  <script src="./scripts/menu.js"></script>
  <div class="container">
    <div id="stats" style="margin-top: 1rem;"></div>
  </div>
  <script>
    $('.tdnn').click(function () {
      $("body").toggleClass('light');
      $(".moon").toggleClass('sun');
      $(".tdnn").toggleClass('day');
    });
  </script>

  <script>
    //Get the button
    var mybutton = document.getElementById("myBtn");

    // When the user scrolls down 20px from the top of the document, show the button
    window.onscroll = function () { scrollFunction() };

    function scrollFunction() {
      if (document.body.scrollTop > 20 || document.documentElement.scrollTop > 20) {
        mybutton.style.display = "block";
      } else {
        mybutton.style.display = "none";
      }
    }

    // When the user clicks on the button, scroll to the top of the document
    function topFunction() {
      document.body.scrollTop = 0;
      document.documentElement.scrollTop = 0;
    }
  </script>



  <script type="text/javascript" src="https://code.jquery.com/jquery-3.1.0.min.js"></script>
</body>

</html><|MERGE_RESOLUTION|>--- conflicted
+++ resolved
@@ -423,17 +423,13 @@
       <a class="box-item" href="https://github.com/Meenu-github"><span>Meenu Singh</span></a>
       <a class="box-item" href="https://github.com/Japoncio3k"><span>Gustavo Kamihara</span></a>
       <a class="box-item" href="https://github.com/tallCoder02"><span>Emmanuel C. Jemeni</span></a>
-<<<<<<< HEAD
-      <a class="box-item" href="https://github.com/rud26dev"><span>Rudraksha Bhattacharjee</span></a>
-=======
       <a class="box-item" href="https://github.com/exist08"><span>ANURAG SINGH</span></a>
-
       <a class="box-item" href="https://github.com/AishwaryaHombalimath"><span>Aishwarya Hombalimath</span></a>
       <a class="box-item" href="https://github.com/FathRa"><span>Fath Ra</span></a>
      <a class="box-item" href="https://github.com/whoisraa"><span>whoisraa</span></a>
      <a class="box-item" href="https://github.com/floating-dynamo"><span>Sridhar Maskeri</span></a>
-
->>>>>>> 4c1efb06
+     <a class="box-item" href="https://github.com/rud26dev"><span>Rudraksha Bhattacharjee</span></a>
+
 
 
 

<!DOCTYPE html>
<html lang="en">

<head>
  <!-- Global site tag (gtag.js) - Google Analytics -->
  <link rel="icon" href="https://hacktoberfestswaglist.com/img/Hacktoberfest_21.jpg" type="image/x-icon">
  <script async src="https://www.googletagmanager.com/gtag/js?id=UA-74296045-6"></script>
  <!-- <script> -->
  <!-- window.dataLayer = window.dataLayer || []; -->
  <!-- function gtag() { dataLayer.push(arguments); } -->
  <!-- gtag('js', new Date()); -->

  <!-- gtag('config', 'UA-74296045-6'); -->
  <!-- function toggleDropDown() { -->
  <!-- document.getElementById("dropdownMenu").classList.toggle("show-dropdown"); -->
  <!-- } -->
  <!-- </script> -->

  <!--Stats Script-->
  <script src="scripts/stats.js"></script>

  <meta charset="UTF-8">
  <meta name="viewport" content="width=device-width, initial-scale=1.0">
  <meta http-equiv="X-UA-Compatible" content="ie=edge">
  <meta http-equiv="Cache-Control" content="no-cache, no-store, must-revalidate">
  <meta http-equiv="Pragma" content="no-cache">
  <meta http-equiv="Expires" content="0">
  <meta http-equiv="Cache-Control" content="no-cache, no-store, must-revalidate">
  <meta http-equiv="Pragma" content="no-cache">
  <meta http-equiv="Expires" content="0">

  <meta name="description"
    content="This is a static website serving as a beginner friendly project to help developers get started with hacktoberfest-Gateway to open source.">
  <!-- Latest compiled and minified CSS -->
  <link rel="stylesheet" href="https://maxcdn.bootstrapcdn.com/bootstrap/4.1.3/css/bootstrap.min.css">
  <!-- jQuery library -->
  <script src="https://ajax.googleapis.com/ajax/libs/jquery/3.3.1/jquery.min.js"></script>
  <!-- Latest compiled and minified CSS -->
  <link rel="stylesheet" href="https://maxcdn.bootstrapcdn.com/bootstrap/4.1.3/css/bootstrap.min.css">
  <!-- Latest compiled JavaScript -->
  <script src="https://maxcdn.bootstrapcdn.com/bootstrap/4.1.3/js/bootstrap.min.js"
    integrity="sha384-ChfqqxuZUCnJSK3+MXmPNIyE6ZbWh2IMqE241rYiqJxyMiZ6OW/JmZQ5stwEULTy"
    crossorigin="anonymous"></script>
  <!-- Github follow button -->
  <script async defer src="https://buttons.github.io/buttons.js"></script>
  <link rel="stylesheet" href="./css/contributors.css">
  <link rel="stylesheet" href="./css/navbar.css">
  <link rel="stylesheet" href="./css/footer.css">
  <link rel="stylesheet" href="https://unpkg.com/aos@2.3.1/dist/aos.css">
  <link rel="stylesheet" href="https://cdnjs.cloudflare.com/ajax/libs/font-awesome/4.7.0/css/font-awesome.css">
  <link rel="stylesheet" href="css/explosion.css">
  <link rel="stylesheet" href="./css/terminal.css">
  <link rel="stylesheet" href="https://cdn.jsdelivr.net/npm/animate.css@3.5.2/animate.min.css">
  <title>Hacktoberfest 2021 - Contributors</title>
  <style>
    .word {
      font-family: 'Anton', sans-serif;
      perspective: 1000px;
    }

    .word span {
      cursor: pointer;
      display: inline-block;
      font-size: 8vw;
      user-select: none;
      line-height: .8;
    }

    .word span:nth-child(1).active {
      animation: balance 1.5s ease-out;
      transform-origin: bottom left;
    }

    @keyframes balance {

      0%,
      100% {
        transform: rotate(0deg);
      }

      30%,
      60% {
        transform: rotate(-45deg);
      }
    }

    .word span:nth-child(2).active {
      animation: shrinkjump 1s ease-in-out;
      transform-origin: bottom center;
    }

    @keyframes shrinkjump {

      10%,
      35% {
        transform: scale(2, .2) translate(0, 0);
      }

      45%,
      50% {
        transform: scale(1) translate(0, -150px);
      }

      80% {
        transform: scale(1) translate(0, 0);
      }
    }

    .word span:nth-child(3).active {
      animation: falling 2s ease-out;
      transform-origin: bottom center;
    }

    @keyframes falling {
      12% {
        transform: rotateX(240deg);
      }

      24% {
        transform: rotateX(150deg);
      }

      36% {
        transform: rotateX(200deg);
      }

      48% {
        transform: rotateX(175deg);
      }

      60%,
      85% {
        transform: rotateX(180deg);
      }

      100% {
        transform: rotateX(0deg);
      }
    }

    .word span:nth-child(4).active {
      animation: rotate 1s ease-out;
    }

    @keyframes rotate {

      20%,
      80% {
        transform: rotateY(180deg);
      }

      100% {
        transform: rotateY(360deg);
      }
    }

    .word span:nth-child(5).active {
      animation: toplong 1.5s linear;
    }

    @keyframes toplong {

      10%,
      40% {
        transform: translateY(-48vh) scaleY(1);
      }

      90% {
        transform: translateY(-48vh) scaleY(4);
      }
    }


    .word span:nth-child(6).active {
      animation: balance 1.5s ease-out;
      transform-origin: bottom left;
    }

    @keyframes balance {

      0%,
      100% {
        transform: rotate(0deg);
      }

      30%,
      60% {
        transform: rotate(-45deg);
      }
    }

    .word span:nth-child(7).active {
      animation: shrinkjump 1s ease-in-out;
      transform-origin: bottom center;
    }

    @keyframes shrinkjump {

      10%,
      35% {
        transform: scale(2, .2) translate(0, 0);
      }

      45%,
      50% {
        transform: scale(1) translate(0, -150px);
      }

      80% {
        transform: scale(1) translate(0, 0);
      }
    }

    .word span:nth-child(8).active {
      animation: falling 2s ease-out;
      transform-origin: bottom center;
    }

    @keyframes falling {
      12% {
        transform: rotateX(240deg);
      }

      24% {
        transform: rotateX(150deg);
      }

      36% {
        transform: rotateX(200deg);
      }

      48% {
        transform: rotateX(175deg);
      }

      60%,
      85% {
        transform: rotateX(180deg);
      }

      100% {
        transform: rotateX(0deg);
      }
    }

    .word span:nth-child(9).active {
      animation: rotate 1s ease-out;
    }

    @keyframes rotate {

      20%,
      80% {
        transform: rotateY(180deg);
      }

      100% {
        transform: rotateY(360deg);
      }
    }

    .word span:nth-child(10).active {
      animation: toplong 1.5s linear;
    }

    @keyframes toplong {

      10%,
      40% {
        transform: translateY(-48vh) scaleY(1);
      }

      90% {
        transform: translateY(-48vh) scaleY(4);
      }
    }

    .word span:nth-child(11).active {
      animation: balance 1.5s ease-out;
      transform-origin: bottom left;
    }

    @keyframes balance {

      0%,
      100% {
        transform: rotate(0deg);
      }

      30%,
      60% {
        transform: rotate(-45deg);
      }
    }

    .word span:nth-child(12).active {
      animation: shrinkjump 1s ease-in-out;
      transform-origin: bottom center;
    }

    @keyframes shrinkjump {

      10%,
      35% {
        transform: scale(2, .2) translate(0, 0);
      }

      45%,
      50% {
        transform: scale(1) translate(0, -150px);
      }

      80% {
        transform: scale(1) translate(0, 0);
      }
    }

    @media (max-width:1024px) {
      .word span {
        cursor: pointer;
        display: inline-block;
        font-size: 5vw;
        user-select: none;
        line-height: .8;
      }
    }
  </style>
</head>

<body>
  <!--
      __  __              __    __          __                 ____             __
    / / / /____ _ _____ / /__ / /_ ____   / /_   ___   _____ / __/___   _____ / /_
    / /_/ // __ `// ___// //_// __// __ \ / __ \ / _ \ / ___// /_ / _ \ / ___// __/
  / __  // /_/ // /__ / ,<  / /_ / /_/ // /_/ //  __// /   / __//  __/(__  )/ /_
  /_/ /_/ \__,_/ \___//_/|_| \__/ \____//_.___/ \___//_/   /_/   \___//____/ \__/
                                              i just want a t-shirt at this point
  -->
  <!--Navbar-->
  <nav class="navbar navbar-expand-lg navbar-light fixed-top shadow-sm">
    <a class="navbar-brand" href="/">
      <svg xmlns="http://www.w3.org/2000/svg" xmlns:xlink="http://www.w3.org/1999/xlink" version="1.1" id="Layer_1"
        x="0px" y="0px" viewBox="0 0 300 300" style="enable-background:new 0 0 300 300;" xml:space="preserve" role="img"
        aria-labelledby="dyn2wm4vin1xgraye3ggy9kf12oaz8a" class="header__logo" width="50px" height="50px">
        <title id="dyn2wm4vin1xgraye3ggy9kf12oaz8a">Hacktoberfest</title>
        <style type="text/css">
          .st0 {
            fill: #FF0844;
          }
        </style>
        <path class="st0"
          d="M0.7,0.7v298.7h298.7V0.7H0.7z M197.8,271.4l-32-32v-95.6l-31.4,31.4v79l-17.3,17.3L99.8,254V70.4L95,65.6  L73,87.7L61.7,76.5l47.8-47.8l0.1,0.1l0,0l1.9,1.8l22.8,22.8V136l31.4-31.4V70.2L150,54.4l25.8-25.8l24.7,24.7v169.1l12.1,12.1  l14.7-14.7l11.1,11.1L197.8,271.4z">
        </path>
      </svg>
    </a>
    <button class="navbar-toggler" type="button" data-toggle="collapse" data-target="#navbarColor01"
      aria-controls="navbarColor01" aria-expanded="false" aria-label="Toggle navigation">
      <span class="navbar-toggler-icon"></span>
    </button>
    <div class="collapse navbar-collapse" id="navbarColor01">
      <ul class="navbar-nav mr-auto" id="menu">
        <!-- Menu -->
      </ul>
    </div>
  </nav>
  <div class="content">
    <div class="container">
      <span>Contributors  </span>

      <div class="heart"></div>
          <label class="theme-switch" for="checkbox">
            
            <svg xmlns="http://www.w3.org/2000/svg" width="16" height="16" fill="currentColor" class="bi bi-sun" viewBox="0 0 16 16">
              <path d="M8 11a3 3 0 1 1 0-6 3 3 0 0 1 0 6zm0 1a4 4 0 1 0 0-8 4 4 0 0 0 0 8zM8 0a.5.5 0 0 1 .5.5v2a.5.5 0 0 1-1 0v-2A.5.5 0 0 1 8 0zm0 13a.5.5 0 0 1 .5.5v2a.5.5 0 0 1-1 0v-2A.5.5 0 0 1 8 13zm8-5a.5.5 0 0 1-.5.5h-2a.5.5 0 0 1 0-1h2a.5.5 0 0 1 .5.5zM3 8a.5.5 0 0 1-.5.5h-2a.5.5 0 0 1 0-1h2A.5.5 0 0 1 3 8zm10.657-5.657a.5.5 0 0 1 0 .707l-1.414 1.415a.5.5 0 1 1-.707-.708l1.414-1.414a.5.5 0 0 1 .707 0zm-9.193 9.193a.5.5 0 0 1 0 .707L3.05 13.657a.5.5 0 0 1-.707-.707l1.414-1.414a.5.5 0 0 1 .707 0zm9.193 2.121a.5.5 0 0 1-.707 0l-1.414-1.414a.5.5 0 0 1 .707-.707l1.414 1.414a.5.5 0 0 1 0 .707zM4.464 4.465a.5.5 0 0 1-.707 0L2.343 3.05a.5.5 0 1 1 .707-.707l1.414 1.414a.5.5 0 0 1 0 .708z"/>
            </svg>
            
            <svg xmlns="http://www.w3.org/2000/svg" width="16" height="16" fill="currentColor" class="bi bi-moon" viewBox="0 0 16 16">
              <path d="M6 .278a.768.768 0 0 1 .08.858 7.208 7.208 0 0 0-.878 3.46c0 4.021 3.278 7.277 7.318 7.277.527 0 1.04-.055 1.533-.16a.787.787 0 0 1 .81.316.733.733 0 0 1-.031.893A8.349 8.349 0 0 1 8.344 16C3.734 16 0 12.286 0 7.71 0 4.266 2.114 1.312 5.124.06A.752.752 0 0 1 6 .278zM4.858 1.311A7.269 7.269 0 0 0 1.025 7.71c0 4.02 3.279 7.276 7.319 7.276a7.316 7.316 0 0 0 5.205-2.162c-.337.042-.68.063-1.029.063-4.61 0-8.343-3.714-8.343-8.29 0-1.167.242-2.278.681-3.286z"/>
            </svg>
            
            <input type="checkbox" class="checkbox" id="checkbox"/>
            
            <div class="slider round"></div>
          </label>
        
     
      <hr style="width:80%">
      <p class=" rubberBand delay-4s">Add yourself to the list if you contribute.</p>
      
    </div>
    <div class="box mx-auto">



      <!-- Add to the bottom of the list -->
      <a class="box-item" href="https://github.com/fineanmol"><span>Anmol Agarwal</span></a>
      <a class="box-item" href="https://github.com/Amitava123"><span>Amitava Mitra</span></a>
      <a class="box-item" href="https://github.com/philson-philip"><span>Philson Philip</span></a>
      <a class="box-item" href="https://github.com/SHIV1003"><span>Shivam Goyal</span></a>
      <a class="box-item" href="https://github.com/shradha-khapra"><span>Shradha Khapra</span></a>
      <a class="box-item" href="https://github.com/dwikychandra21"><span>Dwiky Chandra</span></a>
      <a class="box-item" href="https://github.com/ritesh2905"><span>Ritesh Kumar</span></a>
      <a class="box-item" href="https://github.com/xevenheaven"><span>Elysia Ong</span></a>
      <a class="box-item" href="https://github.com/facundof13"><span>Facundo</span></a>
      <a class="box-item" href="https://github.com/Aashik96"><span>Aashik Ahamed</span></a>
      <a class="box-item" href="https://github.com/zonex909"><span>Rupna Maitra</span></a>
      <a class="box-item" href="https://github.com/skully-coder"><span>Abhinav Agarwal</span></a>
      <a class="box-item" href="https://github.com/sharron4me"><span>Mohammad Ummair</span></a>
      <a class="box-item" href="https://github.com/dwiguna81"><span>Dwi Guna</span></a>
      <a class="box-item" href="https://github.com/Rajat-sharMaa"><span>Rajat Shamraa</span></a>
      <a class="box-item" href="https://github.com/20manas"><span>Manas Khurana</span></a>
      <a class="box-item" href="https://github.com/manigedit"><span>Manish Kumar</span></a>
      <a class="box-item" href="https://github.com/vakilsahabh"><span>Vakeel Sahabh</span></a>
      <a class="box-item" href="https://github.com/randymfournier"><span>Randy M Fournier</span></a>
      <a class="box-item" href="https://github.com/ruchirtoshniwal"><span>Ruchir Toshniwal</span></a>
      <a class="box-item" href="https://github.com/juniorhero"><span>Athul Jayaram</span></a>
      <a class="box-item" href="https://github.com/nnishad"><span>Nikhil Nishad</span></a>
      <a class="box-item" href="https://github.com/ShagiG"><span>ShagiGanesh</span></a>
      <a class="box-item" href="https://github.com/hidalgob"><span>Bruno Hidalgo</span></a>
      <a class="box-item" href="https://github.com/cee-elle"><span>Cindy Le</span></a>
      <a class="box-item" href="https://github.com/Starfire1853"><span>Lynn Nguyen</span></a>
      <a class="box-item" href="https://github.com/dimitrisz123"><span>Jim Zervas</span></a>
      <a class="box-item" href="https://github.com/proghead00"><span>Susnata Goswami</span></a>
      <a class="box-item" href="https://github.com/gayathribuddhika"><span>Gayathri Buddhika</span></a>
      <a class="box-item" href="https://github.com/Triben-Choudhary"><span>Triben Choudhary</span></a>
      <a class="box-item" href="https://github.com/rajneeshk94"><span>Rajneesh Khare</span></a>
      <a class="box-item" href="https://github.com/milos5593"><span>Milos Vujinic</span></a>
      <a class="box-item" href="https://github.com/senshiii"><span>Sayan Das</span></a>
      <a class="box-item" href="https://github.com/Shagufta08"><span>Shagufta Iqbal</span></a>
      <a class="box-item" href="https://github.com/ishgary"><span>Ishant Garg</span></a>
      <a class="box-item" href="https://github.com/naman74"><span>Naman</span></a>
      <a class="box-item" href="https://github.com/Sauvic016"><span>Sauvic P Choudhury </span></a>
      <a class="box-item" href="https://github.com/panchadeep"><span>Panchadeep Mazumder</span></a>
      <a class="box-item" href="https://github.com/savarbhasin"><span>Savar Bhasin</span></a>
      <a class="box-item" href="https://github.com/nitin-jain3"><span>NITIN JAIN</span></a>
      <a class="box-item" href="https://github.com/MasterBrian99"><span>Pasindu P Konghawaththa</span></a>
      <a class="box-item" href="https://github.com/pepeyen"><span>Erick Frederick</span></a>
      <a class="box-item" href="https://github.com/prkhrv"><span>Prakhar Varshney</span></a>
      <a class="box-item" href="https://github.com/zealptl"><span>Zeal Patel</span></a>
      <a class="box-item" href="https://github.com/aman339"><span>Aman Kumar Choudhary</span></a>
      <a class="box-item" href="https://github.com/DataCrusade1999"><span>Ashutosh Pandey</span></a>
      <a class="box-item" href="https://github.com/zomsik"><span>Tomasz Wiejak</span></a>
      <a class="box-item" href="https://github.com/elijahdaniel"><span>Elijah Paminsan</span></a>
      <a class="box-item" href="https://github.com/evergreen2001"><span>Ido Evergreen</span></a>
      <a class="box-item" href="https://github.com/Zaheudev"><span>Zaharia Iulian</span></a>
      <a class="box-item" href="https://github.com/haryanapnx"><span>Haryfun</span></a>
      <a class="box-item" href="https://github.com/ishaan-10"><span>Ishaan</span></a>
      <a class="box-item" href="https://github.com/Alok-873"><span>Alok Tripathi</span></a>
      <a class="box-item" href="https://github.com/qdtroemner"><span>Quentin Troemner</span></a>
      <a class="box-item" href="https://github.com/satyampgt4"><span>Satyam</span></a>
      <a class="box-item" href="https://github.com/vikramadityasinghs"><span>Vikramaditya Singh Saxena</span></a>
      <a class="box-item" href="https://github.com/Aashu23"><span>Aashu</span></a>
      <a class="box-item" href="https://github.com/Meghna2080"><span>Meghna Singh</span></a>
      <a class="box-item" href="https://github.com/jkunal14"><span>Kunal Jindal</span></a>
      <a class="box-item" href="https://github.com/paarth17032000"><span>Paarth Agarwal</span></a>
      <a class="box-item" href="https://github.com/andreanz22"><span>Andrean Novan</span></a>
      <a class="box-item" href="https://github.com/juanpablohuertas"><span>Juan Pablo Huertas</span></a>
      <a class="box-item" href="https://github.com/JimBowler82"><span>Jim Bowler</span></a>
      <a class="box-item" href="https://github.com/jhonatanoc96"><span>Jhonatan Ocampo</span></a>
      <a class="box-item" href="https://github.com/naman360"><span>Naman Shankhydhar</span></a>
      <a class="box-item" href="https://github.com/SidathWeerasinghe"><span>Sidath Weerasinghe</span></a>
      <a class="box-item" href="https://github.com/samikshaupadhyay"><span>Samiksha Upadhyay</span></a>
      <a class="box-item" href="https://github.com/Ze-Falcon"><span>Ze Falcon</span></a>
      <a class="box-item" href="https://github.com/nguyenlamspk"><span>Lam Nguyen</span></a>
      <a class="box-item" href="https://github.com/yagamipal"><span>Yagami</span></a>
      <a class="box-item" href="https://github.com/ameygangwal"><span>Amey</span></a>
      <a class="box-item" href="https://github.com/JoaoJesus94"><span>João Jesus</span></a>
      <a class="box-item" href="https://github.com/alvalle09"><span>Alfredo Valle</span></a>
      <a class="box-item" href="https://github.com/achudinovskyh"><span>Andrew Chudinovskyh</span></a>
      <a class="box-item" href="https://github.com/ydegtyar"><span>Yuriy Degtyar</span></a>
      <a class="box-item" href="https://github.com/drashevsky"><span>Daniel Rashevsky</span></a>
      <a class="box-item" href="https://github.com/sabry2020"><span>Sabry</span></a>
      <a class="box-item" href="https://github.com/MananAg29"><span>Manan</span></a>
      <a class="box-item" href="https://github.com/soham117"><span>Soham Purohit</span></a>
      <a class="box-item" href="https://github.com/rohantheprogrammer"><span>RohanTheProgrammer</span></a>
      <a class="box-item" href="https://github.com/Prasad-Chathuranga"><span>Prasad Chathuranga</span></a>
      <a class="box-item" href="https://github.com/vngarg"><span>Shlok Garg</span></a>
      <a class="box-item" href="https://github.com/siddharthdeo99"><span>Siddharth deo</span></a>
      <a class="box-item" href="https://github.com/Aniket6039"><span>Aniket Raj</span></a>
      <a class="box-item" href="https://github.com/JayantGoel001"><span>Jayant Goel</span></a>
      <a class="box-item" href="https://github.com/tuminzee"><span>Tumin Sheth</span></a>
      <a class="box-item" href="https://github.com/Shikhar253"><span>Shikhar Saxena</span></a>
      <a class="box-item" href="https://github.com/rasyidzkun"><span>Ar Rasyid Sarifullah</span></a>
      <a class="box-item" href="https://github.com/RheaAdh"><span>Rhea Adhikari</span></a>
      <a class="box-item" href="https://github.com/SDGraph"><span>SD Graph</span></a>
      <a class="box-item" href="https://github.com/abhijeetaman007"><span>Abhijeet Sinha</span></a>
      <a class="box-item" href="https://github.com/keerays"><span>Keerays</span></a>
      <a class="box-item" href="https://github.com/skully-coder"><span>Abhinav Agrawal</span></a>
      <a class="box-item" href="https://github.com/Red-0111"><span>Rudransh</span></a>
      <a class="box-item" href="https://github.com/sreelakshmig009"><span>G Sreelakshmi</span></a>
      <a class="box-item" href="https://github.com/dhruvil-shah"><span>Dhruvil Shah</span></a>
      <a class="box-item" href="https://github.com/7suyash7"><span>Suyash Nayan</span></a>
      <a class="box-item" href="https://github.com/VishweshPatel"><span>Vishwesh Patel</span></a>
      <a class="box-item" href="https://github.com/achromik"><span>Aleksander Chromik</span></a>
      <a class="box-item" href="https://github.com/osamakhan552"><span>Osama Khan</span></a>
      <a class="box-item" href="https://github.com/ShreyaChopra13"><span>Shreya Chopra</span></a>
      <a class="box-item" href="https://github.com/dynle"><span>Dynle</span></a>
      <a class="box-item" href="https://github.com/Krutarth06"><span>Krutarth Trivedi</span></a>
      <a class="box-item" href="https://github.com/Lukman350"><span>Lukman</span></a>
      <a class="box-item" href="https://github.com/ShreyaChopra13"><span>Shreya </span></a>
      <a class="box-item" href="https://github.com/adarshraghav"><span>Adarsh Raghav</span></a>
      <a class="box-item" href="https://github.com/akash-10-23"><span>Akash Ratan Verma</span></a>
      <a class="box-item" href="https://github.com/ana2407"><span>Vibhuti Negi</span></a>
      <a class="box-item" href="https://github.com/ananya2407"><span>Ananya Sajwan</span></a>
      <a class="box-item" href="https://github.com/husinassegaff"><span>Husin Muhammad Assegaff</span></a>
      <a class="box-item" href="https://github.com/doniambarita"><span>Doni Ambarita</span></a>
      <a class="box-item" href="https://github.com/matheusdaluz"><span>Matheus da Luz</span></a>
      <a class="box-item" href="https://github.com/cheetosmaster"><span>cheetosmaster</span></a>
      <a class="box-item" href="https://github.com/ramadh-an"><span>Nukholis Ramadhan</span></a>
      <a class="box-item" href="https://github.com/OmanshArora"><span>Omansh</span></a>
      <a class="box-item" href="https://github.com/ialexanderbrito"><span>Alexander</span></a>
      <a class="box-item" href="https://github.com/rishabhrathore055"><span>Rishabh Rathore</span></a>
      <a class="box-item" href="https://github.com/SukritSethi"><span>Sukrit Sethi</span></a>
      <a class="box-item" href="https://github.com/faizalanwar"><span>faizalanwar</span></a>
      <a class="box-item" href="https://github.com/chaitanyatekane"><span>Chaitanya</span></a>
      <a class="box-item" href="https://github.com/srdevelopervishal"><span>vishal</span></a>
      <a class="box-item" href="https://github.com/vb03823"><span>vishal</span></a>
      <a class="box-item" href="https://github.com/TheIndianRebel"><span>Parakram Singh Tanwer</span></a>
      <a class="box-item" href="https://github.com/aaq007"><span>Aaqil Shihab</span></a>
      <a class="box-item" href="https://github.com/todoroki07"><span>Rufus</span></a>
      <a class="box-item" href="https://github.com/shinigamiii07"><span>Trideep</span></a>
      <a class="box-item" href="https://github.com/vishalhacker"><span>vishal hacker</span></a>
      <a class="box-item" href="https://github.com/Brougud"><span>Monke</span></a>
      <a class="box-item" href="https://github.com/adityakumar48"><span>Visinigiri Aditya</span></a>
      <a class="box-item" href="https://github.com/Chia2712"><span>Srishti Mittal</span></a>
      <a class="box-item" href="https://github.com/RahulRudra81"><span>Rahul Rudra</span></a>
      <a class="box-item" href="https://github.com/NavdeepSinghBagga"><span>Navdeep Singh Bagga</span></a>
      <a class="box-item" href="https://github.com/tanishha"><span>Tanisha Chaudhary</span></a>
      <a class="box-item" href="https://github.com/malburo"><span>Malburo</span></a>
      <a class="box-item" href="https://github.com/kingketan9"><span>Abhay Gupta</span></a>
      <a class="box-item" href="https://github.com/ishaan-1n"><span>Ishaan</span></a>
      <a class="box-item" href="https://github.com/manavg005"><span>Manav Gupta</span></a>
      <a class="box-item" href="https://github.com/HarshitAditya27"><span>Harshit Aditya</span></a>
      <a class="box-item" href="https://github.com/christianwidjayaa"><span>Christian Widjaya</span></a>
      <a class="box-item" href="https://github.com/kingketan9"><span>Ketan Goyal</span></a>
      <a class="box-item" href="https://github.com/Davjot"><span>Davjot Singh</span></a>
      <a class="box-item" href="https://github.com/kushagra1912"><span>Kushagra Agrawal</span></a>
      <a class="box-item" href="https://github.com/AyushAKumar-19"><span>Ayush Abhishek Kumar</span></a>
      <a class="box-item" href="https://github.com/Prajit-Sengupta"><span>Prajit Sengupta</span></a>
      <a class="box-item" href="https://github.com/alkaz1"><span>Alka Maurya</span></a>
      <a class="box-item" href="https://github.com/vikasz1"><span>Vikas Maurya</span></a>
      <a class="box-item" href="https://github.com/shreeyachatzz"><span>Shreeya Chatterji</span></a>
      <a class="box-item" href="https://github.com/anshnarula5"><span>Ansh Narula</span></a>
      <a class="box-item" href="https://github.com/YellowFoxH4XOR"><span>Akshat Katiyar</span></a>
      <a class="box-item" href="https://github.com/VivekBhand"><span>Vivek Bhand</span></a>
      <a class="box-item" href="https://github.com/Anmol55555"><span>Anmol Kesarwani</span></a>
      <a class="box-item" href="https://github.com/Aryan-Srivastava"><span>Aryan Srivastava</span></a>
      <a class=" box-item" href="https://github.com/Hackerrcracker"><span>Rahul Sharma</span></a>
      <a class="box-item" href="https://github.com/kindise"><span>Kindi Setiadi</span></a>
      <a class="box-item" href="https://github.com/Lukman350"><span>Manoj Suru</span></a>
      <a class="box-item" href="https://github.com/pragatipal"><span>Pragati Pal</span></a>
      <a class="box-item" href="https://github.com/nvnsaharan"><span>Naveen Saharan</span></a>
      <a class="box-item" href="https://github.com/FarhanFDjabari"><span>Farhan Fadhilah Djabari</span></a>
      <a class="box-item" href="https://github.com/Asi-21"><span>Ashish Nain</span></a>
      <a class="box-item" href="https://github.com/Kirito25782"><span>Kriti Channa</span></a>
      <a class="box-item" href="https://github.com/mahatorakesh"><span>Rakesh Mahato</span></a>
      <a class="box-item" href="https://github.com/Palaksharma23"><span>Palak Sharma</span></a>
      <a class="box-item" href="https://github.com/Shivamdpandey"><span>Shivam Dhananjay Pandey</span></a>
      <a class="box-item" href="https://github.com/fikriks"><span>Fikri Khairul Shaleh</span></a>
      <a class="box-item" href="https://github.com/vatsal259"><span>Vatsal Verma</span></a>
      <a class="box-item" href="https://github.com/SuperAayush"><span>Aayush Sharma</span></a>
      <a class="box-item" href="https://github.com/bharath-acchu"><span>Bharath C S</span></a>
      <a class="box-item" href="https://github.com/sensaiankit"><span>Ankit Yadav</span></a>
      <a class="box-item" href="https://github.com/KislaySingh10"><span>Kislay Singh</span></a>
      <a class="box-item" href="https://github.com/Prakhar-creator"><span>Prakhar Mishra</span></a>
      <a class="box-item" href="https://github.com/Whitedevilfury"><span>Kingshuk Roy</span></a>
      <a class="box-item" href="https://github.com/Shyam-2001"><span>Shyam Gupta</span></a>
      <a class="box-item" href="https://github.com/yamini236"><span>Yamini Bansal</span></a>

      <a class="box-item" href="https://github.com/whatiskeptiname"><span>Susan Ghimire</span></a>
      <a class="box-item" href="https://github.com/NitulKalita"><spann>Nitul</span></a>
      <a class="box-item" href="https://github.com/jash-kothari"><spann>Jash Kothari</span></a>
<<<<<<< HEAD
      <a class="box-item" href="https://github.com/jash-kothari"><spann>Tandrima Singha</span></a>
      <a class="box-item" href="https://github.com/KVChandrashekar/"><spann>Chandrashekar K V</span></a>
      <a class="box-item" href="https://github.com/MFR414/"><span>M Firmansyah Rifai</span></a>
=======


      <a class="box-item" href="https://github.com/SimonUR"><spann>Simon</span></a>

       <a class="box-item" href="https://github.com/tandrimasingha"><spann>Tandrima Singha</span></a>
      <a class="box-item" href="https://github.com/KVChandrashekar/"><spann>Chandrashekar K V</span></a>
    <a class="box-item" href="https://github.com/sarvekash"><span>Sarvekash Aggarwal</span></a>
    <a class="box-item" href="https://github.com/mthakur7"><span>Manju Thakur</span></a>
    <a class="box-item" href="https://github.com/utsaverma2001-crypto"><spann>Utsav Verma</span></a>
    <a class="box-item" href="https://github.com/whatharshcodes"><span>Harsh</span></a>
>>>>>>> 5be05a36

     <a class="box-item" href="https://github.com/thet3o/"><span>Matteo Vacalebri</span></a>

    <a class="box-item" href="https://github.com/arunim-iiitlCS"><span>Arunim Singhal</span></a>
    <a class="box-item" href="https://github.com/ahad-abd"><span>Abdul Ahad</span></a>



      
      <!-- Please maintain the alignment... -->






    </div>
  </div>
  </div>

  <button id="backToTop" type="button" title="Back to Top">
    <svg xmlns="http://www.w3.org/2000/svg" xmlns:xlink="http://www.w3.org/1999/xlink" version="1.1" id="Capa_1" x="0px"
      y="0px" width="512px" height="512px" viewBox="0 0 284.929 284.929"
      style="enable-background:new 0 0 284.929 284.929;" xml:space="preserve">
      <g>
        <path
          d="M282.082,195.285L149.028,62.24c-1.901-1.903-4.088-2.856-6.562-2.856s-4.665,0.953-6.567,2.856L2.856,195.285   C0.95,197.191,0,199.378,0,201.853c0,2.474,0.953,4.664,2.856,6.566l14.272,14.271c1.903,1.903,4.093,2.854,6.567,2.854   c2.474,0,4.664-0.951,6.567-2.854l112.204-112.202l112.208,112.209c1.902,1.903,4.093,2.848,6.563,2.848   c2.478,0,4.668-0.951,6.57-2.848l14.274-14.277c1.902-1.902,2.847-4.093,2.847-6.566   C284.929,199.378,283.984,197.188,282.082,195.285z"
          fill="#FFFFFF">
      </g>
    </svg>
  </button>

  <script>
    document.querySelectorAll('a.box-item').forEach(con => {
      console.log(con.href)
      con.innerHTML += `<img src="https://avatars.githubusercontent.com/${con.href.split('https://github.com/')[1]}">`
    })
    const toggleSwitch = document.querySelector('.theme-switch input[type="checkbox"]');
    const currentTheme = localStorage.getItem('theme');
    if (currentTheme) {
      document.documentElement.setAttribute('data-theme', currentTheme);
      if (currentTheme === 'dark') {
        toggleSwitch.checked = true;
      }
    }
    function switchTheme(e) {
      if (e.target.checked) {
        document.documentElement.setAttribute('data-theme', 'dark');
        localStorage.setItem('theme', 'dark');
      } else {
        document.documentElement.setAttribute('data-theme', 'light');
        localStorage.setItem('theme', 'light');
      }
    }
    toggleSwitch.addEventListener('change', switchTheme);
    const spans = document.querySelectorAll('.word span');
    spans.forEach((span, idx) => {
      span.addEventListener('click', (e) => {
        e.target.classList.add('active');
      });
      span.addEventListener('animationend', (e) => {
        e.target.classList.remove('active');
      });

      // Initial animation
      setTimeout(() => {
        span.classList.add('active');
      }, 750 * (idx + 1))
    });

  </script>
  <script src="/scripts/scroll.js"></script>

  <script src="./scripts/menu.js"></script>
  <div class="container">
    <div id="stats" style="margin-top: 1rem;"></div>
  </div>
</body>

</html><|MERGE_RESOLUTION|>--- conflicted
+++ resolved
@@ -570,11 +570,6 @@
       <a class="box-item" href="https://github.com/whatiskeptiname"><span>Susan Ghimire</span></a>
       <a class="box-item" href="https://github.com/NitulKalita"><spann>Nitul</span></a>
       <a class="box-item" href="https://github.com/jash-kothari"><spann>Jash Kothari</span></a>
-<<<<<<< HEAD
-      <a class="box-item" href="https://github.com/jash-kothari"><spann>Tandrima Singha</span></a>
-      <a class="box-item" href="https://github.com/KVChandrashekar/"><spann>Chandrashekar K V</span></a>
-      <a class="box-item" href="https://github.com/MFR414/"><span>M Firmansyah Rifai</span></a>
-=======
 
 
       <a class="box-item" href="https://github.com/SimonUR"><spann>Simon</span></a>
@@ -585,12 +580,13 @@
     <a class="box-item" href="https://github.com/mthakur7"><span>Manju Thakur</span></a>
     <a class="box-item" href="https://github.com/utsaverma2001-crypto"><spann>Utsav Verma</span></a>
     <a class="box-item" href="https://github.com/whatharshcodes"><span>Harsh</span></a>
->>>>>>> 5be05a36
+
 
      <a class="box-item" href="https://github.com/thet3o/"><span>Matteo Vacalebri</span></a>
 
     <a class="box-item" href="https://github.com/arunim-iiitlCS"><span>Arunim Singhal</span></a>
     <a class="box-item" href="https://github.com/ahad-abd"><span>Abdul Ahad</span></a>
+    <a class="box-item" href="https://github.com/MFR414/"><span>M Firmansyah Rifai</span></a>
 
 
 

--- conflicted
+++ resolved
@@ -1990,15 +1990,15 @@
           "fullname": "Abiola Ayodele",
           "username": "https://github.com/babboe1"
 
-<<<<<<< HEAD
-        }
+
+        },
           {
           "id":1,
           "fullname": "iLorah",
           "username": "https://github.com/iLorah"
 
-        }
-=======
+        
+
 
         },
         {
@@ -2024,14 +2024,14 @@
 	  "id": 364,
 	  "fullname": "Umesh Singh",
 	  "username": "https://github.com/Umesh-01"
-      }
+      },
 	  {  "id:364,
 	   "fullname": "Prathamesh Parit"
 	   "username":	"https://github.com/prathameshparit"
 	}
 
 
->>>>>>> ec258763
+
 
     ];
 

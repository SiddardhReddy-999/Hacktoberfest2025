--- conflicted
+++ resolved
@@ -230,13 +230,8 @@
 	<a class="box-item" href="https://github.com/matheusdaluz"><span>Matheus da Luz</span></a>  
 	<a class="box-item" href="https://github.com/cheetosmaster"><span>cheetosmaster</span></a>  
 	<a class="box-item" href="https://github.com/ramadh-an"><span>Nukholis Ramadhan</span></a>
-<<<<<<< HEAD
-	<a class="box-item" href="https://github.com/OmanshArora"><span>Omansh</span></a>
-      
-=======
-	  <a class="box-item" href="https://github.com/ialexanderbrito"><span>Alexander</span></a>
-
->>>>>>> 42a516bd
+        <a class="box-item" href="https://github.com/OmanshArora"><span>Omansh</span></a>
+        
       </div>
     </div>
 </div>

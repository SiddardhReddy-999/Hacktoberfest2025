--- conflicted
+++ resolved
@@ -379,12 +379,6 @@
       <a class="box-item" href="https://github.com/Vishvesh-Codehunt"><span>Vishvesh Patel</span></a>
       <a class="box-item" href="https://github.com/vaishali8799"><span>Vaishali Kasondhan</span></a>
       <a class="box-item" href="https://github.com/Tripti19-Rao"><span>Tripti</span></a>
-<<<<<<< HEAD
-      <a class="box-item" href="https://github.com/zedutra"><span>Jose Vitor Dutra</span></a>
-      <a class="box-item" href="https://github.com/Meenu-github"><span>Meenu Singh</span></a>
-      <a class="box-item" href="https://github.com/Japoncio3k"><span>Gustavo Kamihara</span></a>
-      <a class="box-item" href="https://github.com/Mashood97"><span>Mashood Siddique</span></a>
-=======
       <a class="box-item" href="https://github.com/nimishph"><span>Nimish Ph</span></a>
       <a class="box-item" href="https://github.com/code08-ind"><span>Aryan Garg</span></a>
       <a class="box-item" href="https://github.com/mariabarkouzou"><span>Maria Barkouzou</span></a>
@@ -458,8 +452,11 @@
       <a class="box-item" href="https://github.com/Taruna06"><span>Taruna Saini</span></a>
       <a class="box-item" href="https://github.com/vamisola"><span>Vina Compson</span></a>
       <a class="box-item" href="https://github.com/eby8zevin"><span>Ahmad Abu Hasan</span></a>
-
->>>>>>> 68aee8ca
+    <a class="box-item" href="https://github.com/zedutra"><span>Jose Vitor Dutra</span></a>
+      <a class="box-item" href="https://github.com/Meenu-github"><span>Meenu Singh</span></a>
+      <a class="box-item" href="https://github.com/Japoncio3k"><span>Gustavo Kamihara</span></a>
+      <a class="box-item" href="https://github.com/Mashood97"><span>Mashood Siddique</span></a>
+
 
 
 

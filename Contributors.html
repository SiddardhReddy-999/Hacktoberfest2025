<!DOCTYPE html>
<html lang="en">

<head>
  <!-- Global site tag (gtag.js) - Google Analytics -->
  <link rel="icon" href="https://hacktoberfestswaglist.com/img/Hacktoberfest_21.jpg" type="image/x-icon">
  <script async src="https://www.googletagmanager.com/gtag/js?id=UA-74296045-6"></script>
  <!-- <script> -->
  <!-- window.dataLayer = window.dataLayer || []; -->
  <!-- function gtag() { dataLayer.push(arguments); } -->
  <!-- gtag('js', new Date()); -->

  <!-- gtag('config', 'UA-74296045-6'); -->
  <!-- function toggleDropDown() { -->
  <!-- document.getElementById("dropdownMenu").classList.toggle("show-dropdown"); -->
  <!-- } -->
  <!-- </script> -->

  <!--Stats Script-->
  <script src="scripts/stats.js"></script>

  <meta charset="UTF-8">
  <meta name="viewport" content="width=device-width, initial-scale=1.0">
  <meta http-equiv="X-UA-Compatible" content="ie=edge">
  <meta http-equiv="Cache-Control" content="no-cache, no-store, must-revalidate">
  <meta http-equiv="Pragma" content="no-cache">
  <meta http-equiv="Expires" content="0">
  <meta http-equiv="Cache-Control" content="no-cache, no-store, must-revalidate">
  <meta http-equiv="Pragma" content="no-cache">
  <meta http-equiv="Expires" content="0">

  <meta name="description"
    content="This is a static website serving as a beginner friendly project to help developers get started with hacktoberfest-Gateway to open source.">
  <!-- Latest compiled and minified CSS -->
  <link rel="stylesheet" href="https://maxcdn.bootstrapcdn.com/bootstrap/4.1.3/css/bootstrap.min.css">
  <!-- jQuery library -->
  <script src="https://ajax.googleapis.com/ajax/libs/jquery/3.3.1/jquery.min.js"></script>
  <!-- Latest compiled and minified CSS -->
  <link rel="stylesheet" href="https://maxcdn.bootstrapcdn.com/bootstrap/4.1.3/css/bootstrap.min.css">
  <!-- Latest compiled JavaScript -->
  <script src="https://maxcdn.bootstrapcdn.com/bootstrap/4.1.3/js/bootstrap.min.js"
    integrity="sha384-ChfqqxuZUCnJSK3+MXmPNIyE6ZbWh2IMqE241rYiqJxyMiZ6OW/JmZQ5stwEULTy"
    crossorigin="anonymous"></script>
  <!-- Github follow button -->
  <script async defer src="https://buttons.github.io/buttons.js"></script>
  <link rel="stylesheet" href="./css/contributors.css">
  <link rel="stylesheet" href="./css/navbar.css">
  <link rel="stylesheet" href="./css/footer.css">
  <link rel="stylesheet" href="https://unpkg.com/aos@2.3.1/dist/aos.css">
  <link rel="stylesheet" href="https://cdnjs.cloudflare.com/ajax/libs/font-awesome/4.7.0/css/font-awesome.css">
  <link rel="stylesheet" href="css/explosion.css">
  <link rel="stylesheet" href="./css/terminal.css">
  <link rel="stylesheet" href="https://cdn.jsdelivr.net/npm/animate.css@3.5.2/animate.min.css">
  <title>Hacktoberfest 2021 - Contributors</title>
</head>

<body>
  <!--
      __  __              __    __          __                 ____             __
    / / / /____ _ _____ / /__ / /_ ____   / /_   ___   _____ / __/___   _____ / /_
    / /_/ // __ `// ___// //_// __// __ \ / __ \ / _ \ / ___// /_ / _ \ / ___// __/
  / __  // /_/ // /__ / ,<  / /_ / /_/ // /_/ //  __// /   / __//  __/(__  )/ /_
  /_/ /_/ \__,_/ \___//_/|_| \__/ \____//_.___/ \___//_/   /_/   \___//____/ \__/
                                              i just want a t-shirt at this point
  -->
  <!--Navbar-->
  <nav class="navbar navbar-expand-lg navbar-light fixed-top shadow-sm">
    <a class="navbar-brand" href="/">
      <svg xmlns="http://www.w3.org/2000/svg" xmlns:xlink="http://www.w3.org/1999/xlink" version="1.1" id="Layer_1"
        x="0px" y="0px" viewBox="0 0 300 300" style="enable-background:new 0 0 300 300;" xml:space="preserve" role="img"
        aria-labelledby="dyn2wm4vin1xgraye3ggy9kf12oaz8a" class="header__logo" width="50px" height="50px">
        <title id="dyn2wm4vin1xgraye3ggy9kf12oaz8a">Hacktoberfest</title>
        <style type="text/css">
          .st0 {
            fill: #FF0844;
          }
        </style>
        <path class="st0"
          d="M0.7,0.7v298.7h298.7V0.7H0.7z M197.8,271.4l-32-32v-95.6l-31.4,31.4v79l-17.3,17.3L99.8,254V70.4L95,65.6  L73,87.7L61.7,76.5l47.8-47.8l0.1,0.1l0,0l1.9,1.8l22.8,22.8V136l31.4-31.4V70.2L150,54.4l25.8-25.8l24.7,24.7v169.1l12.1,12.1  l14.7-14.7l11.1,11.1L197.8,271.4z">
        </path>
      </svg>
    </a>
    <button class="navbar-toggler" type="button" data-toggle="collapse" data-target="#navbarColor01"
      aria-controls="navbarColor01" aria-expanded="false" aria-label="Toggle navigation">
      <span class="navbar-toggler-icon"></span>
    </button>
    <div class="collapse navbar-collapse" id="navbarColor01">
      <ul class="navbar-nav mr-auto" id="menu">
        <!-- Menu -->
      </ul>
    </div>
  </nav>
  <div class="content">
    <div class="container">

      <div class="heart"></div>
      <div class="wrapper">
        <div>
          <h1 class="animated rubberBand delay-4s">Contributors</h1>
          <p class="animated rubberBand delay-4s">Add yourself to the list if you contribute.</p>
        </div>
        <label class="theme-switch" for="checkbox">
          <input type="checkbox" id="checkbox" />
          <div class="slider round"></div>
        </label>
      </div>
      <div class="box mx-auto">



        <!-- Add to the bottom of the list -->
        <a class="box-item" href="https://github.com/fineanmol"><span>Anmol Agarwal</span></a>
        <a class="box-item" href="https://github.com/Amitava123"><span>Amitava Mitra</span></a>
        <a class="box-item" href="https://github.com/philson-philip"><span>Philson Philip</span></a>
        <a class="box-item" href="https://github.com/SHIV1003"><span>Shivam Goyal</span></a>
        <a class="box-item" href="https://github.com/shradha-khapra"><span>Shradha Khapra</span></a>
        <a class="box-item" href="https://github.com/dwikychandra21"><span>Dwiky Chandra</span></a>
        <a class="box-item" href="https://github.com/ritesh2905"><span>Ritesh Kumar</span></a>
        <a class="box-item" href="https://github.com/xevenheaven"><span>Elysia Ong</span></a>
        <a class="box-item" href="https://github.com/facundof13"><span>Facundo</span></a>
        <a class="box-item" href="https://github.com/Aashik96"><span>Aashik Ahamed</span></a>
        <a class="box-item" href="https://github.com/zonex909"><span>Rupna Maitra</span></a>
        <a class="box-item" href="https://github.com/skully-coder"><span>Abhinav Agarwal</span></a>
        <a class="box-item" href="https://github.com/sharron4me"><span>Mohammad Ummair</span></a>
        <a class="box-item" href="https://github.com/dwiguna81"><span>Dwi Guna</span></a>
        <a class="box-item" href="https://github.com/Rajat-sharMaa"><span>Rajat Shamraa</span></a>
        <a class="box-item" href="https://github.com/20manas"><span>Manas Khurana</span></a>
        <a class="box-item" href="https://github.com/manigedit"><span>Manish Kumar</span></a>
        <a class="box-item" href="https://github.com/vakilsahabh"><span>Vakeel Sahabh</span></a>
        <a class="box-item" href="https://github.com/randymfournier"><span>Randy M Fournier</span></a>
        <a class="box-item" href="https://github.com/ruchirtoshniwal"><span>Ruchir Toshniwal</span></a>
        <a class="box-item" href="https://github.com/juniorhero"><span>Athul Jayaram</span></a>
        <a class="box-item" href="https://github.com/nnishad"><span>Nikhil Nishad</span></a>
        <a class="box-item" href="https://github.com/ShagiG"><span>ShagiGanesh</span></a>
        <a class="box-item" href="https://github.com/hidalgob"><span>Bruno Hidalgo</span></a>
        <a class="box-item" href="https://github.com/cee-elle"><span>Cindy Le</span></a>
        <a class="box-item" href="https://github.com/Starfire1853"><span>Lynn Nguyen</span></a>
        <a class="box-item" href="https://github.com/dimitrisz123"><span>Jim Zervas</span></a>
        <a class="box-item" href="https://github.com/proghead00"><span>Susnata Goswami</span></a>
        <a class="box-item" href="https://github.com/gayathribuddhika"><span>Gayathri Buddhika</span></a>
        <a class="box-item" href="https://github.com/Triben-Choudhary"><span>Triben Choudhary</span></a>
        <a class="box-item" href="https://github.com/rajneeshk94"><span>Rajneesh Khare</span></a>
        <a class="box-item" href="https://github.com/milos5593"><span>Milos Vujinic</span></a>
        <a class="box-item" href="https://github.com/senshiii"><span>Sayan Das</span></a>
        <a class="box-item" href="https://github.com/Shagufta08"><span>Shagufta Iqbal</span></a>
        <a class="box-item" href="https://github.com/ishgary"><span>Ishant Garg</span></a>
        <a class="box-item" href="https://github.com/naman74"><span>Naman</span></a>
        <a class="box-item" href="https://github.com/Sauvic016"><span>Sauvic P Choudhury </span></a>
        <a class="box-item" href="https://github.com/panchadeep"><span>Panchadeep Mazumder</span></a>
        <a class="box-item" href="https://github.com/savarbhasin"><span>Savar Bhasin</span></a>
        <a class="box-item" href="https://github.com/nitin-jain3"><span>NITIN JAIN</span></a>
        <a class="box-item" href="https://github.com/MasterBrian99"><span>Pasindu P Konghawaththa</span></a>
        <a class="box-item" href="https://github.com/pepeyen"><span>Erick Frederick</span></a>
        <a class="box-item" href="https://github.com/prkhrv"><span>Prakhar Varshney</span></a>
        <a class="box-item" href="https://github.com/zealptl"><span>Zeal Patel</span></a>
        <a class="box-item" href="https://github.com/aman339"><span>Aman Kumar Choudhary</span></a>
        <a class="box-item" href="https://github.com/DataCrusade1999"><span>Ashutosh Pandey</span></a>
        <a class="box-item" href="https://github.com/zomsik"><span>Tomasz Wiejak</span></a>
        <a class="box-item" href="https://github.com/elijahdaniel"><span>Elijah Paminsan</span></a>
        <a class="box-item" href="https://github.com/evergreen2001"><span>Ido Evergreen</span></a>
        <a class="box-item" href="https://github.com/Zaheudev"><span>Zaharia Iulian</span></a>
        <a class="box-item" href="https://github.com/haryanapnx"><span>Haryfun</span></a>
        <a class="box-item" href="https://github.com/ishaan-10"><span>Ishaan</span></a>
        <a class="box-item" href="https://github.com/Alok-873"><span>Alok Tripathi</span></a>
        <a class="box-item" href="https://github.com/qdtroemner"><span>Quentin Troemner</span></a>
        <a class="box-item" href="https://github.com/satyampgt4"><span>Satyam</span></a>
        <a class="box-item" href="https://github.com/vikramadityasinghs"><span>Vikramaditya Singh Saxena</span></a>
        <a class="box-item" href="https://github.com/Aashu23"><span>Aashu</span></a>
        <a class="box-item" href="https://github.com/Meghna2080"><span>Meghna Singh</span></a>
        <a class="box-item" href="https://github.com/jkunal14"><span>Kunal Jindal</span></a>
        <a class="box-item" href="https://github.com/paarth17032000"><span>Paarth Agarwal</span></a>
        <a class="box-item" href="https://github.com/andreanz22"><span>Andrean Novan</span></a>
        <a class="box-item" href="https://github.com/juanpablohuertas"><span>Juan Pablo Huertas</span></a>
        <a class="box-item" href="https://github.com/JimBowler82"><span>Jim Bowler</span></a>
        <a class="box-item" href="https://github.com/jhonatanoc96"><span>Jhonatan Ocampo</span></a>
        <a class="box-item" href="https://github.com/naman360"><span>Naman Shankhydhar</span></a>
        <a class="box-item" href="https://github.com/SidathWeerasinghe"><span>Sidath Weerasinghe</span></a>
        <a class="box-item" href="https://github.com/samikshaupadhyay"><span>Samiksha Upadhyay</span></a>
        <a class="box-item" href="https://github.com/Ze-Falcon"><span>Ze Falcon</span></a>
        <a class="box-item" href="https://github.com/nguyenlamspk"><span>Lam Nguyen</span></a>
        <a class="box-item" href="https://github.com/yagamipal"><span>Yagami</span></a>
        <a class="box-item" href="https://github.com/ameygangwal"><span>Amey</span></a>
        <a class="box-item" href="https://github.com/JoaoJesus94"><span>João Jesus</span></a>
        <a class="box-item" href="https://github.com/alvalle09"><span>Alfredo Valle</span></a>
        <a class="box-item" href="https://github.com/achudinovskyh"><span>Andrew Chudinovskyh</span></a>
        <a class="box-item" href="https://github.com/ydegtyar"><span>Yuriy Degtyar</span></a>
        <a class="box-item" href="https://github.com/drashevsky"><span>Daniel Rashevsky</span></a>
        <a class="box-item" href="https://github.com/sabry2020"><span>Sabry</span></a>
        <a class="box-item" href="https://github.com/MananAg29"><span>Manan</span></a>
        <a class="box-item" href="https://github.com/soham117"><span>Soham Purohit</span></a>
        <a class="box-item" href="https://github.com/rohantheprogrammer"><span>RohanTheProgrammer</span></a>
        <a class="box-item" href="https://github.com/Prasad-Chathuranga"><span>Prasad Chathuranga</span></a>
        <a class="box-item" href="https://github.com/vngarg"><span>Shlok Garg</span></a>
        <a class="box-item" href="https://github.com/siddharthdeo99"><span>Siddharth deo</span></a>
        <a class="box-item" href="https://github.com/Aniket6039"><span>Aniket Raj</span></a>
        <a class="box-item" href="https://github.com/JayantGoel001"><span>Jayant Goel</span></a>
        <a class="box-item" href="https://github.com/tuminzee"><span>Tumin Sheth</span></a>
        <a class="box-item" href="https://github.com/Shikhar253"><span>Shikhar Saxena</span></a>
        <a class="box-item" href="https://github.com/rasyidzkun"><span>Ar Rasyid Sarifullah</span></a>
        <a class="box-item" href="https://github.com/RheaAdh"><span>Rhea Adhikari</span></a>
        <a class="box-item" href="https://github.com/SDGraph"><span>SD Graph</span></a>
        <a class="box-item" href="https://github.com/abhijeetaman007"><span>Abhijeet Sinha</span></a>
        <a class="box-item" href="https://github.com/keerays"><span>Keerays</span></a>
        <a class="box-item" href="https://github.com/skully-coder"><span>Abhinav Agrawal</span></a>
        <a class="box-item" href="https://github.com/Red-0111"><span>Rudransh</span></a>
        <a class="box-item" href="https://github.com/sreelakshmig009"><span>G Sreelakshmi</span></a>
        <a class="box-item" href="https://github.com/dhruvil-shah"><span>Dhruvil Shah</span></a>
        <a class="box-item" href="https://github.com/7suyash7"><span>Suyash Nayan</span></a>
        <a class="box-item" href="https://github.com/VishweshPatel"><span>Vishwesh Patel</span></a>
        <a class="box-item" href="https://github.com/achromik"><span>Aleksander Chromik</span></a>
        <a class="box-item" href="https://github.com/osamakhan552"><span>Osama Khan</span></a>
        <a class="box-item" href="https://github.com/ShreyaChopra13"><span>Shreya Chopra</span></a>
        <a class="box-item" href="https://github.com/dynle"><span>Dynle</span></a>
        <a class="box-item" href="https://github.com/Krutarth06"><span>Krutarth Trivedi</span></a>
        <a class="box-item" href="https://github.com/Lukman350"><span>Lukman</span></a>
        <a class="box-item" href="https://github.com/ShreyaChopra13"><span>Shreya </span></a>
        <a class="box-item" href="https://github.com/adarshraghav"><span>Adarsh Raghav</span></a>
        <a class="box-item" href="https://github.com/akash-10-23"><span>Akash Ratan Verma</span></a>
        <a class="box-item" href="https://github.com/ana2407"><span>Vibhuti Negi</span></a>
        <a class="box-item" href="https://github.com/ananya2407"><span>Ananya Sajwan</span></a>
        <a class="box-item" href="https://github.com/husinassegaff"><span>Husin Muhammad Assegaff</span></a>
        <a class="box-item" href="https://github.com/doniambarita"><span>Doni Ambarita</span></a>
        <a class="box-item" href="https://github.com/matheusdaluz"><span>Matheus da Luz</span></a>
        <a class="box-item" href="https://github.com/cheetosmaster"><span>cheetosmaster</span></a>
        <a class="box-item" href="https://github.com/ramadh-an"><span>Nukholis Ramadhan</span></a>
        <a class="box-item" href="https://github.com/OmanshArora"><span>Omansh</span></a>
        <a class="box-item" href="https://github.com/ialexanderbrito"><span>Alexander</span></a>
        <a class="box-item" href="https://github.com/rishabhrathore055"><span>Rishabh Rathore</span></a>
        <a class="box-item" href="https://github.com/SukritSethi"><span>Sukrit Sethi</span></a>
        <a class="box-item" href="https://github.com/faizalanwar"><span>faizalanwar</span></a>
        <a class="box-item" href="https://github.com/chaitanyatekane"><span>Chaitanya</span></a>
        <a class="box-item" href="https://github.com/srdevelopervishal"><span>vishal</span></a>
        <a class="box-item" href="https://github.com/vb03823"><span>vishal</span></a>
        <a class="box-item" href="https://github.com/TheIndianRebel"><span>Parakram Singh Tanwer</span></a>
        <a class="box-item" href="https://github.com/aaq007"><span>Aaqil Shihab</span></a>
        <a class="box-item" href="https://github.com/todoroki07"><span>Rufus</span></a>
        <a class="box-item" href="https://github.com/shinigamiii07"><span>Trideep</span></a>
        <a class="box-item" href="https://github.com/vishalhacker"><span>vishal hacker</span></a>
        <a class="box-item" href="https://github.com/Brougud"><span>Monke</span></a>
        <a class="box-item" href="https://github.com/adityakumar48"><span>Visinigiri Aditya</span></a>
        <a class="box-item" href="https://github.com/Chia2712"><span>Srishti Mittal</span></a>
        <a class="box-item" href="https://github.com/RahulRudra81"><span>Rahul Rudra</span></a>
        <a class="box-item" href="https://github.com/NavdeepSinghBagga"><span>Navdeep Singh Bagga</span></a>
        <a class="box-item" href="https://github.com/tanishha"><span>Tanisha Chaudhary</span></a>
        <a class="box-item" href="https://github.com/malburo"><span>Malburo</span></a>
        <a class="box-item" href="https://github.com/kingketan9"><span>Abhay Gupta</span></a>
        <a class="box-item" href="https://github.com/ishaan-1n"><span>Ishaan</span></a>
        <a class="box-item" href="https://github.com/manavg005"><span>Manav Gupta</span></a>
        <a class="box-item" href="https://github.com/HarshitAditya27"><span>Harshit Aditya</span></a>
        <a class="box-item" href="https://github.com/christianwidjayaa"><span>Christian Widjaya</span></a>
        <a class="box-item" href="https://github.com/kingketan9"><span>Ketan Goyal</span></a>
        <a class="box-item" href="https://github.com/Davjot"><span>Davjot Singh</span></a>
        <a class="box-item" href="https://github.com/kushagra1912"><span>Kushagra Agrawal</span></a>
        <a class="box-item" href="https://github.com/AyushAKumar-19"><span>Ayush Abhishek Kumar</span></a>
        <a class="box-item" href="https://github.com/Prajit-Sengupta"><span>Prajit Sengupta</span></a>
        <a class="box-item" href="https://github.com/alkaz1"><span>Alka Maurya</span></a>
        <a class="box-item" href="https://github.com/vikasz1"><span>Vikas Maurya</span></a>
        <a class="box-item" href="https://github.com/shreeyachatzz"><span>Shreeya Chatterji</span></a>
        <a class="box-item" href="https://github.com/anshnarula5"><span>Ansh Narula</span></a>
        <a class="box-item" href="https://github.com/YellowFoxH4XOR"><span>Akshat Katiyar</span></a>
        <a class="box-item" href="https://github.com/VivekBhand"><span>Vivek Bhand</span></a>
<<<<<<< HEAD
        <a class="box-item" href="https://github.com/FarhanFDjabari"><span>Farhan Fadhilah Djabari</span></a>
        
=======
        <a class="box-item" href="https://github.com/Anmol55555"><span>Anmol Kesarwani</span></a>
        <a class="box-item" href="https://github.com/Aryan-Srivastava""><span>Aryan Srivastava</span></a>
        <a class=" box-item" href="https://github.com/Hackerrcracker"><span>Rahul Sharma</span></a>
        <a class="box-item" href="https://github.com/kindise"><span>Kindi Setiadi</span></a>
        <a class="box-item" href="https://github.com/Lukman350"><span>Manoj Suru</span></a>
        <a class="box-item" href="https://github.com/pragatipal"><span>Pragati Pal</span></a>
        <a class="box-item" href="https://github.com/nvnsaharan"><span>Naveen Saharan</span></a>


>>>>>>> bea6f387
        <!-- Please maintain the alignment... -->






      </div>
    </div>
  </div>

  <button id="backToTop" type="button" title="Back to Top">
    <svg xmlns="http://www.w3.org/2000/svg" xmlns:xlink="http://www.w3.org/1999/xlink" version="1.1" id="Capa_1" x="0px"
      y="0px" width="512px" height="512px" viewBox="0 0 284.929 284.929"
      style="enable-background:new 0 0 284.929 284.929;" xml:space="preserve">
      <g>
        <path
          d="M282.082,195.285L149.028,62.24c-1.901-1.903-4.088-2.856-6.562-2.856s-4.665,0.953-6.567,2.856L2.856,195.285   C0.95,197.191,0,199.378,0,201.853c0,2.474,0.953,4.664,2.856,6.566l14.272,14.271c1.903,1.903,4.093,2.854,6.567,2.854   c2.474,0,4.664-0.951,6.567-2.854l112.204-112.202l112.208,112.209c1.902,1.903,4.093,2.848,6.563,2.848   c2.478,0,4.668-0.951,6.57-2.848l14.274-14.277c1.902-1.902,2.847-4.093,2.847-6.566   C284.929,199.378,283.984,197.188,282.082,195.285z"
          fill="#FFFFFF">
      </g>
    </svg>
  </button>

  <script>
    document.querySelectorAll('a.box-item').forEach(con => {
      console.log(con.href)
      con.innerHTML += `<img src="https://avatars.githubusercontent.com/${con.href.split('https://github.com/')[1]}">`
    })
    const toggleSwitch = document.querySelector('.theme-switch input[type="checkbox"]');
    const currentTheme = localStorage.getItem('theme');
    if (currentTheme) {
      document.documentElement.setAttribute('data-theme', currentTheme);
      if (currentTheme === 'dark') {
        toggleSwitch.checked = true;
      }
    }
    function switchTheme(e) {
      if (e.target.checked) {
        document.documentElement.setAttribute('data-theme', 'dark');
        localStorage.setItem('theme', 'dark');
      } else {
        document.documentElement.setAttribute('data-theme', 'light');
        localStorage.setItem('theme', 'light');
      }
    }
    toggleSwitch.addEventListener('change', switchTheme);
  </script>
  <script src="/scripts/scroll.js"></script>

  <script src="./scripts/menu.js"></script>
  <div class="container">
    <div id="stats" style="margin-top: 1rem;"></div>
  </div>
</body>

</html><|MERGE_RESOLUTION|>--- conflicted
+++ resolved
@@ -259,10 +259,6 @@
         <a class="box-item" href="https://github.com/anshnarula5"><span>Ansh Narula</span></a>
         <a class="box-item" href="https://github.com/YellowFoxH4XOR"><span>Akshat Katiyar</span></a>
         <a class="box-item" href="https://github.com/VivekBhand"><span>Vivek Bhand</span></a>
-<<<<<<< HEAD
-        <a class="box-item" href="https://github.com/FarhanFDjabari"><span>Farhan Fadhilah Djabari</span></a>
-        
-=======
         <a class="box-item" href="https://github.com/Anmol55555"><span>Anmol Kesarwani</span></a>
         <a class="box-item" href="https://github.com/Aryan-Srivastava""><span>Aryan Srivastava</span></a>
         <a class=" box-item" href="https://github.com/Hackerrcracker"><span>Rahul Sharma</span></a>
@@ -270,9 +266,9 @@
         <a class="box-item" href="https://github.com/Lukman350"><span>Manoj Suru</span></a>
         <a class="box-item" href="https://github.com/pragatipal"><span>Pragati Pal</span></a>
         <a class="box-item" href="https://github.com/nvnsaharan"><span>Naveen Saharan</span></a>
-
-
->>>>>>> bea6f387
+        <a class="box-item" href="https://github.com/FarhanFDjabari"><span>Farhan Fadhilah Djabari</span></a>
+
+
         <!-- Please maintain the alignment... -->
 
 

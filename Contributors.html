--- conflicted
+++ resolved
@@ -1905,14 +1905,6 @@
         "fullname": "d-coder111",
         "username": "https://github.com/d-coder111"
       },
-<<<<<<< HEAD
-      {
-
-        "id":350,
-        "fullname": "Rohit Singh",
-        "username": "https://github.com/rohitsingh2k"
-        },
-=======
         {
 
         "id":351,
@@ -1932,8 +1924,12 @@
         "fullname": "Amisha Aggarwal",
         "username": "https://github.com/amishaagg"
         },
-
->>>>>>> 444b271b
+        {
+
+        "id":353,
+        "fullname": "Rohit Singh",
+        "username": "https://github.com/rohitsingh2k"
+        },
     ];
 
 

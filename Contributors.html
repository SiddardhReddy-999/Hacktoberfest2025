--- conflicted
+++ resolved
@@ -369,11 +369,10 @@
       <a class="box-item" href="https://github.com/anmolg84"><span>Anmol Gupta</span></a>
       <a class="box-item" href="https://github.com/gulshanjakhon"><span>Gulshan Jakhon</span></a>
       <a class="box-item" href="https://github.com/code08-ind"><span>Aryan Garg</span></a>
-<<<<<<< HEAD
-      <a class="box-item" href="https://github.com/andrianfaa"><span>Andrian Fadhilla</span></a>
-=======
+
       <a class="box-item" href="https://github.com/mariabarkouzou"><span>Maria Barkouzou</span></a>
->>>>>>> 19697f0d
+        <a class="box-item" href="https://github.com/andrianfaa"><span>Andrian Fadhilla</span></a>
+
 
 
 

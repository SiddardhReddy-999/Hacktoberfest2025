<!DOCTYPE html>
<html lang="en">

<head>
  <!-- Global site tag (gtag.js) - Google Analytics -->
  <link rel="icon" href="https://hacktoberfestswaglist.com/img/Hacktoberfest_21.jpg" type="image/x-icon">
  <script async src="https://www.googletagmanager.com/gtag/js?id=UA-74296045-6"></script>
  <!-- <script> -->
  <!-- window.dataLayer = window.dataLayer || []; -->
  <!-- function gtag() { dataLayer.push(arguments); } -->
  <!-- gtag('js', new Date()); -->

  <!-- gtag('config', 'UA-74296045-6'); -->
  <!-- function toggleDropDown() { -->
  <!-- document.getElementById("dropdownMenu").classList.toggle("show-dropdown"); -->
  <!-- } -->
  <!-- </script> -->

  <!--Stats Script-->
  <script src="scripts/stats.js"></script>

  <meta charset="UTF-8">
  <meta name="viewport" content="width=device-width, initial-scale=1.0">
  <meta http-equiv="X-UA-Compatible" content="ie=edge">
  <meta http-equiv="Cache-Control" content="no-cache, no-store, must-revalidate">
  <meta http-equiv="Pragma" content="no-cache">
  <meta http-equiv="Expires" content="0">
  <meta http-equiv="Cache-Control" content="no-cache, no-store, must-revalidate">
  <meta http-equiv="Pragma" content="no-cache">
  <meta http-equiv="Expires" content="0">

  <meta name="description"
    content="This is a static website serving as a beginner friendly project to help developers get started with hacktoberfest-Gateway to open source.">
  <!-- Latest compiled and minified CSS -->
  <link rel="stylesheet" href="https://maxcdn.bootstrapcdn.com/bootstrap/4.1.3/css/bootstrap.min.css">
  <!-- jQuery library -->
  <script src="https://ajax.googleapis.com/ajax/libs/jquery/3.3.1/jquery.min.js"></script>
  <!-- Latest compiled and minified CSS -->
  <link rel="stylesheet" href="https://maxcdn.bootstrapcdn.com/bootstrap/4.1.3/css/bootstrap.min.css">
  <!-- Latest compiled JavaScript -->
  <script src="https://maxcdn.bootstrapcdn.com/bootstrap/4.1.3/js/bootstrap.min.js"
    integrity="sha384-ChfqqxuZUCnJSK3+MXmPNIyE6ZbWh2IMqE241rYiqJxyMiZ6OW/JmZQ5stwEULTy"
    crossorigin="anonymous"></script>
  <!-- Github follow button -->
  <script async defer src="https://buttons.github.io/buttons.js"></script>
  <link rel="stylesheet" href="./css/contributors.css">
  <link rel="stylesheet" href="./css/navbar.css">
  <link rel="stylesheet" href="./css/footer.css">
  <link rel="stylesheet" href="https://unpkg.com/aos@2.3.1/dist/aos.css">
  <link rel="stylesheet" href="https://cdnjs.cloudflare.com/ajax/libs/font-awesome/4.7.0/css/font-awesome.css">
  <link rel="stylesheet" href="css/explosion.css">
  <link rel="stylesheet" href="./css/terminal.css">
  <link rel="stylesheet" href="https://cdn.jsdelivr.net/npm/animate.css@3.5.2/animate.min.css">
  <title>Hacktoberfest 2021 - Contributors</title>
</head>

<body>
  <!--
      __  __              __    __          __                 ____             __
    / / / /____ _ _____ / /__ / /_ ____   / /_   ___   _____ / __/___   _____ / /_
    / /_/ // __ `// ___// //_// __// __ \ / __ \ / _ \ / ___// /_ / _ \ / ___// __/
  / __  // /_/ // /__ / ,<  / /_ / /_/ // /_/ //  __// /   / __//  __/(__  )/ /_
  /_/ /_/ \__,_/ \___//_/|_| \__/ \____//_.___/ \___//_/   /_/   \___//____/ \__/
                                              i just want a t-shirt at this point
  -->
  <!--Navbar-->
  <nav class="navbar navbar-expand-lg navbar-light fixed-top shadow-sm">
    <a class="navbar-brand" href="/">
      <svg xmlns="http://www.w3.org/2000/svg" xmlns:xlink="http://www.w3.org/1999/xlink" version="1.1" id="Layer_1"
        x="0px" y="0px" viewBox="0 0 300 300" style="enable-background:new 0 0 300 300;" xml:space="preserve" role="img"
        aria-labelledby="dyn2wm4vin1xgraye3ggy9kf12oaz8a" class="header__logo" width="50px" height="50px">
        <title id="dyn2wm4vin1xgraye3ggy9kf12oaz8a">Hacktoberfest</title>
        <style type="text/css">
          .st0 {
            fill: #FF0844;
          }
        </style>
        <path class="st0"
          d="M0.7,0.7v298.7h298.7V0.7H0.7z M197.8,271.4l-32-32v-95.6l-31.4,31.4v79l-17.3,17.3L99.8,254V70.4L95,65.6  L73,87.7L61.7,76.5l47.8-47.8l0.1,0.1l0,0l1.9,1.8l22.8,22.8V136l31.4-31.4V70.2L150,54.4l25.8-25.8l24.7,24.7v169.1l12.1,12.1  l14.7-14.7l11.1,11.1L197.8,271.4z">
        </path>
      </svg>
    </a>
    <button class="navbar-toggler" type="button" data-toggle="collapse" data-target="#navbarColor01"
      aria-controls="navbarColor01" aria-expanded="false" aria-label="Toggle navigation">
      <span class="navbar-toggler-icon"></span>
    </button>
    <div class="collapse navbar-collapse" id="navbarColor01">
      <ul class="navbar-nav mr-auto" id="menu">
        <!-- Menu -->
      </ul>
    </div>
  </nav>
  <div class="content">
    <div class="container">

      <div class="heart"></div>
      <div class="wrapper">
        <div>
          <h1 class="animated rubberBand delay-4s">Contributors</h1>
          <p class="animated rubberBand delay-4s">Add yourself to the list if you contribute.</p>
        </div>
        <label class="theme-switch" for="checkbox">
          <input type="checkbox" id="checkbox" />
          <div class="slider round"></div>
        </label>
      </div>
      <div class="box mx-auto">



        <!-- Add to the bottom of the list -->
        <a class="box-item" href="https://github.com/malburo"><span>Malburo</span></a>
        <a class="box-item" href="https://github.com/fineanmol"><span>Anmol Agarwal</span></a>
        <a class="box-item" href="https://github.com/Amitava123"><span>Amitava Mitra</span></a>
        <a class="box-item" href="https://github.com/philson-philip"><span>Philson Philip</span></a>
        <a class="box-item" href="https://github.com/SHIV1003"><span>Shivam Goyal</span></a>
        <a class="box-item" href="https://github.com/shradha-khapra"><span>Shradha Khapra</span></a>
        <a class="box-item" href="https://github.com/dwikychandra21"><span>Dwiky Chandra</span></a>
        <a class="box-item" href="https://github.com/ritesh2905"><span>Ritesh Kumar</span></a>
        <a class="box-item" href="https://github.com/xevenheaven"><span>Elysia Ong</span></a>
        <a class="box-item" href="https://github.com/facundof13"><span>Facundo</span></a>
        <a class="box-item" href="https://github.com/Aashik96"><span>Aashik Ahamed</span></a>
        <a class="box-item" href="https://github.com/zonex909"><span>Rupna Maitra</span></a>
        <a class="box-item" href="https://github.com/skully-coder"><span>Abhinav Agarwal</span></a>
        <a class="box-item" href="https://github.com/sharron4me"><span>Mohammad Ummair</span></a>
        <a class="box-item" href="https://github.com/dwiguna81"><span>Dwi Guna</span></a>
        <a class="box-item" href="https://github.com/Rajat-sharMaa"><span>Rajat Shamraa</span></a>
        <a class="box-item" href="https://github.com/20manas"><span>Manas Khurana</span></a>
        <a class="box-item" href="https://github.com/manigedit"><span>Manish Kumar</span></a>
        <a class="box-item" href="https://github.com/vakilsahabh"><span>Vakeel Sahabh</span></a>
        <a class="box-item" href="https://github.com/randymfournier"><span>Randy M Fournier</span></a>
        <a class="box-item" href="https://github.com/ruchirtoshniwal"><span>Ruchir Toshniwal</span></a>
        <a class="box-item" href="https://github.com/juniorhero"><span>Athul Jayaram</span></a>
        <a class="box-item" href="https://github.com/nnishad"><span>Nikhil Nishad</span></a>
        <a class="box-item" href="https://github.com/ShagiG"><span>ShagiGanesh</span></a>
        <a class="box-item" href="https://github.com/hidalgob"><span>Bruno Hidalgo</span></a>
        <a class="box-item" href="https://github.com/cee-elle"><span>Cindy Le</span></a>
        <a class="box-item" href="https://github.com/Starfire1853"><span>Lynn Nguyen</span></a>
        <a class="box-item" href="https://github.com/dimitrisz123"><span>Jim Zervas</span></a>
        <a class="box-item" href="https://github.com/proghead00"><span>Susnata Goswami</span></a>
        <a class="box-item" href="https://github.com/gayathribuddhika"><span>Gayathri Buddhika</span></a>
        <a class="box-item" href="https://github.com/Triben-Choudhary"><span>Triben Choudhary</span></a>
        <a class="box-item" href="https://github.com/rajneeshk94"><span>Rajneesh Khare</span></a>
        <a class="box-item" href="https://github.com/milos5593"><span>Milos Vujinic</span></a>
        <a class="box-item" href="https://github.com/senshiii"><span>Sayan Das</span></a>
        <a class="box-item" href="https://github.com/Shagufta08"><span>Shagufta Iqbal</span></a>
        <a class="box-item" href="https://github.com/ishgary"><span>Ishant Garg</span></a>
        <a class="box-item" href="https://github.com/naman74"><span>Naman</span></a>
        <a class="box-item" href="https://github.com/Sauvic016"><span>Sauvic P Choudhury </span></a>
        <a class="box-item" href="https://github.com/panchadeep"><span>Panchadeep Mazumder</span></a>
        <a class="box-item" href="https://github.com/savarbhasin"><span>Savar Bhasin</span></a>
        <a class="box-item" href="https://github.com/nitin-jain3"><span>NITIN JAIN</span></a>
        <a class="box-item" href="https://github.com/MasterBrian99"><span>Pasindu P Konghawaththa</span></a>
        <a class="box-item" href="https://github.com/pepeyen"><span>Erick Frederick</span></a>
        <a class="box-item" href="https://github.com/prkhrv"><span>Prakhar Varshney</span></a>
        <a class="box-item" href="https://github.com/zealptl"><span>Zeal Patel</span></a>
        <a class="box-item" href="https://github.com/aman339"><span>Aman Kumar Choudhary</span></a>
        <a class="box-item" href="https://github.com/DataCrusade1999"><span>Ashutosh Pandey</span></a>
        <a class="box-item" href="https://github.com/zomsik"><span>Tomasz Wiejak</span></a>
        <a class="box-item" href="https://github.com/elijahdaniel"><span>Elijah Paminsan</span></a>
        <a class="box-item" href="https://github.com/evergreen2001"><span>Ido Evergreen</span></a>
        <a class="box-item" href="https://github.com/Zaheudev"><span>Zaharia Iulian</span></a>
        <a class="box-item" href="https://github.com/haryanapnx"><span>Haryfun</span></a>
        <a class="box-item" href="https://github.com/Alok-873"><span>Alok Tripathi</span></a>
        <a class="box-item" href="https://github.com/qdtroemner"><span>Quentin Troemner</span></a>
        <a class="box-item" href="https://github.com/satyampgt4"><span>Satyam</span></a>
        <a class="box-item" href="https://github.com/vikramadityasinghs"><span>Vikramaditya Singh Saxena</span></a>
        <a class="box-item" href="https://github.com/Aashu23"><span>Aashu</span></a>
        <a class="box-item" href="https://github.com/Meghna2080"><span>Meghna Singh</span></a>
        <a class="box-item" href="https://github.com/jkunal14"><span>Kunal Jindal</span></a>
        <a class="box-item" href="https://github.com/paarth17032000"><span>Paarth Agarwal</span></a>
        <a class="box-item" href="https://github.com/andreanz22"><span>Andrean Novan</span></a>
        <a class="box-item" href="https://github.com/juanpablohuertas"><span>Juan Pablo Huertas</span></a>
        <a class="box-item" href="https://github.com/JimBowler82"><span>Jim Bowler</span></a>
        <a class="box-item" href="https://github.com/jhonatanoc96"><span>Jhonatan Ocampo</span></a>
        <a class="box-item" href="https://github.com/naman360"><span>Naman Shankhydhar</span></a>
        <a class="box-item" href="https://github.com/SidathWeerasinghe"><span>Sidath Weerasinghe</span></a>
        <a class="box-item" href="https://github.com/samikshaupadhyay"><span>Samiksha Upadhyay</span></a>
        <a class="box-item" href="https://github.com/Ze-Falcon"><span>Ze Falcon</span></a>
        <a class="box-item" href="https://github.com/nguyenlamspk"><span>Lam Nguyen</span></a>
        <a class="box-item" href="https://github.com/yagamipal"><span>Yagami</span></a>
        <a class="box-item" href="https://github.com/ameygangwal"><span>Amey</span></a>
        <a class="box-item" href="https://github.com/JoaoJesus94"><span>João Jesus</span></a>
        <a class="box-item" href="https://github.com/alvalle09"><span>Alfredo Valle</span></a>
        <a class="box-item" href="https://github.com/achudinovskyh"><span>Andrew Chudinovskyh</span></a>
        <a class="box-item" href="https://github.com/ydegtyar"><span>Yuriy Degtyar</span></a>
        <a class="box-item" href="https://github.com/drashevsky"><span>Daniel Rashevsky</span></a>
        <a class="box-item" href="https://github.com/sabry2020"><span>Sabry</span></a>
        <a class="box-item" href="https://github.com/MananAg29"><span>Manan</span></a>
        <a class="box-item" href="https://github.com/soham117"><span>Soham Purohit</span></a>
        <a class="box-item" href="https://github.com/rohantheprogrammer"><span>RohanTheProgrammer</span></a>
        <a class="box-item" href="https://github.com/Prasad-Chathuranga"><span>Prasad Chathuranga</span></a>
        <a class="box-item" href="https://github.com/vngarg"><span>Shlok Garg</span></a>
        <a class="box-item" href="https://github.com/siddharthdeo99"><span>Siddharth deo</span></a>
        <a class="box-item" href="https://github.com/Aniket6039"><span>Aniket Raj</span></a>
        <a class="box-item" href="https://github.com/JayantGoel001"><span>Jayant Goel</span></a>
        <a class="box-item" href="https://github.com/tuminzee"><span>Tumin Sheth</span></a>
        <a class="box-item" href="https://github.com/Shikhar253"><span>Shikhar Saxena</span></a>
        <a class="box-item" href="https://github.com/rasyidzkun"><span>Ar Rasyid Sarifullah</span></a>
        <a class="box-item" href="https://github.com/RheaAdh"><span>Rhea Adhikari</span></a>
        <a class="box-item" href="https://github.com/SDGraph"><span>SD Graph</span></a>
        <a class="box-item" href="https://github.com/abhijeetaman007"><span>Abhijeet Sinha</span></a>
        <a class="box-item" href="https://github.com/keerays"><span>Keerays</span></a>
        <a class="box-item" href="https://github.com/skully-coder"><span>Abhinav Agrawal</span></a>
        <a class="box-item" href="https://github.com/Red-0111"><span>Rudransh</span></a>

      	<a class="box-item" href="https://github.com/sreelakshmig009"><span>G Sreelakshmi</span></a>
      	<a class="box-item" href="https://github.com/dhruvil-shah"><span>Dhruvil Shah</span></a>
     	  <a class="box-item" href="https://github.com/7suyash7"><span>Suyash Nayan</span></a>
      	<a class="box-item" href="https://github.com/MananAg29"><span>Manan</span></a>
      	<a class="box-item" href="https://github.com/VishweshPatel"><span>Vishwesh Patel</span></a>

        <a class="box-item" href="https://github.com/sreelakshmig009"><span>G Sreelakshmi</span></a>
        <a class="box-item" href="https://github.com/dhruvil-shah"><span>Dhruvil Shah</span></a>
        <a class="box-item" href="https://github.com/7suyash7"><span>Suyash Nayan</span></a>
        <a class="box-item" href="https://github.com/MananAg29"><span>Manan</span></a>
        <a class="box-item" href="https://github.com/achromik"><span>Aleksander Chromik</span></a>

        <a class="box-item" href="https://github.com/osamakhan552"><span>Osama Khan</span></a>
      <a class="box-item" href="https://github.com/ShreyaChopra13"><span>Shreya Chopra</span></a>
        <a class="box-item" href="https://github.com/dynle"><span>Dynle</span></a>
        <a class="box-item" href="https://github.com/osamakhan552"><span>Osama Khan</span></a>
        <a class="box-item" href="https://github.com/dynle"><span>Dynle</span></a>
        <a class="box-item" href="https://github.com/Krutarth06"><span>Krutarth Trivedi</span></a>

      	<a class="box-item" href="https://github.com/Lukman350"><span>Lukman</span></a>

	<a class="box-item" href="https://github.com/ShreyaChopra13"><span>Shreya </span></a>
	<a class="box-item" href="https://github.com/adarshraghav"><span>Adarsh Raghav</span></a>
	<a class="box-item" href="https://github.com/akash-10-23"><span>Akash Ratan Verma</span></a>
	<a class="box-item" href="https://github.com/ana2407"><span>Vibhuti Negi</span></a>
	<a class="box-item" href="https://github.com/ananya2407"><span>Ananya Sajwan</span></a>
  	<a class="box-item" href="https://github.com/husinassegaff"><span>Husin Muhammad Assegaff</span></a>
	<a class="box-item" href="https://github.com/doniambarita"><span>Doni Ambarita</span></a>
	<a class="box-item" href="https://github.com/matheusdaluz"><span>Matheus da Luz</span></a>  
	<a class="box-item" href="https://github.com/cheetosmaster"><span>cheetosmaster</span></a>  
	<a class="box-item" href="https://github.com/ramadh-an"><span>Nukholis Ramadhan</span></a>



	  <a class="box-item" href="https://github.com/ialexanderbrito"><span>Alexander</span></a>
	 <a class="box-item" href="https://github.com/vb03823"><span>vishal</span></a>

       <a class="box-item" href="https://github.com/rishabhrathore055"><span>Rishabh Rathore</span></a>
        	<a class="box-item" href="https://github.com/SukritSethi"><span>Sukrit Sethi</span></a>
	      <a class="box-item" href="https://github.com/faizalanwar"><span>faizalanwar</span></a> 
	  <a class="box-item" href="https://github.com/chaitanyatekane"><span>Chaitanya</span></a>
<<<<<<< HEAD
	  <a class="box-item" href="https://github.com/adityakumar48"><span>Visinigiri Aditya</span></a>
=======
      <a class="box-item" href="https://github.com/srdevelopervishal"><span>vishal</span></a>
        <a class="box-item" href="https://github.com/aaq007"><span>Aaqil Shihab</span></a>
 <a class="box-item" href="https://github.com/OmanshArora"><span>Omansh</span></a>
       <a class="box-item" href="https://github.com/todoroki07"><span>Rufus</span></a>
      <a class="box-item" href="https://github.com/shinigamiii07"><span>Trideep</span></a>
      <a class="box-item" href="https://github.com/vishalhacker"><span>vishal hacker</span></a>
      <a class="box-item" href="https://github.com/Brougud"><span>Monke</span></a>
>>>>>>> 129277f3


      </div>
    </div>
  </div>

  <button id="backToTop" type="button" title="Back to Top">
    <svg xmlns="http://www.w3.org/2000/svg" xmlns:xlink="http://www.w3.org/1999/xlink" version="1.1" id="Capa_1" x="0px"
      y="0px" width="512px" height="512px" viewBox="0 0 284.929 284.929"
      style="enable-background:new 0 0 284.929 284.929;" xml:space="preserve">
      <g>
        <path
          d="M282.082,195.285L149.028,62.24c-1.901-1.903-4.088-2.856-6.562-2.856s-4.665,0.953-6.567,2.856L2.856,195.285   C0.95,197.191,0,199.378,0,201.853c0,2.474,0.953,4.664,2.856,6.566l14.272,14.271c1.903,1.903,4.093,2.854,6.567,2.854   c2.474,0,4.664-0.951,6.567-2.854l112.204-112.202l112.208,112.209c1.902,1.903,4.093,2.848,6.563,2.848   c2.478,0,4.668-0.951,6.57-2.848l14.274-14.277c1.902-1.902,2.847-4.093,2.847-6.566   C284.929,199.378,283.984,197.188,282.082,195.285z"
          fill="#FFFFFF">
      </g>
    </svg>
  </button>

  <script>
    document.querySelectorAll('a.box-item').forEach(con => {
      console.log(con.href)
      con.innerHTML += `<img src="https://avatars.githubusercontent.com/${con.href.split('https://github.com/')[1]}">`
    })
    const toggleSwitch = document.querySelector('.theme-switch input[type="checkbox"]');
    const currentTheme = localStorage.getItem('theme');
    if (currentTheme) {
      document.documentElement.setAttribute('data-theme', currentTheme);
      if (currentTheme === 'dark') {
        toggleSwitch.checked = true;
      }
    }
    function switchTheme(e) {
      if (e.target.checked) {
        document.documentElement.setAttribute('data-theme', 'dark');
        localStorage.setItem('theme', 'dark');
      } else {
        document.documentElement.setAttribute('data-theme', 'light');
        localStorage.setItem('theme', 'light');
      }
    }
    toggleSwitch.addEventListener('change', switchTheme);
  </script>
  <script src="/scripts/scroll.js"></script>

  <script src="./scripts/menu.js"></script>
  <div class="container">
    <div id="stats" style="margin-top: 1rem;"></div>
  </div>
</body>

</html><|MERGE_RESOLUTION|>--- conflicted
+++ resolved
@@ -245,9 +245,7 @@
         	<a class="box-item" href="https://github.com/SukritSethi"><span>Sukrit Sethi</span></a>
 	      <a class="box-item" href="https://github.com/faizalanwar"><span>faizalanwar</span></a> 
 	  <a class="box-item" href="https://github.com/chaitanyatekane"><span>Chaitanya</span></a>
-<<<<<<< HEAD
-	  <a class="box-item" href="https://github.com/adityakumar48"><span>Visinigiri Aditya</span></a>
-=======
+
       <a class="box-item" href="https://github.com/srdevelopervishal"><span>vishal</span></a>
         <a class="box-item" href="https://github.com/aaq007"><span>Aaqil Shihab</span></a>
  <a class="box-item" href="https://github.com/OmanshArora"><span>Omansh</span></a>
@@ -255,7 +253,8 @@
       <a class="box-item" href="https://github.com/shinigamiii07"><span>Trideep</span></a>
       <a class="box-item" href="https://github.com/vishalhacker"><span>vishal hacker</span></a>
       <a class="box-item" href="https://github.com/Brougud"><span>Monke</span></a>
->>>>>>> 129277f3
+       <a class="box-item" href="https://github.com/adityakumar48"><span>Visinigiri Aditya</span></a>
+
 
 
       </div>

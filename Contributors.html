--- conflicted
+++ resolved
@@ -558,16 +558,11 @@
       <a class="box-item" href="https://github.com/yamini236"><span>Yamini Bansal</span></a>
 
       <a class="box-item" href="https://github.com/whatiskeptiname"><span>Susan Ghimire</span></a>
-<<<<<<< HEAD
-      <a class="box-item" href="https://github.com/whatiskeptiname"><span>Nitul</spangit></a>
-      <a class="box-item" href="https://github.com/jash-kothari"><span>Jash Kothari</span></a>
-      <a class="box-item" href="https://github.com/ahad-abd"><span>Abdul Ahad</span></a>
-=======
 
 
       <a class="box-item" href="https://github.com/NitulKalita"><spann>Nitul</span></a>
       <a class="box-item" href="https://github.com/jash-kothari"><spann>Jash Kothari</span></a>
->>>>>>> c296cd84
+
 
       <a class="box-item" href="https://github.com/SimonUR"><spann>Simon</span></a>
 
@@ -578,7 +573,7 @@
     <a class="box-item" href="https://github.com/utsaverma2001-crypto"><spann>Utsav Verma</span></a>
     <a class="box-item" href="https://github.com/whatharshcodes"><span>Harsh</span></a>
      <a class="box-item" href="https://github.com/thet3o/"><span>Matteo Vacalebri</span></a>
-
+ <a class="box-item" href="https://github.com/ahad-abd"><span>Abdul Ahad</span></a>
 
 
       

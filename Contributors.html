<!DOCTYPE html>
<html lang="en">

<head>
  <!-- Global site tag (gtag.js) - Google Analytics -->
  <link rel="icon" href="https://hacktoberfestswaglist.com/img/Hacktoberfest_21.jpg" type="image/x-icon">
  <script async src="https://www.googletagmanager.com/gtag/js?id=UA-74296045-6"></script>
 
  <!--Stats Script-->
  <script src="scripts/stats.js"></script>
  <meta charset="UTF-8">
  <meta name="viewport" content="width=device-width, initial-scale=1.0">
  <meta http-equiv="X-UA-Compatible" content="ie=edge">
  <meta http-equiv="Cache-Control" content="no-cache, no-store, must-revalidate">
  <meta http-equiv="Pragma" content="no-cache">
  <meta http-equiv="Expires" content="0">
  <meta http-equiv="Cache-Control" content="no-cache, no-store, must-revalidate">
  <meta http-equiv="Expires" content="0">

  <meta name="description"
    content="This is a static website serving as a beginner friendly project to help developers get started with hacktoberfest -Gateway to open source.">
  <!-- Latest compiled and minified CSS -->
  <link rel="stylesheet" href="https://maxcdn.bootstrapcdn.com/bootstrap/4.1.3/css/bootstrap.min.css">
  <!-- jQuery library -->
  <script src="https://ajax.googleapis.com/ajax/libs/jquery/3.3.1/jquery.min.js"></script>
  <!-- Latest compiled and minified CSS -->
  <link rel="stylesheet" href="https://maxcdn.bootstrapcdn.com/bootstrap/4.1.3/css/bootstrap.min.css">
  <!-- Font Style from google fonts -->
  <link rel="preconnect" href="https://fonts.googleapis.com">
  <link rel="preconnect" href="https://fonts.gstatic.com" crossorigin>
  <link href="https://fonts.googleapis.com/css2?family=Special+Elite&display=swap" rel="stylesheet">
  <!-- Latest compiled JavaScript -->
  <script src="https://maxcdn.bootstrapcdn.com/bootstrap/4.1.3/js/bootstrap.min.js"
    integrity="sha384-ChfqqxuZUCnJSK3+MXmPNIyE6ZbWh2IMqE241rYiqJxyMiZ6OW/JmZQ5stwEULTy"
    crossorigin="anonymous"></script>
  <!-- Github follow button -->
  <script async defer src="https://buttons.github.io/buttons.js"></script>
  <link rel="stylesheet" href="./css/contributors.css">
  <link rel="stylesheet" href="./css/navbar.css">
  <link rel="stylesheet" href="./css/footer.css">
  <link rel="stylesheet" href="https://unpkg.com/aos@2.3.1/dist/aos.css">
  <link rel="stylesheet" href="https://cdnjs.cloudflare.com/ajax/libs/font-awesome/4.7.0/css/font-awesome.css">
  <link rel="stylesheet" href="css/explosion.css">
  <link rel="stylesheet" href="./css/terminal.css">
  <link rel="stylesheet" href="https://cdn.jsdelivr.net/npm/animate.css@3.5.2/animate.min.css">
  <script src="https://kit.fontawesome.com/d9f7ec7b29.js" crossorigin="anonymous"></script>
  <title>Hacktoberfest 2021 - Contributors</title>

</head>

<body>

  <!-- Back-to-top Button -->
  <button id="back-to-top-btn"><i class="fas fa-angle-double-up"></i></button>

  <!--
      __  __              __    __          __                 ____             __
    / / / /____ _ _____ / /__ / /_ ____   / /_   ___   _____ / __/___   _____ / /_
    / /_/ // __ `// ___// //_// __// __ \ / __ \ / _ \ / ___// /_ / _ \ / ___// __/
  / __  // /_/ // /__ / ,<  / /_ / /_/ // /_/ //  __// /   / __//  __/(__  )/ /_
  /_/ /_/ \__,_/ \___//_/|_| \__/ \____//_.___/ \___//_/   /_/   \___//____/ \__/
                                              i just want a t-shirt at this point
  -->
  <!--Navbar-->
  <nav class="navbar navbar-expand-lg navbar-light fixed-top shadow-sm">
    <a class="navbar-brand" href="/">
      <svg xmlns="http://www.w3.org/2000/svg" xmlns:xlink="http://www.w3.org/1999/xlink" version="1.1" id="Layer_1"
        x="0px" y="0px" viewBox="0 0 300 300" style="enable-background:new 0 0 300 300;" xml:space="preserve" role="img"
        aria-labelledby="dyn2wm4vin1xgraye3ggy9kf12oaz8a" class="header__logo" width="50px" height="50px">
        <title id="dyn2wm4vin1xgraye3ggy9kf12oaz8a">Hacktoberfest</title>
        <style type="text/css">
          .st0 {
            fill: #FF0844;
          }
        </style>
        <path class="st0"
          d="M0.7,0.7v298.7h298.7V0.7H0.7z M197.8,271.4l-32-32v-95.6l-31.4,31.4v79l-17.3,17.3L99.8,254V70.4L95,65.6  L73,87.7L61.7,76.5l47.8-47.8l0.1,0.1l0,0l1.9,1.8l22.8,22.8V136l31.4-31.4V70.2L150,54.4l25.8-25.8l24.7,24.7v169.1l12.1,12.1  l14.7-14.7l11.1,11.1L197.8,271.4z">
        </path>
      </svg>
    </a>
    <button class="navbar-toggler" type="button" data-toggle="collapse" data-target="#navbarColor01"
      aria-controls="navbarColor01" aria-expanded="false" aria-label="Toggle navigation">
      <span class="navbar-toggler-icon"></span>
    </button>
    <div class="collapse navbar-collapse" id="navbarColor01">
      <ul class="navbar-nav mr-auto" id="menu">
        <!-- Menu -->
      </ul>
    </div>
  </nav>
  <div class="content">
    <div class="container">
      <span class="heading">CONTRIBUTORS </span>

      <div class="heart"></div>
      <!-- <label class="theme-switch" for="checkbox">

        <svg xmlns="http://www.w3.org/2000/svg" width="16" height="16" fill="currentColor" class="bi bi-sun"
          viewBox="0 0 16 16">
          <path d="M8 11a3 3 0 1 1 0-6 3 3 0 0 1 0 6zm0 1a4 4 0 1 0 0-8 4 4 0 0 0 0 8zM8 0a.5.5 0 0 1 .5.5v2a.5.5 0 0 1-1 0v-2A.5.5 0 0 1 8 0zm0 13a.5.5 0 0 1 .5.5v2a.5.5 0 0 1-1 0v-2A.5.5 0 0 1 8 13zm8-5a.5.5 0 0 1-.5.5h-2a.5.5 0 0 1 0-1h2a.5.5 0 0 1 .5.5zM3 8a.5.5 0 0 1-.5.5h-2a.5.5 0 0 1 0-1h2A.5.5 0 0 1 3 8zm10.657-5.657a.5.5 0 0 1 0 .707l-1.414 1.415a.5.5 0 1 1-.707-.708l1.414-1.414a.5.5 0 0 1 .707 0zm-9.193 9.193a.5.5 0 0 1 0 .707L3.05 13.657a.5.5 0 0 1-.707-.707l1.414-1.414a.5.5 0 0 1 .707 0zm9.193 2.121a.5.5 0 0 1-.707 0l-1.414-1.414a.5.5 0 0 1 .707-.707l1.414 1.414a.5.5 0 0 1 0 .707zM4.464 4.465a.5.5 0 0 1-.707 0L2.343 3.05a.5.5 0 1 1 .707-.707l1.414 1.414a.5.5 0 0 1 0 .708z" />
        </svg>

        <svg xmlns="http://www.w3.org/2000/svg" width="16" height="16" fill="currentColor" class="bi bi-moon"
          viewBox="0 0 16 16">
          <path d="M6 .278a.768.768 0 0 1 .08.858 7.208 7.208 0 0 0-.878 3.46c0 4.021 3.278 7.277 7.318 7.277.527 0 1.04-.055 1.533-.16a.787.787 0 0 1 .81.316.733.733 0 0 1-.031.893A8.349 8.349 0 0 1 8.344 16C3.734 16 0 12.286 0 7.71 0 4.266 2.114 1.312 5.124.06A.752.752 0 0 1 6 .278zM4.858 1.311A7.269 7.269 0 0 0 1.025 7.71c0 4.02 3.279 7.276 7.319 7.276a7.316 7.316 0 0 0 5.205-2.162c-.337.042-.68.063-1.029.063-4.61 0-8.343-3.714-8.343-8.29 0-1.167.242-2.278.681-3.286z" />
        </svg>

        <input type="checkbox" class="checkbox" id="checkbox" />

        <div class="slider round"></div>
      </label> -->
            <div class="tdnn">
        <div class="moon">
        </div>
      </div>
      <p class=" rubberBand delay-4s">Add yourself to the list if you contribute.</p>
      <hr style="width:80%">
    </div>
    <div class="box mx-auto">



      <!-- Add to the bottom of the list -->
      <a class="box-item" href="https://github.com/fineanmol"><span>Anmol Agarwal</span></a>
      <a class="box-item" href="https://github.com/Amitava123"><span>Amitava Mitra</span></a>
      <a class="box-item" href="https://github.com/philson-philip"><span>Philson Philip</span></a>
      <a class="box-item" href="https://github.com/SHIV1003"><span>Shivam Goyal</span></a>
      <a class="box-item" href="https://github.com/shradha-khapra"><span>Shradha Khapra</span></a>
      <a class="box-item" href="https://github.com/dwikychandra21"><span>Dwiky Chandra</span></a>
      <a class="box-item" href="https://github.com/ritesh2905"><span>Ritesh Kumar</span></a>
      <a class="box-item" href="https://github.com/xevenheaven"><span>Elysia Ong</span></a>
      <a class="box-item" href="https://github.com/facundof13"><span>Facundo</span></a>
      <a class="box-item" href="https://github.com/Aashik96"><span>Aashik Ahamed</span></a>
      <a class="box-item" href="https://github.com/Hrishabh5"><span>Hrishabh Jain</span></a>
      <a class="box-item" href="https://github.com/zonex909"><span>Rupna Maitra</span></a>
      <a class="box-item" href="https://github.com/skully-coder"><span>Abhinav Agarwal</span></a>
      <a class="box-item" href="https://github.com/sharron4me"><span>Mohammad Ummair</span></a>
      <a class="box-item" href="https://github.com/dwiguna81"><span>Dwi Guna</span></a>
      <a class="box-item" href="https://github.com/Rajat-sharMaa"><span>Rajat Shamraa</span></a>
      <a class="box-item" href="https://github.com/20manas"><span>Manas Khurana</span></a>
      <a class="box-item" href="https://github.com/manigedit"><span>Manish Kumar</span></a>
      <a class="box-item" href="https://github.com/vakilsahabh"><span>Vakeel Sahabh</span></a>
      <a class="box-item" href="https://github.com/randymfournier"><span>Randy M Fournier</span></a>
      <a class="box-item" href="https://github.com/ruchirtoshniwal"><span>Ruchir Toshniwal</span></a>
      <a class="box-item" href="https://github.com/juniorhero"><span>Athul Jayaram</span></a>
      <a class="box-item" href="https://github.com/nnishad"><span>Nikhil Nishad</span></a>
      <a class="box-item" href="https://github.com/ShagiG"><span>ShagiGanesh</span></a>
      <a class="box-item" href="https://github.com/hidalgob"><span>Bruno Hidalgo</span></a>
      <a class="box-item" href="https://github.com/cee-elle"><span>Cindy Le</span></a>
      <a class="box-item" href="https://github.com/Starfire1853"><span>Lynn Nguyen</span></a>
      <a class="box-item" href="https://github.com/dimitrisz123"><span>Jim Zervas</span></a>
      <a class="box-item" href="https://github.com/proghead00"><span>Susnata Goswami</span></a>
      <a class="box-item" href="https://github.com/gayathribuddhika"><span>Gayathri Buddhika</span></a>
      <a class="box-item" href="https://github.com/Triben-Choudhary"><span>Triben Choudhary</span></a>
      <a class="box-item" href="https://github.com/rajneeshk94"><span>Rajneesh Khare</span></a>
      <a class="box-item" href="https://github.com/milos5593"><span>Milos Vujinic</span></a>
      <a class="box-item" href="https://github.com/senshiii"><span>Sayan Das</span></a>
      <a class="box-item" href="https://github.com/Shagufta08"><span>Shagufta Iqbal</span></a>
      <a class="box-item" href="https://github.com/ishgary"><span>Ishant Garg</span></a>
      <a class="box-item" href="https://github.com/naman74"><span>Naman</span></a>
      <a class="box-item" href="https://github.com/Sauvic016"><span>Sauvic P Choudhury </span></a>
      <a class="box-item" href="https://github.com/panchadeep"><span>Panchadeep Mazumder</span></a>
      <a class="box-item" href="https://github.com/savarbhasin"><span>Savar Bhasin</span></a>
      <a class="box-item" href="https://github.com/nitin-jain3"><span>NITIN JAIN</span></a>
      <a class="box-item" href="https://github.com/MasterBrian99"><span>Pasindu P Konghawaththa</span></a>
      <a class="box-item" href="https://github.com/pepeyen"><span>Erick Frederick</span></a>
      <a class="box-item" href="https://github.com/prkhrv"><span>Prakhar Varshney</span></a>
      <a class="box-item" href="https://github.com/zealptl"><span>Zeal Patel</span></a>
      <a class="box-item" href="https://github.com/aman339"><span>Aman Kumar Choudhary</span></a>
      <a class="box-item" href="https://github.com/DataCrusade1999"><span>Ashutosh Pandey</span></a>
      <a class="box-item" href="https://github.com/zomsik"><span>Tomasz Wiejak</span></a>
      <a class="box-item" href="https://github.com/elijahdaniel"><span>Elijah Paminsan</span></a>
      <a class="box-item" href="https://github.com/evergreen2001"><span>Ido Evergreen</span></a>
      <a class="box-item" href="https://github.com/Zaheudev"><span>Zaharia Iulian</span></a>
      <a class="box-item" href="https://github.com/haryanapnx"><span>Haryfun</span></a>
      <a class="box-item" href="https://github.com/ishaan-10"><span>Ishaan</span></a>
      <a class="box-item" href="https://github.com/Alok-873"><span>Alok Tripathi</span></a>
      <a class="box-item" href="https://github.com/qdtroemner"><span>Quentin Troemner</span></a>
      <a class="box-item" href="https://github.com/satyampgt4"><span>Satyam</span></a>
      <a class="box-item" href="https://github.com/vikramadityasinghs"><span>Vikramaditya Singh Saxena</span></a>
      <a class="box-item" href="https://github.com/Aashu23"><span>Aashu</span></a>
      <a class="box-item" href="https://github.com/Meghna2080"><span>Meghna Singh</span></a>
      <a class="box-item" href="https://github.com/jkunal14"><span>Kunal Jindal</span></a>
      <a class="box-item" href="https://github.com/paarth17032000"><span>Paarth Agarwal</span></a>
      <a class="box-item" href="https://github.com/andreanz22"><span>Andrean Novan</span></a>
      <a class="box-item" href="https://github.com/juanpablohuertas"><span>Juan Pablo Huertas</span></a>
      <a class="box-item" href="https://github.com/JimBowler82"><span>Jim Bowler</span></a>
      <a class="box-item" href="https://github.com/jhonatanoc96"><span>Jhonatan Ocampo</span></a>
      <a class="box-item" href="https://github.com/naman360"><span>Naman Shankhydhar</span></a>
      <a class="box-item" href="https://github.com/SidathWeerasinghe"><span>Sidath Weerasinghe</span></a>
      <a class="box-item" href="https://github.com/samikshaupadhyay"><span>Samiksha Upadhyay</span></a>
      <a class="box-item" href="https://github.com/Ze-Falcon"><span>Ze Falcon</span></a>
      <a class="box-item" href="https://github.com/nguyenlamspk"><span>Lam Nguyen</span></a>
      <a class="box-item" href="https://github.com/yagamipal"><span>Yagami</span></a>
      <a class="box-item" href="https://github.com/ameygangwal"><span>Amey</span></a>
      <a class="box-item" href="https://github.com/JoaoJesus94"><span>João Jesus</span></a>
      <a class="box-item" href="https://github.com/alvalle09"><span>Alfredo Valle</span></a>
      <a class="box-item" href="https://github.com/achudinovskyh"><span>Andrew Chudinovskyh</span></a>
      <a class="box-item" href="https://github.com/ydegtyar"><span>Yuriy Degtyar</span></a>
      <a class="box-item" href="https://github.com/drashevsky"><span>Daniel Rashevsky</span></a>
      <a class="box-item" href="https://github.com/sabry2020"><span>Sabry</span></a>
      <a class="box-item" href="https://github.com/MananAg29"><span>Manan</span></a>
      <a class="box-item" href="https://github.com/soham117"><span>Soham Purohit</span></a>
      <a class="box-item" href="https://github.com/rohantheprogrammer"><span>RohanTheProgrammer</span></a>
      <a class="box-item" href="https://github.com/Prasad-Chathuranga"><span>Prasad Chathuranga</span></a>
      <a class="box-item" href="https://github.com/vngarg"><span>Shlok Garg</span></a>
      <a class="box-item" href="https://github.com/siddharthdeo99"><span>Siddharth deo</span></a>
      <a class="box-item" href="https://github.com/Aniket6039"><span>Aniket Raj</span></a>
      <a class="box-item" href="https://github.com/JayantGoel001"><span>Jayant Goel</span></a>
      <a class="box-item" href="https://github.com/tuminzee"><span>Tumin Sheth</span></a>
      <a class="box-item" href="https://github.com/Shikhar253"><span>Shikhar Saxena</span></a>
      <a class="box-item" href="https://github.com/rasyidzkun"><span>Ar Rasyid Sarifullah</span></a>
      <a class="box-item" href="https://github.com/RheaAdh"><span>Rhea Adhikari</span></a>
      <a class="box-item" href="https://github.com/SDGraph"><span>SD Graph</span></a>
      <a class="box-item" href="https://github.com/abhijeetaman007"><span>Abhijeet Sinha</span></a>
      <a class="box-item" href="https://github.com/keerays"><span>Keerays</span></a>
      <a class="box-item" href="https://github.com/skully-coder"><span>Abhinav Agrawal</span></a>
      <a class="box-item" href="https://github.com/Red-0111"><span>Rudransh</span></a>
      <a class="box-item" href="https://github.com/sreelakshmig009"><span>G Sreelakshmi</span></a>
      <a class="box-item" href="https://github.com/dhruvil-shah"><span>Dhruvil Shah</span></a>
      <a class="box-item" href="https://github.com/7suyash7"><span>Suyash Nayan</span></a>
      <a class="box-item" href="https://github.com/VishweshPatel"><span>Vishwesh Patel</span></a>
      <a class="box-item" href="https://github.com/achromik"><span>Aleksander Chromik</span></a>
      <a class="box-item" href="https://github.com/osamakhan552"><span>Osama Khan</span></a>
      <a class="box-item" href="https://github.com/ShreyaChopra13"><span>Shreya Chopra</span></a>
      <a class="box-item" href="https://github.com/dynle"><span>Dynle</span></a>
      <a class="box-item" href="https://github.com/Krutarth06"><span>Krutarth Trivedi</span></a>
      <a class="box-item" href="https://github.com/Lukman350"><span>Lukman</span></a>
      <a class="box-item" href="https://github.com/ShreyaChopra13"><span>Shreya </span></a>
      <a class="box-item" href="https://github.com/adarshraghav"><span>Adarsh Raghav</span></a>
      <a class="box-item" href="https://github.com/akash-10-23"><span>Akash Ratan Verma</span></a>
      <a class="box-item" href="https://github.com/ana2407"><span>Vibhuti Negi</span></a>
      <a class="box-item" href="https://github.com/ananya2407"><span>Ananya Sajwan</span></a>
      <a class="box-item" href="https://github.com/husinassegaff"><span>Husin Muhammad Assegaff</span></a>
      <a class="box-item" href="https://github.com/doniambarita"><span>Doni Ambarita</span></a>
      <a class="box-item" href="https://github.com/matheusdaluz"><span>Matheus da Luz</span></a>
      <a class="box-item" href="https://github.com/cheetosmaster"><span>cheetosmaster</span></a>
      <a class="box-item" href="https://github.com/ramadh-an"><span>Nukholis Ramadhan</span></a>
      <a class="box-item" href="https://github.com/OmanshArora"><span>Omansh</span></a>
      <a class="box-item" href="https://github.com/ialexanderbrito"><span>Alexander</span></a>
      <a class="box-item" href="https://github.com/rishabhrathore055"><span>Rishabh Rathore</span></a>
      <a class="box-item" href="https://github.com/SukritSethi"><span>Sukrit Sethi</span></a>
      <a class="box-item" href="https://github.com/faizalanwar"><span>faizalanwar</span></a>
      <a class="box-item" href="https://github.com/chaitanyatekane"><span>Chaitanya</span></a>
      <a class="box-item" href="https://github.com/srdevelopervishal"><span>vishal</span></a>
      <a class="box-item" href="https://github.com/vb03823"><span>vishal</span></a>
      <a class="box-item" href="https://github.com/TheIndianRebel"><span>Parakram Singh Tanwer</span></a>
      <a class="box-item" href="https://github.com/aaq007"><span>Aaqil Shihab</span></a>
      <a class="box-item" href="https://github.com/todoroki07"><span>Rufus</span></a>
      <a class="box-item" href="https://github.com/shinigamiii07"><span>Trideep</span></a>
      <a class="box-item" href="https://github.com/vishalhacker"><span>vishal hacker</span></a>
      <a class="box-item" href="https://github.com/Brougud"><span>Monke</span></a>
      <a class="box-item" href="https://github.com/adityakumar48"><span>Visinigiri Aditya</span></a>
      <a class="box-item" href="https://github.com/Chia2712"><span>Srishti Mittal</span></a>
      <a class="box-item" href="https://github.com/RahulRudra81"><span>Rahul Rudra</span></a>
      <a class="box-item" href="https://github.com/NavdeepSinghBagga"><span>Navdeep Singh Bagga</span></a>
      <a class="box-item" href="https://github.com/tanishha"><span>Tanisha Chaudhary</span></a>
      <a class="box-item" href="https://github.com/malburo"><span>Malburo</span></a>
      <a class="box-item" href="https://github.com/kingketan9"><span>Abhay Gupta</span></a>
      <a class="box-item" href="https://github.com/ishaan-1n"><span>Ishaan</span></a>
      <a class="box-item" href="https://github.com/manavg005"><span>Manav Gupta</span></a>
      <a class="box-item" href="https://github.com/HarshitAditya27"><span>Harshit Aditya</span></a>
      <a class="box-item" href="https://github.com/christianwidjayaa"><span>Christian Widjaya</span></a>
      <a class="box-item" href="https://github.com/kingketan9"><span>Ketan Goyal</span></a>
      <a class="box-item" href="https://github.com/Davjot"><span>Davjot Singh</span></a>
      <a class="box-item" href="https://github.com/kushagra1912"><span>Kushagra Agrawal</span></a>
      <a class="box-item" href="https://github.com/AyushAKumar-19"><span>Ayush Abhishek Kumar</span></a>
      <a class="box-item" href="https://github.com/Prajit-Sengupta"><span>Prajit Sengupta</span></a>
      <a class="box-item" href="https://github.com/alkaz1"><span>Alka Maurya</span></a>
      <a class="box-item" href="https://github.com/vikasz1"><span>Vikas Maurya</span></a>
      <a class="box-item" href="https://github.com/shreeyachatzz"><span>Shreeya Chatterji</span></a>
      <a class="box-item" href="https://github.com/anshnarula5"><span>Ansh Narula</span></a>
      <a class="box-item" href="https://github.com/YellowFoxH4XOR"><span>Akshat Katiyar</span></a>
      <a class="box-item" href="https://github.com/VivekBhand"><span>Vivek Bhand</span></a>
      <a class="box-item" href="https://github.com/Anmol55555"><span>Anmol Kesarwani</span></a>
      <a class="box-item" href="https://github.com/Aryan-Srivastava"><span>Aryan Srivastava</span></a>
      <a class="box-item" href="https://github.com/Hackerrcracker"><span>Rahul Sharma</span></a>
      <a class="box-item" href="https://github.com/kindise"><span>Kindi Setiadi</span></a>
      <a class="box-item" href="https://github.com/Lukman350"><span>Manoj Suru</span></a>
      <a class="box-item" href="https://github.com/pragatipal"><span>Pragati Pal</span></a>
      <a class="box-item" href="https://github.com/nvnsaharan"><span>Naveen Saharan</span></a>
      <a class="box-item" href="https://github.com/FarhanFDjabari"><span>Farhan Fadhilah Djabari</span></a>
      <a class="box-item" href="https://github.com/Asi-21"><span>Ashish Nain</span></a>
      <a class="box-item" href="https://github.com/Kirito25782"><span>Kriti Channa</span></a>
      <a class="box-item" href="https://github.com/mahatorakesh"><span>Rakesh Mahato</span></a>
      <a class="box-item" href="https://github.com/Palaksharma23"><span>Palak Sharma</span></a>
      <a class="box-item" href="https://github.com/Shivamdpandey"><span>Shivam Dhananjay Pandey</span></a>
      <a class="box-item" href="https://github.com/fikriks"><span>Fikri Khairul Shaleh</span></a>
      <a class="box-item" href="https://github.com/vatsal259"><span>Vatsal Verma</span></a>
      <a class="box-item" href="https://github.com/SuperAayush"><span>Aayush Sharma</span></a>
      <a class="box-item" href="https://github.com/bharath-acchu"><span>Bharath C S</span></a>
      <a class="box-item" href="https://github.com/Jatinkumar30"><span>Jatin Kumar</span></a>
      <a class="box-item" href="https://github.com/sensaiankit"><span>Ankit Yadav</span></a>
      <a class="box-item" href="https://github.com/KislaySingh10"><span>Kislay Singh</span></a>
      <a class="box-item" href="https://github.com/Prakhar-creator"><span>Prakhar Mishra</span></a>
      <a class="box-item" href="https://github.com/Whitedevilfury"><span>Kingshuk Roy</span></a>
      <a class="box-item" href="https://github.com/Shyam-2001"><span>Shyam Gupta</span></a>
      <a class="box-item" href="https://github.com/yamini236"><span>Yamini Bansal</span></a>
      <a class="box-item" href="https://github.com/whatiskeptiname"><span>Susan Ghimire</span></a>
      <a class="box-item" href="https://github.com/NitulKalita"><span>Nitul</span></a>
      <a class="box-item" href="https://github.com/jash-kothari"><span>Jash Kothari</span></a>
      <a class="box-item" href="https://github.com/SimonUR"><span>Simon</span></a>
      <a class="box-item" href="https://github.com/tandrimasingha"><span>Tandrima Singha</span></a>
      <a class="box-item" href="https://github.com/KVChandrashekar"><span>Chandrashekar K V</span></a>
      <a class="box-item" href="https://github.com/sarvekash"><span>Sarvekash Aggarwal</span></a>
      <a class="box-item" href="https://github.com/mthakur7"><span>Manju Thakur</span></a>
      <a class="box-item" href="https://github.com/utsaverma2001-crypto"><span>Utsav Verma</span></a>
      <a class="box-item" href="https://github.com/whatharshcodes"><span>Harsh</span></a>
      <a class="box-item" href="https://github.com/thet3o"><span>Matteo Vacalebri</span></a>
      <a class="box-item" href="https://github.com/arunim-iiitlCS"><span>Arunim Singhal</span></a>
      <a class="box-item" href="https://github.com/ahad-abd"><span>Abdul Ahad</span></a>
      <a class="box-item" href="https://github.com/MFR414"><span>M Firmansyah Rifai</span></a>
      <a class="box-item" href="https://github.com/AdityaSawant21"><span>Aditya Sawant</span></a>
      <a class="box-item" href="https://github.com/kevadamar"><span>Keva Damar Galih</span></a>
      <a class="box-item" href="https://github.com/a-ayush19"><span>Ayush Awasthi</span></a>
      <a class="box-item" href="https://github.com/SamarthSawhney"><span>Samarth Sawhney</span></a>
      <a class="box-item" href="https://github.com/highflyer910"><span>Thea M.</span></a>
      <a class="box-item" href="https://github.com/alfaniM"><span>M. Aulia Alfani</span></a>
      <a class="box-item" href="https://github.com/soumyajit1999"><span>Soumyajit Sen</span></a>
      <a class="box-item" href="https://github.com/vishnuramv"><span>Vishnu Ram V</span></a>
      <a class="box-item" href="https://github.com/nyctonio"><span>Ritesh Kumar</span></a>
      <a class="box-item" href="https://github.com/geeky01adarsh"><span>Adarsh Navneet Sinha</span></a>
      <a class="box-item" href="https://github.com/RAJASETHI"><span>Raja Sethi</span></a>
      <a class="box-item" href="https://github.com/PrajaktaSathe"><span>Prajakta Sathe</span></a>
      <a class="box-item" href="https://github.com/Kaustubh251002"><span>Kaustubh Mishra</span></a>
      <a class="box-item" href="https://github.com/priyanshu-28"><span>Priyanshu Pathak</span></a>
      <a class="box-item" href="https://github.com/amazing-AK"><span>Aditya Krishna</span></a>
      <a class="box-item" href="https://github.com/yashjain1974"><span>Yash jain</span></a>
      <a class="box-item" href="https://github.com/Ttecs"><span>Tharaka Bandara</span></a>
      <a class="box-item" href="https://github.com/VibhuGautam"><span>Vibhu Gautam</span></a>
      <a class="box-item" href="https://github.com/Priyanshi-Raj"><span>Priyanshi Raj</span></a>
      <a class="box-item" href="https://github.com/AdityaSawant21"><span>Aditya Sawant</span></a>
      <a class="box-item" href="https://github.com/kevadamar"><span>Keva Damar Galih</span></a>
      <a class="box-item" href="https://github.com/SamarthSawhney"><span>Samarth Sawhney</span></a>
      <a class="box-item" href="https://github.com/adipurnamk"><span>Adipurna Kusumawardana</span></a>
      <a class="box-item" href="https://github.com/singhneetush"><span>Neetu Singh</span></a>
      <a class="box-item" href="https://github.com/haylzrandom"><span>Haylzrandom</span></a>
      <a class="box-item" href="https://github.com/Krishnapro"><span>Krishna Kumar</span> </a>
      <a class="box-item" href="https://github.com/winxter17"><span>Sharad Kumar</span></a>
      <a class="box-item" href="https://github.com/SaranyaSkumar"><span>Saranya S kumar</span></a>
      <a class="box-item" href="https://github.com/zaabdn"><span>Zainal Abidin</span></a>
      <a class="box-item" href="https://github.com/Krishnapal-rajput"><span>Krishnapal Rajput</span></a>
      <a class="box-item" href="https://github.com/SamirKaushik"><span>Samir Kaushik</span></a>
      <a class="box-item" href="https://github.com/Aman1905"><span>Aman Chopra</span></a>
      <a class="box-item" href="https://github.com/Frostbite22"><span>Fares Landoulsi</span></a>
      <a class="box-item" href="https://github.com/mofazil17"><span>Mohamed Fazil</span></a>
      <a class="box-item" href="https://github.com/Tejaswi-Kumar"><span>Tejaswi Kumar</span></a>
      <a class="box-item" href="https://github.com/pravigya"><span>Pravigya jain</span></a>
      <a class="box-item" href="https://github.com/TahuTech"><span>Nur Ali Sholikhin</span></a>
      <a class="box-item" href="https://github.com/JuniorXcoder"><span>JuniorXcoder</span></a>
      <a class="box-item" href="https://github.com/aryankashyap7"><span>Aryan Kashyap</span></a>
      <a class="box-item" href="https://github.com/robertnjenga"><span>Robert Njenga</span></a>
      <a class="box-item" href="https://github.com/geekygirl8"><span>NIKITA</span></a>
      <a class="box-item" href="https://github.com/mariosamaaa"><span>mArio</span><a>
      <a class="box-item" href="https://github.com/alishaac"><span>Alisha Chauhan</span></a>
      <a class="box-item" href="https://github.com/MahimaKhatri"><span>Mahima Khatri</span></a>
      <a class="box-item" href="https://github.com/vishwasluhana"><span>Vishwa Mittar</span></a>
      <a class="box-item" href="https://github.com/NEELAKANTAGOUDAPATIL"><span>NEELAKANTA GOUDA PATIL</span></a>
      <a class="box-item" href="https://github.com/shashishekhar11"><span>shashishekhar11</span></a>
      <a class="box-item" href="https://github.com/H-M-Noman123"><span>H-M-Noman123</span></a>
<<<<<<< HEAD
                <a class="box-item" href="https://github.com/anmolg84"><span>Anmol Gupta</span></a>

=======
      <a class="box-item" href="https://github.com/barunipriyats/"><span>Baruni Priya T S</span></a>
>>>>>>> 52dfe2a5



          <!-- Please maintain the alignment... -->






    </div>
  </div>
  </div>

  <button id="backToTop" type="button" title="Back to Top">
    <svg xmlns="http://www.w3.org/2000/svg" xmlns:xlink="http://www.w3.org/1999/xlink" version="1.1" id="Capa_1" x="0px"
      y="0px" width="512px" height="512px" viewBox="0 0 284.929 284.929"
      style="enable-background:new 0 0 284.929 284.929;" xml:space="preserve">
      <g>
        <path
          d="M282.082,195.285L149.028,62.24c-1.901-1.903-4.088-2.856-6.562-2.856s-4.665,0.953-6.567,2.856L2.856,195.285   C0.95,197.191,0,199.378,0,201.853c0,2.474,0.953,4.664,2.856,6.566l14.272,14.271c1.903,1.903,4.093,2.854,6.567,2.854   c2.474,0,4.664-0.951,6.567-2.854l112.204-112.202l112.208,112.209c1.902,1.903,4.093,2.848,6.563,2.848   c2.478,0,4.668-0.951,6.57-2.848l14.274-14.277c1.902-1.902,2.847-4.093,2.847-6.566   C284.929,199.378,283.984,197.188,282.082,195.285z"
          fill="#FFFFFF">
      </g>
    </svg>
  </button>

  <script>
    document.querySelectorAll('a.box-item').forEach(con => {
      console.log(con.href)
      con.innerHTML += `<img src="https://avatars.githubusercontent.com/${con.href.split('https://github.com/')[1]}">`
    })
    const toggleSwitch = document.querySelector('.theme-switch input[type="checkbox"]');
    const currentTheme = localStorage.getItem('theme');
    if (currentTheme) {
      document.documentElement.setAttribute('data-theme', currentTheme);
      if (currentTheme === 'dark') {
        toggleSwitch.checked = true;
      }
    }
    function switchTheme(e) {
      if (e.target.checked) {
        document.documentElement.setAttribute('data-theme', 'dark');
        localStorage.setItem('theme', 'dark');
      } else {
        document.documentElement.setAttribute('data-theme', 'light');
        localStorage.setItem('theme', 'light');
      }
    }
    toggleSwitch.addEventListener('change', switchTheme);
    const spans = document.querySelectorAll('.word span');
    spans.forEach((span, idx) => {
      span.addEventListener('click', (e) => {
        e.target.classList.add('active');
      });
      span.addEventListener('animationend', (e) => {
        e.target.classList.remove('active');
      });

      // Initial animation
      setTimeout(() => {
        span.classList.add('active');
      }, 750 * (idx + 1))
    });


    /* Back-to-top button functionality */
  const backToTopButton = document.querySelector("#back-to-top-btn");

  window.addEventListener("scroll", scrollFunction);
  function scrollFunction() {
  if (window.pageYOffset > 300) { // Show backToTopButton
      if(!backToTopButton.classList.contains("btnEntrance")) {
      backToTopButton.classList.remove("btnExit");
      backToTopButton.classList.add("btnEntrance");
      backToTopButton.style.display = "block";
      }
  }
  else { // Hide backToTopButton
      if(backToTopButton.classList.contains("btnEntrance")) {
      backToTopButton.classList.remove("btnEntrance");
      backToTopButton.classList.add("btnExit");
      setTimeout(function() {
          backToTopButton.style.display = "none";
      }, 250);
      }
  }
  }

  backToTopButton.addEventListener("click", smoothScrollBackToTop);

  function smoothScrollBackToTop() {
  const targetPosition = 0;
  const startPosition = window.pageYOffset;
  const distance = targetPosition - startPosition;
  const duration = 750;
  let start = null;
  window.requestAnimationFrame(step);
  function step(timestamp) {
      if (!start) start = timestamp;
      const progress = timestamp - start;
      window.scrollTo(0, easeInOutCubic(progress, startPosition, distance, duration));
      if (progress < duration) window.requestAnimationFrame(step);
  }
  }

  function easeInOutCubic(t, b, c, d) {
  t /= d/2;
  if (t < 1) return c/2*t*t*t + b;
  t -= 2;
  return c/2*(t*t*t + 2) + b;
  };

  </script>
  <script src="/scripts/scroll.js"></script>

  <script src="./scripts/menu.js"></script>
  <div class="container">
    <div id="stats" style="margin-top: 1rem;"></div>
  </div>
  <script>
    $('.tdnn').click(function () {
      $("body").toggleClass('light');
      $(".moon").toggleClass('sun');
      $(".tdnn").toggleClass('day');
    });
  </script>
  <script type="text/javascript" src="https://code.jquery.com/jquery-3.1.0.min.js"></script>
</body>

</html><|MERGE_RESOLUTION|>--- conflicted
+++ resolved
@@ -358,12 +358,10 @@
       <a class="box-item" href="https://github.com/NEELAKANTAGOUDAPATIL"><span>NEELAKANTA GOUDA PATIL</span></a>
       <a class="box-item" href="https://github.com/shashishekhar11"><span>shashishekhar11</span></a>
       <a class="box-item" href="https://github.com/H-M-Noman123"><span>H-M-Noman123</span></a>
-<<<<<<< HEAD
-                <a class="box-item" href="https://github.com/anmolg84"><span>Anmol Gupta</span></a>
-
-=======
+
       <a class="box-item" href="https://github.com/barunipriyats/"><span>Baruni Priya T S</span></a>
->>>>>>> 52dfe2a5
+      <a class="box-item" href="https://github.com/anmolg84"><span>Anmol Gupta</span></a>
+
 
 
 

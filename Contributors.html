--- conflicted
+++ resolved
@@ -465,12 +465,9 @@
       <a class="box-item" href="https://github.com/nipunsingal7"><span>Nipun Singal</span></a>
       <a class="box-item" href="https://github.com/supriyagahoi"><span>Supriya gahoi</span></a>
       <a class="box-item" href="https://github.com/computerwala"><span>Aman K Soni</span></a>
-<<<<<<< HEAD
+      <a class="box-item" href="https://github.com/saanyaLall"><span>Saanya Lall</span></a>
       <a class="box-item" href="https://github.com/shresritik"><span>Ritik Shrestha</span></a>
-=======
-      <a class="box-item" href="https://github.com/saanyaLall"><span>Saanya Lall</span></a>
-
->>>>>>> adba5734
+
 
 
 

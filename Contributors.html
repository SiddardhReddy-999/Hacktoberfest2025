<!DOCTYPE html>
<html lang="en">

<head>
  <!-- Global site tag (gtag.js) - Google Analytics -->
  <link rel="icon" href="https://hacktoberfestswaglist.com/img/Hacktoberfest_21.jpg" type="image/x-icon">
  <script async src="https://www.googletagmanager.com/gtag/js?id=UA-74296045-6"></script>

  <!--Stats Script-->
  <script src="scripts/stats.js"></script>
  <meta charset="UTF-8">
  <meta name="viewport" content="width=device-width, initial-scale=1.0">
  <meta http-equiv="X-UA-Compatible" content="ie=edge">
  <meta http-equiv="Cache-Control" content="no-cache, no-store, must-revalidate">
  <meta http-equiv="Pragma" content="no-cache">
  <meta http-equiv="Expires" content="0">
  <meta http-equiv="Cache-Control" content="no-cache, no-store, must-revalidate">
  <meta http-equiv="Expires" content="0">

  <meta name="description"
    content="This is a static website serving as a beginner friendly project to help developers get started with hacktoberfest -Gateway to open source.">
  <!-- Latest compiled and minified CSS -->
  <link rel="stylesheet" href="https://maxcdn.bootstrapcdn.com/bootstrap/4.1.3/css/bootstrap.min.css">
  <!-- jQuery library -->
  <script src="https://ajax.googleapis.com/ajax/libs/jquery/3.3.1/jquery.min.js"></script>
  <!-- Latest compiled and minified CSS -->
  <link rel="stylesheet" href="https://maxcdn.bootstrapcdn.com/bootstrap/4.1.3/css/bootstrap.min.css">
  <!-- Font Style from google fonts -->
  <link rel="preconnect" href="https://fonts.googleapis.com">
  <link rel="preconnect" href="https://fonts.gstatic.com" crossorigin>
  <link href="https://fonts.googleapis.com/css2?family=Special+Elite&display=swap" rel="stylesheet">
  <!-- Latest compiled JavaScript -->
  <script src="https://maxcdn.bootstrapcdn.com/bootstrap/4.1.3/js/bootstrap.min.js"
    integrity="sha384-ChfqqxuZUCnJSK3+MXmPNIyE6ZbWh2IMqE241rYiqJxyMiZ6OW/JmZQ5stwEULTy"
    crossorigin="anonymous"></script>
  <!-- Github follow button -->
  <script async defer src="https://buttons.github.io/buttons.js"></script>
  <link rel="stylesheet" href="./css/contributors.css">
  <link rel="stylesheet" href="./css/navbar.css">
  <link rel="stylesheet" href="./css/footer.css">
  <link rel="stylesheet" href="https://unpkg.com/aos@2.3.1/dist/aos.css">
  <link rel="stylesheet" href="https://cdnjs.cloudflare.com/ajax/libs/font-awesome/4.7.0/css/font-awesome.css">
  <link rel="stylesheet" href="css/explosion.css">
  <link rel="stylesheet" href="./css/terminal.css">
  <link rel="stylesheet" href="https://cdn.jsdelivr.net/npm/animate.css@3.5.2/animate.min.css">
  <script src="https://kit.fontawesome.com/d9f7ec7b29.js" crossorigin="anonymous"></script>
  <title>Hacktoberfest 2021 - Contributors</title>

</head>

<body>



  <!-- Back-to-top Button -->
  <button onclick="topFunction()" id="myBtn" title="Go to top"><i class="fas fa-angle-double-up"></i></button>
  <button id="back-to-top-btn"><i class="fas fa-angle-double-up"></i></button>


  <!--
      __  __              __    __          __                 ____             __
    / / / /____ _ _____ / /__ / /_ ____   / /_   ___   _____ / __/___   _____ / /_
    / /_/ // __ `// ___// //_// __// __ \ / __ \ / _ \ / ___// /_ / _ \ / ___// __/
  / __  // /_/ // /__ / ,<  / /_ / /_/ // /_/ //  __// /   / __//  __/(__  )/ /_
  /_/ /_/ \__,_/ \___//_/|_| \__/ \____//_.___/ \___//_/   /_/   \___//____/ \__/
                                              i just want a t-shirt at this point
  -->
  <!--Navbar-->
  <nav class="navbar navbar-expand-lg navbar-light fixed-top shadow-sm">
    <a class="navbar-brand" href="/">
      <svg xmlns="http://www.w3.org/2000/svg" xmlns:xlink="http://www.w3.org/1999/xlink" version="1.1" id="Layer_1"
        x="0px" y="0px" viewBox="0 0 300 300" style="enable-background:new 0 0 300 300;" xml:space="preserve" role="img"
        aria-labelledby="dyn2wm4vin1xgraye3ggy9kf12oaz8a" class="header__logo" width="50px" height="50px">
        <title id="dyn2wm4vin1xgraye3ggy9kf12oaz8a">Hacktoberfest</title>
        <style type="text/css">
          .st0 {
            fill: #FF0844;
          }
        </style>
        <path class="st0"
          d="M0.7,0.7v298.7h298.7V0.7H0.7z M197.8,271.4l-32-32v-95.6l-31.4,31.4v79l-17.3,17.3L99.8,254V70.4L95,65.6  L73,87.7L61.7,76.5l47.8-47.8l0.1,0.1l0,0l1.9,1.8l22.8,22.8V136l31.4-31.4V70.2L150,54.4l25.8-25.8l24.7,24.7v169.1l12.1,12.1  l14.7-14.7l11.1,11.1L197.8,271.4z">
        </path>
      </svg>
    </a>
    <button class="navbar-toggler" type="button" data-toggle="collapse" data-target="#navbarColor01"
      aria-controls="navbarColor01" aria-expanded="false" aria-label="Toggle navigation">
      <span class="navbar-toggler-icon"></span>
    </button>
    <div class="collapse navbar-collapse" id="navbarColor01">
      <ul class="navbar-nav mr-auto" id="menu">
        <!-- Menu -->
      </ul>
    </div>
  </nav>
  <div class="content">
    <div class="container">
      <span class="heading">CONTRIBUTORS </span>

      <div class="heart"></div>
      <!-- <label class="theme-switch" for="checkbox">

        <svg xmlns="http://www.w3.org/2000/svg" width="16" height="16" fill="currentColor" class="bi bi-sun"
          viewBox="0 0 16 16">
          <path d="M8 11a3 3 0 1 1 0-6 3 3 0 0 1 0 6zm0 1a4 4 0 1 0 0-8 4 4 0 0 0 0 8zM8 0a.5.5 0 0 1 .5.5v2a.5.5 0 0 1-1 0v-2A.5.5 0 0 1 8 0zm0 13a.5.5 0 0 1 .5.5v2a.5.5 0 0 1-1 0v-2A.5.5 0 0 1 8 13zm8-5a.5.5 0 0 1-.5.5h-2a.5.5 0 0 1 0-1h2a.5.5 0 0 1 .5.5zM3 8a.5.5 0 0 1-.5.5h-2a.5.5 0 0 1 0-1h2A.5.5 0 0 1 3 8zm10.657-5.657a.5.5 0 0 1 0 .707l-1.414 1.415a.5.5 0 1 1-.707-.708l1.414-1.414a.5.5 0 0 1 .707 0zm-9.193 9.193a.5.5 0 0 1 0 .707L3.05 13.657a.5.5 0 0 1-.707-.707l1.414-1.414a.5.5 0 0 1 .707 0zm9.193 2.121a.5.5 0 0 1-.707 0l-1.414-1.414a.5.5 0 0 1 .707-.707l1.414 1.414a.5.5 0 0 1 0 .707zM4.464 4.465a.5.5 0 0 1-.707 0L2.343 3.05a.5.5 0 1 1 .707-.707l1.414 1.414a.5.5 0 0 1 0 .708z" />
        </svg>

        <svg xmlns="http://www.w3.org/2000/svg" width="16" height="16" fill="currentColor" class="bi bi-moon"
          viewBox="0 0 16 16">
          <path d="M6 .278a.768.768 0 0 1 .08.858 7.208 7.208 0 0 0-.878 3.46c0 4.021 3.278 7.277 7.318 7.277.527 0 1.04-.055 1.533-.16a.787.787 0 0 1 .81.316.733.733 0 0 1-.031.893A8.349 8.349 0 0 1 8.344 16C3.734 16 0 12.286 0 7.71 0 4.266 2.114 1.312 5.124.06A.752.752 0 0 1 6 .278zM4.858 1.311A7.269 7.269 0 0 0 1.025 7.71c0 4.02 3.279 7.276 7.319 7.276a7.316 7.316 0 0 0 5.205-2.162c-.337.042-.68.063-1.029.063-4.61 0-8.343-3.714-8.343-8.29 0-1.167.242-2.278.681-3.286z" />
        </svg>

        <input type="checkbox" class="checkbox" id="checkbox" />

        <div class="slider round"></div>
      </label> -->
      <div class="tdnn">
        <div class="moon">
        </div>
      </div>
      <p class=" rubberBand delay-4s">Add yourself to the list if you contribute.</p>
      <hr style="width:80%">
    </div>
    <div class="box mx-auto">



      <!-- Add to the bottom of the list -->

      <a class="box-item" href="https://github.com/fineanmol"><span>Anmol Agarwal</span></a>
      <a class="box-item" href="https://github.com/Amitava123"><span>Amitava Mitra</span></a>
      <a class="box-item" href="https://github.com/philson-philip"><span>Philson Philip</span></a>
      <a class="box-item" href="https://github.com/SHIV1003"><span>Shivam Goyal</span></a>
      <a class="box-item" href="https://github.com/shradha-khapra"><span>Shradha Khapra</span></a>
      <a class="box-item" href="https://github.com/dwikychandra21"><span>Dwiky Chandra</span></a>
      <a class="box-item" href="https://github.com/ritesh2905"><span>Ritesh Kumar</span></a>
      <a class="box-item" href="https://github.com/xevenheaven"><span>Elysia Ong</span></a>
      <a class="box-item" href="https://github.com/facundof13"><span>Facundo</span></a>
      <a class="box-item" href="https://github.com/Aashik96"><span>Aashik Ahamed</span></a>
      <a class="box-item" href="https://github.com/Hrishabh5"><span>Hrishabh Jain</span></a>
      <a class="box-item" href="https://github.com/skully-coder"><span>Abhinav Agarwal</span></a>
      <a class="box-item" href="https://github.com/sharron4me"><span>Mohammad Ummair</span></a>
      <a class="box-item" href="https://github.com/dwiguna81"><span>Dwi Guna</span></a>
      <a class="box-item" href="https://github.com/alok2947"><span>Alok Kumar Jha</span></a>
      <a class="box-item" href="https://github.com/Rajat-sharMaa"><span>Rajat Shamraa</span></a>
      <a class="box-item" href="https://github.com/Samarth-Khatri"><span>Samarth Khatri</span></a>
      <a class="box-item" href="https://github.com/randymfournier"><span>Randy M Fournier</span></a>
      <a class="box-item" href="https://github.com/juniorhero"><span>Athul Jayaram</span></a>
      <a class="box-item" href="https://github.com/nnishad"><span>Nikhil Nishad</span></a>
      <a class="box-item" href="https://github.com/ShagiG"><span>ShagiGanesh</span></a>
      <a class="box-item" href="https://github.com/hidalgob"><span>Bruno Hidalgo</span></a>
      <a class="box-item" href="https://github.com/dimitrisz123"><span>Jim Zervas</span></a>
      <a class="box-item" href="https://github.com/ishgary"><span>Ishant Garg</span></a>
      <a class="box-item" href="https://github.com/naman74"><span>Naman</span></a>
      <a class="box-item" href="https://github.com/Sauvic016"><span>Sauvic P Choudhury </span></a>
      <a class="box-item" href="https://github.com/panchadeep"><span>Panchadeep Mazumder</span></a>
      <a class="box-item" href="https://github.com/savarbhasin"><span>Savar Bhasin</span></a>
      <a class="box-item" href="https://github.com/nitin-jain3"><span>NITIN JAIN</span></a>
      <a class="box-item" href="https://github.com/MasterBrian99"><span>Pasindu P Konghawaththa</span></a>
      <a class="box-item" href="https://github.com/pepeyen"><span>Erick Frederick</span></a>
      <a class="box-item" href="https://github.com/prkhrv"><span>Prakhar Varshney</span></a>
      <a class="box-item" href="https://github.com/zealptl"><span>Zeal Patel</span></a>
      <a class="box-item" href="https://github.com/aman339"><span>Aman Kumar Choudhary</span></a>
      <a class="box-item" href="https://github.com/DataCrusade1999"><span>Ashutosh Pandey</span></a>
      <a class="box-item" href="https://github.com/zomsik"><span>Tomasz Wiejak</span></a>
      <a class="box-item" href="https://github.com/GauthamG2"><span>Gautham Sritharan</span></a>
      <a class="box-item" href="https://github.com/elijahdaniel"><span>Elijah Paminsan</span></a>
      <a class="box-item" href="https://github.com/evergreen2001"><span>Ido Evergreen</span></a>
      <a class="box-item" href="https://github.com/Zaheudev"><span>Zaharia Iulian</span></a>
      <a class="box-item" href="https://github.com/haryanapnx"><span>Haryfun</span></a>
      <a class="box-item" href="https://github.com/ishaan-10"><span>Ishaan</span></a>
      <a class="box-item" href="https://github.com/Alok-873"><span>Alok Tripathi</span></a>
      <a class="box-item" href="https://github.com/qdtroemner"><span>Quentin Troemner</span></a>
      <a class="box-item" href="https://github.com/satyampgt4"><span>Satyam</span></a>
      <a class="box-item" href="https://github.com/vikramadityasinghs"><span>Vikramaditya Singh Saxena</span></a>
      <a class="box-item" href="https://github.com/Aashu23"><span>Aashu</span></a>
      <a class="box-item" href="https://github.com/Meghna2080"><span>Meghna Singh</span></a>
      <a class="box-item" href="https://github.com/jkunal14"><span>Kunal Jindal</span></a>
      <a class="box-item" href="https://github.com/paarth17032000"><span>Paarth Agarwal</span></a>
      <a class="box-item" href="https://github.com/andreanz22"><span>Andrean Novan</span></a>
      <a class="box-item" href="https://github.com/juanpablohuertas"><span>Juan Pablo Huertas</span></a>
      <a class="box-item" href="https://github.com/JimBowler82"><span>Jim Bowler</span></a>
      <a class="box-item" href="https://github.com/jhonatanoc96"><span>Jhonatan Ocampo</span></a>
      <a class="box-item" href="https://github.com/naman360"><span>Naman Shankhydhar</span></a>
      <a class="box-item" href="https://github.com/SidathWeerasinghe"><span>Sidath Weerasinghe</span></a>
      <a class="box-item" href="https://github.com/samikshaupadhyay"><span>Samiksha Upadhyay</span></a>
      <a class="box-item" href="https://github.com/Ze-Falcon"><span>Ze Falcon</span></a>
      <a class="box-item" href="https://github.com/nguyenlamspk"><span>Lam Nguyen</span></a>
      <a class="box-item" href="https://github.com/yagamipal"><span>Yagami</span></a>
      <a class="box-item" href="https://github.com/ameygangwal"><span>Amey</span></a>
      <a class="box-item" href="https://github.com/JoaoJesus94"><span>João Jesus</span></a>
      <a class="box-item" href="https://github.com/alvalle09"><span>Alfredo Valle</span></a>
      <a class="box-item" href="https://github.com/achudinovskyh"><span>Andrew Chudinovskyh</span></a>
      <a class="box-item" href="https://github.com/ydegtyar"><span>Yuriy Degtyar</span></a>
      <a class="box-item" href="https://github.com/drashevsky"><span>Daniel Rashevsky</span></a>
      <a class="box-item" href="https://github.com/sabry2020"><span>Sabry</span></a>
      <a class="box-item" href="https://github.com/MananAg29"><span>Manan</span></a>
      <a class="box-item" href="https://github.com/soham117"><span>Soham Purohit</span></a>
      <a class="box-item" href="https://github.com/rohantheprogrammer"><span>RohanTheProgrammer</span></a>
      <a class="box-item" href="https://github.com/Prasad-Chathuranga"><span>Prasad Chathuranga</span></a>
      <a class="box-item" href="https://github.com/vngarg"><span>Shlok Garg</span></a>
      <a class="box-item" href="https://github.com/siddharthdeo99"><span>Siddharth deo</span></a>
      <a class="box-item" href="https://github.com/Aniket6039"><span>Aniket Raj</span></a>
      <a class="box-item" href="https://github.com/JayantGoel001"><span>Jayant Goel</span></a>
      <a class="box-item" href="https://github.com/tuminzee"><span>Tumin Sheth</span></a>
      <a class="box-item" href="https://github.com/Shikhar253"><span>Shikhar Saxena</span></a>
      <a class="box-item" href="https://github.com/rasyidzkun"><span>Ar Rasyid Sarifullah</span></a>
      <a class="box-item" href="https://github.com/RheaAdh"><span>Rhea Adhikari</span></a>
      <a class="box-item" href="https://github.com/SDGraph"><span>SD Graph</span></a>
      <a class="box-item" href="https://github.com/abhijeetaman007"><span>Abhijeet Sinha</span></a>
      <a class="box-item" href="https://github.com/keerays"><span>Keerays</span></a>
      <a class="box-item" href="https://github.com/skully-coder"><span>Abhinav Agrawal</span></a>
      <a class="box-item" href="https://github.com/Red-0111"><span>Rudransh</span></a>
      <a class="box-item" href="https://github.com/sreelakshmig009"><span>G Sreelakshmi</span></a>
      <a class="box-item" href="https://github.com/dhruvil-shah"><span>Dhruvil Shah</span></a>
      <a class="box-item" href="https://github.com/7suyash7"><span>Suyash Nayan</span></a>
      <a class="box-item" href="https://github.com/VishweshPatel"><span>Vishwesh Patel</span></a>
      <a class="box-item" href="https://github.com/achromik"><span>Aleksander Chromik</span></a>
      <a class="box-item" href="https://github.com/osamakhan552"><span>Osama Khan</span></a>
      <a class="box-item" href="https://github.com/ShreyaChopra13"><span>Shreya Chopra</span></a>
      <a class="box-item" href="https://github.com/dynle"><span>Dynle</span></a>
      <a class="box-item" href="https://github.com/20manas"><span>Manas Khurana</span></a>
      <a class="box-item" href="https://github.com/manigedit"><span>Manish Kumar</span></a>
      <a class="box-item" href="https://github.com/Triben-Choudhary"><span>Triben Choudhary</span></a>
      <a class="box-item" href="https://github.com/Starfire1853"><span>Lynn Nguyen</span></a>
      <a class="box-item" href="https://github.com/vakilsahabh"><span>Vakeel Sahabh</span></a>
      <a class="box-item" href="https://github.com/ruchirtoshniwal"><span>Ruchir Toshniwal</span></a>
      <a class="box-item" href="https://github.com/cee-elle"><span>Cindy Le</span></a>
      <a class="box-item" href="https://github.com/zonex909"><span>Rupna Maitra</span></a>
      <a class="box-item" href="https://github.com/Krutarth06"><span>Krutarth Trivedi</span></a>
      <a class="box-item" href="https://github.com/Lukman350"><span>Lukman</span></a>
      <a class="box-item" href="https://github.com/ShreyaChopra13"><span>Shreya </span></a>
      <a class="box-item" href="https://github.com/adarshraghav"><span>Adarsh Raghav</span></a>
      <a class="box-item" href="https://github.com/akash-10-23"><span>Akash Ratan Verma</span></a>
      <a class="box-item" href="https://github.com/ana2407"><span>Vibhuti Negi</span></a>
      <a class="box-item" href="https://github.com/ananya2407"><span>Ananya Sajwan</span></a>
      <a class="box-item" href="https://github.com/husinassegaff"><span>Husin Muhammad Assegaff</span></a>
      <a class="box-item" href="https://github.com/doniambarita"><span>Doni Ambarita</span></a>
      <a class="box-item" href="https://github.com/matheusdaluz"><span>Matheus da Luz</span></a>
      <a class="box-item" href="https://github.com/cheetosmaster"><span>cheetosmaster</span></a>
      <a class="box-item" href="https://github.com/ramadh-an"><span>Nukholis Ramadhan</span></a>
      <a class="box-item" href="https://github.com/suyash0102"><span>Suyash Dahake</span></a>
      <a class="box-item" href="https://github.com/OmanshArora"><span>Omansh</span></a>
      <a class="box-item" href="https://github.com/ialexanderbrito"><span>Alexander</span></a>
      <a class="box-item" href="https://github.com/rishabhrathore055"><span>Rishabh Rathore</span></a>
      <a class="box-item" href="https://github.com/SukritSethi"><span>Sukrit Sethi</span></a>
      <a class="box-item" href="https://github.com/faizalanwar"><span>faizalanwar</span></a>
      <a class="box-item" href="https://github.com/chaitanyatekane"><span>Chaitanya</span></a>
      <a class="box-item" href="https://github.com/srdevelopervishal"><span>vishal</span></a>
      <a class="box-item" href="https://github.com/vb03823"><span>vishal</span></a>
      <a class="box-item" href="https://github.com/TheIndianRebel"><span>Parakram Singh Tanwer</span></a>
      <a class="box-item" href="https://github.com/aaq007"><span>Aaqil Shihab</span></a>
      <a class="box-item" href="https://github.com/todoroki07"><span>Rufus</span></a>
      <a class="box-item" href="https://github.com/shinigamiii07"><span>Trideep</span></a>
      <a class="box-item" href="https://github.com/vishalhacker"><span>vishal hacker</span></a>
      <a class="box-item" href="https://github.com/Brougud"><span>Monke</span></a>
      <a class="box-item" href="https://github.com/adityakumar48"><span>Visinigiri Aditya</span></a>
      <a class="box-item" href="https://github.com/Chia2712"><span>Srishti Mittal</span></a>
      <a class="box-item" href="https://github.com/RahulRudra81"><span>Rahul Rudra</span></a>
      <a class="box-item" href="https://github.com/NavdeepSinghBagga"><span>Navdeep Singh Bagga</span></a>
      <a class="box-item" href="https://github.com/tanishha"><span>Tanisha Chaudhary</span></a>
      <a class="box-item" href="https://github.com/malburo"><span>Malburo</span></a>
      <a class="box-item" href="https://github.com/kingketan9"><span>Abhay Gupta</span></a>
      <a class="box-item" href="https://github.com/ishaan-1n"><span>Ishaan</span></a>
      <a class="box-item" href="https://github.com/manavg005"><span>Manav Gupta</span></a>
      <a class="box-item" href="https://github.com/HarshitAditya27"><span>Harshit Aditya</span></a>
      <a class="box-item" href="https://github.com/christianwidjayaa"><span>Christian Widjaya</span></a>
      <a class="box-item" href="https://github.com/kingketan9"><span>Ketan Goyal</span></a>
      <a class="box-item" href="https://github.com/Davjot"><span>Davjot Singh</span></a>
      <a class="box-item" href="https://github.com/kushagra1912"><span>Kushagra Agrawal</span></a>
      <a class="box-item" href="https://github.com/AyushAKumar-19"><span>Ayush Abhishek Kumar</span></a>
      <a class="box-item" href="https://github.com/Prajit-Sengupta"><span>Prajit Sengupta</span></a>
      <a class="box-item" href="https://github.com/alkaz1"><span>Alka Maurya</span></a>
      <a class="box-item" href="https://github.com/vikasz1"><span>Vikas Maurya</span></a>
      <a class="box-item" href="https://github.com/shreeyachatzz"><span>Shreeya Chatterji</span></a>
      <a class="box-item" href="https://github.com/anshnarula5"><span>Ansh Narula</span></a>
      <a class="box-item" href="https://github.com/YellowFoxH4XOR"><span>Akshat Katiyar</span></a>
      <a class="box-item" href="https://github.com/VivekBhand"><span>Vivek Bhand</span></a>
      <a class="box-item" href="https://github.com/Anmol55555"><span>Anmol Kesarwani</span></a>
      <a class="box-item" href="https://github.com/Aryan-Srivastava"><span>Aryan Srivastava</span></a>
      <a class="box-item" href="https://github.com/Hackerrcracker"><span>Rahul Sharma</span></a>
      <a class="box-item" href="https://github.com/kindise"><span>Kindi Setiadi</span></a>
      <a class="box-item" href="https://github.com/Lukman350"><span>Manoj Suru</span></a>
      <a class="box-item" href="https://github.com/pragatipal"><span>Pragati Pal</span></a>
      <a class="box-item" href="https://github.com/nvnsaharan"><span>Naveen Saharan</span></a>
      <a class="box-item" href="https://github.com/FarhanFDjabari"><span>Farhan Fadhilah Djabari</span></a>
      <a class="box-item" href="https://github.com/Asi-21"><span>Ashish Nain</span></a>
      <a class="box-item" href="https://github.com/Kirito25782"><span>Kriti Channa</span></a>
      <a class="box-item" href="https://github.com/mahatorakesh"><span>Rakesh Mahato</span></a>
      <a class="box-item" href="https://github.com/Palaksharma23"><span>Palak Sharma</span></a>
      <a class="box-item" href="https://github.com/Shivamdpandey"><span>Shivam Dhananjay Pandey</span></a>
      <a class="box-item" href="https://github.com/fikriks"><span>Fikri Khairul Shaleh</span></a>
      <a class="box-item" href="https://github.com/vatsal259"><span>Vatsal Verma</span></a>
      <a class="box-item" href="https://github.com/SuperAayush"><span>Aayush Sharma</span></a>
      <a class="box-item" href="https://github.com/bharath-acchu"><span>Bharath C S</span></a>
      <a class="box-item" href="https://github.com/Jatinkumar30"><span>Jatin Kumar</span></a>
      <a class="box-item" href="https://github.com/sensaiankit"><span>Ankit Yadav</span></a>
      <a class="box-item" href="https://github.com/KislaySingh10"><span>Kislay Singh</span></a>
      <a class="box-item" href="https://github.com/Prakhar-creator"><span>Prakhar Mishra</span></a>
      <a class="box-item" href="https://github.com/Whitedevilfury"><span>Kingshuk Roy</span></a>
      <a class="box-item" href="https://github.com/Shyam-2001"><span>Shyam Gupta</span></a>
      <a class="box-item" href="https://github.com/yamini236"><span>Yamini Bansal</span></a>
      <a class="box-item" href="https://github.com/whatiskeptiname"><span>Susan Ghimire</span></a>
      <a class="box-item" href="https://github.com/NitulKalita"><span>Nitul</span></a>
      <a class="box-item" href="https://github.com/jash-kothari"><span>Jash Kothari</span></a>
      <a class="box-item" href="https://github.com/SimonUR"><span>Simon</span></a>
      <a class="box-item" href="https://github.com/tandrimasingha"><span>Tandrima Singha</span></a>
      <a class="box-item" href="https://github.com/KVChandrashekar"><span>Chandrashekar K V</span></a>
      <a class="box-item" href="https://github.com/sarvekash"><span>Sarvekash Aggarwal</span></a>
      <a class="box-item" href="https://github.com/mthakur7"><span>Manju Thakur</span></a>
      <a class="box-item" href="https://github.com/utsaverma2001-crypto"><span>Utsav Verma</span></a>
      <a class="box-item" href="https://github.com/whatharshcodes"><span>Harsh</span></a>
      <a class="box-item" href="https://github.com/thet3o"><span>Matteo Vacalebri</span></a>
      <a class="box-item" href="https://github.com/arunim-iiitlCS"><span>Arunim Singhal</span></a>
      <a class="box-item" href="https://github.com/ahad-abd"><span>Abdul Ahad</span></a>
      <a class="box-item" href="https://github.com/MFR414"><span>M Firmansyah Rifai</span></a>
      <a class="box-item" href="https://github.com/a-ayush19"><span>Ayush Awasthi</span></a>
      <a class="box-item" href="https://github.com/highflyer910"><span>Thea M.</span></a>
      <a class="box-item" href="https://github.com/alfaniM"><span>M. Aulia Alfani</span></a>
      <a class="box-item" href="https://github.com/soumyajit1999"><span>Soumyajit Sen</span></a>
      <a class="box-item" href="https://github.com/vishnuramv"><span>Vishnu Ram V</span></a>
      <a class="box-item" href="https://github.com/khushi-mishra0408"><span>Khushi Mishra</span></a>
      <a class="box-item" href="https://github.com/SayantanMaiti"><span>Sayantan Maiti</span></a>
      <a class="box-item" href="https://github.com/napster-ansh"><span>Ansh Jain</span></a>
      <a class="box-item" href="https://github.com/s0v13tl3m0n"><span>s0v13tl3m0n</span></a>
      <a class="box-item" href="https://github.com/smriti2411"><span>Smriti Gupta</span></a>
      <a class="box-item" href="https://github.com/davidtheweiss"><span>David Weiss</span></a>
      <a class="box-item" href="https://github.com/nyctonio"><span>Ritesh Kumar</span></a>
      <a class="box-item" href="https://github.com/geeky01adarsh"><span>Adarsh Navneet Sinha</span></a>
      <a class="box-item" href="https://github.com/RAJASETHI"><span>Raja Sethi</span></a>
      <a class="box-item" href="https://github.com/PrajaktaSathe"><span>Prajakta Sathe</span></a>
      <a class="box-item" href="https://github.com/Kaustubh251002"><span>Kaustubh Mishra</span></a>
      <a class="box-item" href="https://github.com/priyanshu-28"><span>Priyanshu Pathak</span></a>
      <a class="box-item" href="https://github.com/amazing-AK"><span>Aditya Krishna</span></a>
      <a class="box-item" href="https://github.com/yashjain1974"><span>Yash jain</span></a>
      <a class="box-item" href="https://github.com/Ttecs"><span>Tharaka Bandara</span></a>
      <a class="box-item" href="https://github.com/VibhuGautam"><span>Vibhu Gautam</span></a>
      <a class="box-item" href="https://github.com/Priyanshi-Raj"><span>Priyanshi Raj</span></a>
      <a class="box-item" href="https://github.com/AdityaSawant21"><span>Aditya Sawant</span></a>
      <a class="box-item" href="https://github.com/kevadamar"><span>Keva Damar Galih</span></a>
      <a class="box-item" href="https://github.com/SamarthSawhney"><span>Samarth Sawhney</span></a>
      <a class="box-item" href="https://github.com/adipurnamk"><span>Adipurna Kusumawardana</span></a>
      <a class="box-item" href="https://github.com/singhneetush"><span>Neetu Singh</span></a>
      <a class="box-item" href="https://github.com/haylzrandom"><span>Haylzrandom</span></a>
      <a class="box-item" href="https://github.com/Krishnapro"><span>Krishna Kumar</span> </a>
      <a class="box-item" href="https://github.com/winxter17"><span>Sharad Kumar</span></a>
      <a class="box-item" href="https://github.com/SaranyaSkumar"><span>Saranya S kumar</span></a>
      <a class="box-item" href="https://github.com/zaabdn"><span>Zainal Abidin</span></a>
      <a class="box-item" href="https://github.com/Krishnapal-rajput"><span>Krishnapal Rajput</span></a>
      <a class="box-item" href="https://github.com/SamirKaushik"><span>Samir Kaushik</span></a>
      <a class="box-item" href="https://github.com/Aman1905"><span>Aman Chopra</span></a>
      <a class="box-item" href="https://github.com/Frostbite22"><span>Fares Landoulsi</span></a>
      <a class="box-item" href="https://github.com/mofazil17"><span>Mohamed Fazil</span></a>
      <a class="box-item" href="https://github.com/Tejaswi-Kumar"><span>Tejaswi Kumar</span></a>
      <a class="box-item" href="https://github.com/pravigya"><span>Pravigya jain</span></a>
      <a class="box-item" href="https://github.com/TahuTech"><span>Nur Ali Sholikhin</span></a>
      <a class="box-item" href="https://github.com/JuniorXcoder"><span>JuniorXcoder</span></a>
      <a class="box-item" href="https://github.com/aryankashyap7"><span>Aryan Kashyap</span></a>
      <a class="box-item" href="https://github.com/robertnjenga"><span>Robert Njenga</span></a>
      <a class="box-item" href="https://github.com/geekygirl8"><span>NIKITA</span></a>
      <a class="box-item" href="https://github.com/mariosamaaa"><span>mArio</span></a>
      <a class="box-item" href="https://github.com/alishaac"><span>Alisha Chauhan</span></a>
      <a class="box-item" href="https://github.com/MahimaKhatri"><span>Mahima Khatri</span></a>
      <a class="box-item" href="https://github.com/vishwasluhana"><span>Vishwa Mittar</span></a>
      <a class="box-item" href="https://github.com/NEELAKANTAGOUDAPATIL"><span>NEELAKANTA GOUDA PATIL</span></a>
      <a class="box-item" href="https://github.com/shashishekhar11"><span>shashishekhar11</span></a>
      <a class="box-item" href="https://github.com/H-M-Noman123"><span>H-M-Noman123</span></a>
      <a class="box-item" href="https://github.com/barunipriyats"><span>Baruni Priya T S</span></a>
      <a class="box-item" href="https://github.com/anmolg84"><span>Anmol Gupta</span></a>
      <a class="box-item" href="https://github.com/gulshanjakhon"><span>Gulshan Jakhon</span></a>
      <a class="box-item" href="https://github.com/Sonalanand102"><span>Sonal Anand</span></a>
      <a class="box-item" href="https://github.com/HarineM"><span>Harine Murugan</span></a>
      <a class="box-item" href="https://github.com/diwuracreatives"><span>Diwura Creatives</span></a>
      <a class="box-item" href="https://github.com/Vishvesh-Codehunt"><span>Vishvesh Patel</span></a>
      <a class="box-item" href="https://github.com/vaishali8799"><span>Vaishali Kasondhan</span></a>
      <a class="box-item" href="https://github.com/Tripti19-Rao"><span>Tripti</span></a>
      <a class="box-item" href="https://github.com/nimishph"><span>Nimish Ph</span></a>
      <a class="box-item" href="https://github.com/code08-ind"><span>Aryan Garg</span></a>
      <a class="box-item" href="https://github.com/mariabarkouzou"><span>Maria Barkouzou</span></a>
      <a class="box-item" href="https://github.com/andrianfaa"><span>Andrian Fadhilla</span></a>
      <a class="box-item" href="https://github.com/proghead00"><span>Susnata Goswami</span></a>
      <a class="box-item" href="https://github.com/gayathribuddhika"><span>Gayathri Buddhika</span></a>
      <a class="box-item" href="https://github.com/rajneeshk94"><span>Rajneesh Khare</span></a>
      <a class="box-item" href="https://github.com/rashmi-thakurr"><span>Rashmi Thakur</span></a>
      <a class="box-item" href="https://github.com/milos5593"><span>Milos Vujinic</span></a>
      <a class="box-item" href="https://github.com/senshiii"><span>Sayan Das</span></a>
      <a class="box-item" href="https://github.com/Shagufta08"><span>Shagufta Iqbal</span></a>
      <a class="box-item" href="https://github.com/zedutra"><span>Jose Vitor Dutra</span></a>
      <a class="box-item" href="https://github.com/Meenu-github"><span>Meenu Singh</span></a>
      <a class="box-item" href="https://github.com/Japoncio3k"><span>Gustavo Kamihara</span></a>
      <a class="box-item" href="https://github.com/anilectjose"><span>Anilect Jose</span></a>
      <a class="box-item" href="https://github.com/jyoti88"><span>Jyoti88</span></a>
      <a class="box-item" href="https://github.com/ankitkumar5358"><span>Ankit Kumar</span></a>
      <a class="box-item" href="https://github.com/GraniteMask"><span>Ratnadeep Das Choudhury</span></a>
      <a class="box-item" href="https://github.com/Vaibhavwani11"><span>Vaibhav Wani</span></a>
      <a class="box-item" href="https://github.com/Smriti129"><span>Smriti Srivastava</span></a>
      <a class="box-item" href="https://github.com/venkateshtantravahi"><span>Venkatesh Tantravahi</span></a>
      <a class="box-item" href="https://github.com/sarasana"><span>Sara</span></a>
      <a class="box-item" href="https://github.com/mctraore"><span>MC</span></a>
      <a class="box-item" href="https://github.com/tmttan03"><span>Theressa</span></a>
      <a class="box-item" href="https://github.com/Summer-source"><span>Naushad Alam</span></a>
      <a class="box-item" href="https://github.com/GoGi2712"><span>Ankita Mandal</span></a>
<<<<<<< HEAD
      <a class="box-item" href="https://github.com/NIRMAL122"><span>Nirmal Singh</span></a>
=======
      <a class="box-item" href="https://github.com/sathish-saminathan"><span>Sathish kumar Saminathan</span></a>
>>>>>>> e290c5fb


    
    
      <!-- Please maintain the alignment... -->








    </div>
  </div>
  </div>

  <button id="backToTop" type="button" title="Back to Top">
    <svg xmlns="http://www.w3.org/2000/svg" xmlns:xlink="http://www.w3.org/1999/xlink" version="1.1" id="Capa_1" x="0px"
      y="0px" width="512px" height="512px" viewBox="0 0 284.929 284.929"
      style="enable-background:new 0 0 284.929 284.929;" xml:space="preserve">
      <g>
        <path
          d="M282.082,195.285L149.028,62.24c-1.901-1.903-4.088-2.856-6.562-2.856s-4.665,0.953-6.567,2.856L2.856,195.285   C0.95,197.191,0,199.378,0,201.853c0,2.474,0.953,4.664,2.856,6.566l14.272,14.271c1.903,1.903,4.093,2.854,6.567,2.854   c2.474,0,4.664-0.951,6.567-2.854l112.204-112.202l112.208,112.209c1.902,1.903,4.093,2.848,6.563,2.848   c2.478,0,4.668-0.951,6.57-2.848l14.274-14.277c1.902-1.902,2.847-4.093,2.847-6.566   C284.929,199.378,283.984,197.188,282.082,195.285z"
          fill="#FFFFFF">
      </g>
    </svg>
  </button>

  <script>
    document.querySelectorAll('a.box-item').forEach(con => {
      console.log(con.href)
      con.innerHTML += `<img src="https://avatars.githubusercontent.com/${con.href.split('https://github.com/')[1]}">`
    })
    const toggleSwitch = document.querySelector('.theme-switch input[type="checkbox"]');
    const currentTheme = localStorage.getItem('theme');
    if (currentTheme) {
      document.documentElement.setAttribute('data-theme', currentTheme);
      if (currentTheme === 'dark') {
        toggleSwitch.checked = true;
      }
    }
    function switchTheme(e) {
      if (e.target.checked) {
        document.documentElement.setAttribute('data-theme', 'dark');
        localStorage.setItem('theme', 'dark');
      } else {
        document.documentElement.setAttribute('data-theme', 'light');
        localStorage.setItem('theme', 'light');
      }
    }
    toggleSwitch.addEventListener('change', switchTheme);
    const spans = document.querySelectorAll('.word span');
    spans.forEach((span, idx) => {
      span.addEventListener('click', (e) => {
        e.target.classList.add('active');
      });
      span.addEventListener('animationend', (e) => {
        e.target.classList.remove('active');
      });

      // Initial animation
      setTimeout(() => {
        span.classList.add('active');
      }, 750 * (idx + 1))
    });


    /* Back-to-top button functionality */
    const backToTopButton = document.querySelector("#back-to-top-btn");

    window.addEventListener("scroll", scrollFunction);
    function scrollFunction() {
      if (window.pageYOffset > 300) { // Show backToTopButton
        if (!backToTopButton.classList.contains("btnEntrance")) {
          backToTopButton.classList.remove("btnExit");
          backToTopButton.classList.add("btnEntrance");
          backToTopButton.style.display = "block";
        }
      }
      else { // Hide backToTopButton
        if (backToTopButton.classList.contains("btnEntrance")) {
          backToTopButton.classList.remove("btnEntrance");
          backToTopButton.classList.add("btnExit");
          setTimeout(function () {
            backToTopButton.style.display = "none";
          }, 250);
        }
      }
    }

    backToTopButton.addEventListener("click", smoothScrollBackToTop);

    function smoothScrollBackToTop() {
      const targetPosition = 0;
      const startPosition = window.pageYOffset;
      const distance = targetPosition - startPosition;
      const duration = 750;
      let start = null;
      window.requestAnimationFrame(step);
      function step(timestamp) {
        if (!start) start = timestamp;
        const progress = timestamp - start;
        window.scrollTo(0, easeInOutCubic(progress, startPosition, distance, duration));
        if (progress < duration) window.requestAnimationFrame(step);
      }
    }

    function easeInOutCubic(t, b, c, d) {
      t /= d / 2;
      if (t < 1) return c / 2 * t * t * t + b;
      t -= 2;
      return c / 2 * (t * t * t + 2) + b;
    };

  </script>
  <script src="/scripts/scroll.js"></script>

  <script src="./scripts/menu.js"></script>
  <div class="container">
    <div id="stats" style="margin-top: 1rem;"></div>
  </div>
  <script>
    $('.tdnn').click(function () {
      $("body").toggleClass('light');
      $(".moon").toggleClass('sun');
      $(".tdnn").toggleClass('day');
    });
  </script>

  <script>
    //Get the button
    var mybutton = document.getElementById("myBtn");

    // When the user scrolls down 20px from the top of the document, show the button
    window.onscroll = function () { scrollFunction() };

    function scrollFunction() {
      if (document.body.scrollTop > 20 || document.documentElement.scrollTop > 20) {
        mybutton.style.display = "block";
      } else {
        mybutton.style.display = "none";
      }
    }

    // When the user clicks on the button, scroll to the top of the document
    function topFunction() {
      document.body.scrollTop = 0;
      document.documentElement.scrollTop = 0;
    }
  </script>



  <script type="text/javascript" src="https://code.jquery.com/jquery-3.1.0.min.js"></script>
</body>

</html><|MERGE_RESOLUTION|>--- conflicted
+++ resolved
@@ -399,11 +399,9 @@
       <a class="box-item" href="https://github.com/tmttan03"><span>Theressa</span></a>
       <a class="box-item" href="https://github.com/Summer-source"><span>Naushad Alam</span></a>
       <a class="box-item" href="https://github.com/GoGi2712"><span>Ankita Mandal</span></a>
-<<<<<<< HEAD
+      <a class="box-item" href="https://github.com/sathish-saminathan"><span>Sathish kumar Saminathan</span></a>
       <a class="box-item" href="https://github.com/NIRMAL122"><span>Nirmal Singh</span></a>
-=======
-      <a class="box-item" href="https://github.com/sathish-saminathan"><span>Sathish kumar Saminathan</span></a>
->>>>>>> e290c5fb
+
 
 
     

--- conflicted
+++ resolved
@@ -571,10 +571,6 @@
         <a class="box-item" href="https://github.com/Frostbite22"><span>Fares Landoulsi</span></a>
         <a class="box-item" href="https://github.com/mofazil17"><span>Mohamed Fazil</span></a>
         <a class="box-item" href="https://github.com/Tejaswi-Kumar"><span>Tejaswi Kumar</span></a>
-<<<<<<< HEAD
-=======
-
-
         <a class="box-item" href="https://github.com/pravigya"><span>Pravigya jain</span></a>
         <a class="box-item" href="https://github.com/TahuTech"><span>Nur Ali Sholikhin</span></a>
         <a class="box-item" href="https://github.com/JuniorXcoder"><span>JuniorXcoder</span></a>
@@ -582,11 +578,6 @@
       <a class="box-item" href="https://github.com/robertnjenga"><span>Robert Njenga</span></a>
        <a class="box-item" href="https://github.com/geekygirl8"><span>NIKITA</span></a>
       <a class=*box-item" href="https://github.com/mariosamaaa"><span>mArio</span><a>
-
-
->>>>>>> 15a64b44
-
-=======
         <a class="box-item" href="https://github.com/TahuTech"><span>Nur Ali Sholikhin</span></a>
         <a class="box-item" href="https://github.com/alishaac"><span>Alisha Chauhan</span></a>
         

--- conflicted
+++ resolved
@@ -525,11 +525,8 @@
         <a class="box-item" href="https://github.com/nvnsaharan"><span>Naveen Saharan</span></a>
         <a class="box-item" href="https://github.com/FarhanFDjabari"><span>Farhan Fadhilah Djabari</span></a>
         <a class="box-item" href="https://github.com/Asi-21"><span>Ashish Nain</span></a>
-<<<<<<< HEAD
-	<a class="box-item" href="https://github.com/Kirito25782"><span>Kriti Channa</span></a>
-=======
+        <a class="box-item" href="https://github.com/Kirito25782"><span>Kriti Channa</span></a>
         <a class="box-item" href="https://github.com/mahatorakesh"><span>Rakesh Mahato</span></a>
->>>>>>> e78ef2ef
         <a class="box-item" href="https://github.com/Palaksharma23"><span>Palak Sharma</span></a>
         <a class="box-item" href="https://github.com/Shivamdpandey"><span>Shivam Dhananjay Pandey</span></a>
 

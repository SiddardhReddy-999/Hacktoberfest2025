--- conflicted
+++ resolved
@@ -111,14 +111,13 @@
 		<a class="box-item" href="https://github.com/sharron4me"><span>Mohammad Ummair</span></a>
 	    	<a class="box-item" href="https://github.com/Rajat-sharMaa"><span>Rajat Shamraa</span></a>	      	
 	      	<a class="box-item" href="https://github.com/20manas"><span>Manas Khurana</span></a>
-<<<<<<< HEAD
+
 	    <a class="box-item" href="https://github.com/manigedit"></a><span>Manish Kumar</span>
 
-=======
+
 	    	<a class="box-item" href="https://github.com/rishurajcambrdg"><span>Rishu Raj</span></a>
              
->>>>>>> 4536be7b
-		
+
 		
 
 

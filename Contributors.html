--- conflicted
+++ resolved
@@ -133,7 +133,6 @@
       <!-- Add to the bottom of the list -->
 
       <a class="box-item" href="https://github.com/fineanmol"><span>Anmol Agarwal</span></a>
-      <a class="box-item" href="https://github.com/tushar-bht"><span>Tushar Bhatt</span></a>
       <a class="box-item" href="https://github.com/Amitava123"><span>Amitava Mitra</span></a>
       <a class="box-item" href="https://github.com/philson-philip"><span>Philson Philip</span></a>
       <a class="box-item" href="https://github.com/SHIV1003"><span>Shivam Goyal</span></a>
@@ -444,18 +443,13 @@
       <a class="box-item" href="https://github.com/glbdhananjaya"><span>Bhashitha Dhananjaya</span></a>
       <a class="box-item" href="https://github.com/sunankles"><span>Sunankles</span></a>
       <a class="box-item" href="https://github.com/Ibb-uth"><span>Ibraheem Uthman</span></a>
-<<<<<<< HEAD
-      <a class="box-item" href="https://github.com/eshamittal"><span>Esha Mittal</span></a>
-      <!-- Please maintain the alignment... -->
-
-
-
-=======
       <a class="box-item" href="https://github.com/dennisjonda"><span>Dennis Jonda</span></a>
       <a class="box-item" href="https://github.com/Aakashmau"><span>Aakash Maurya</span></a>
       <a class="box-item" href="https://github.com/volicar"><span>Vinicius Olicar</span></a>
       <a class="box-item" href="https://github.com/Lehnargh"><span>Andi L.</span></a>
->>>>>>> 7122ebb6
+      <a class="box-item" href="https://github.com/tushar-bht"><span>Tushar Bhatt</span></a>
+      <a class="box-item" href="https://github.com/eshamittal"><span>Esha Mittal</span></a>
+
 
 
 

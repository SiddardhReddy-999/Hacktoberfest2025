--- conflicted
+++ resolved
@@ -438,9 +438,9 @@
     <a class="box-item" href="https://github.com/Meenu-github"><span>Meenu Singh</span></a>
     <a class="box-item" href="https://github.com/Japoncio3k"><span>Gustavo Kamihara</span></a>
     <a class="box-item" href="https://github.com/Rishu1018"><span>Gustavo Rishu Yadav</span></a>
-<<<<<<< HEAD
+
     <a class="box-item" href="https://github.com/Kizito007"><span>Nwaka Kizito</span></a>
-=======
+
       <a class="box-item" href="https://github.com/Aashutosh-922"><span>Aashutosh Karale</span></a>
 
       <a class="box-item" href="https://github.com/whoisraa"><span>whoisraa</span></a>
@@ -460,7 +460,6 @@
     <a class="box-item" href="https://github.com/real-phoenix"><span>Shreya Singh</span></a>
 
 
->>>>>>> 6e6cf881
 
 
       <!-- Please maintain the alignment... -->

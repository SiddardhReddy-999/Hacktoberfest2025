<!DOCTYPE html>
<html lang="en">

<head>
  <!-- Global site tag (gtag.js) - Google Analytics -->
  <link rel="icon" href="https://hacktoberfestswaglist.com/img/Hacktoberfest_21.jpg" type="image/x-icon">
  <script async src="https://www.googletagmanager.com/gtag/js?id=UA-74296045-6"></script>

  <!--Stats Script-->
  <script src="scripts/stats.js"></script>
  <meta charset="UTF-8">
  <meta name="viewport" content="width=device-width, initial-scale=1.0">
  <meta http-equiv="X-UA-Compatible" content="ie=edge">
  <meta http-equiv="Cache-Control" content="no-cache, no-store, must-revalidate">
  <meta http-equiv="Pragma" content="no-cache">
  <meta http-equiv="Expires" content="0">
  <meta http-equiv="Cache-Control" content="no-cache, no-store, must-revalidate">
  <meta http-equiv="Expires" content="0">
  <meta charset="utf-8">
  <meta name="viewport" content="width=device-width, initial-scale=1">

  <!-- Bootstrap CSS -->
  <link href="https://cdn.jsdelivr.net/npm/bootstrap@5.0.2/dist/css/bootstrap.min.css" rel="stylesheet"
    integrity="sha384-EVSTQN3/azprG1Anm3QDgpJLIm9Nao0Yz1ztcQTwFspd3yD65VohhpuuCOmLASjC" crossorigin="anonymous">

  <meta name="description"
    content="This is a static website serving as a beginner friendly project to help developers get started with hacktoberfest -Gateway to open source.">
  <!-- Latest compiled and minified CSS -->
  <link rel="stylesheet" href="https://maxcdn.bootstrapcdn.com/bootstrap/4.1.3/css/bootstrap.min.css">
  <!-- jQuery library -->
  <script src="https://ajax.googleapis.com/ajax/libs/jquery/3.3.1/jquery.min.js"></script>
  <!-- Latest compiled and minified CSS -->
  <link rel="stylesheet" href="https://maxcdn.bootstrapcdn.com/bootstrap/4.1.3/css/bootstrap.min.css">
  <!-- Font Style from google fonts -->
  <link rel="preconnect" href="https://fonts.googleapis.com">
  <link rel="preconnect" href="https://fonts.gstatic.com" crossorigin>
  <link href="https://fonts.googleapis.com/css2?family=Special+Elite&display=swap" rel="stylesheet">
  <!-- Latest compiled JavaScript -->
  <script src="https://maxcdn.bootstrapcdn.com/bootstrap/4.1.3/js/bootstrap.min.js"
    integrity="sha384-ChfqqxuZUCnJSK3+MXmPNIyE6ZbWh2IMqE241rYiqJxyMiZ6OW/JmZQ5stwEULTy"
    crossorigin="anonymous"></script>
  <!-- Github follow button -->
  <script async defer src="https://buttons.github.io/buttons.js"></script>
  <link rel="stylesheet" href="./css/contributors.css">
  <link rel="stylesheet" href="./css/navbar.css">
  <link rel="stylesheet" href="./css/footer.css">
  <link rel="stylesheet" href="https://unpkg.com/aos@2.3.1/dist/aos.css">
  <link rel="stylesheet" href="https://cdnjs.cloudflare.com/ajax/libs/font-awesome/4.7.0/css/font-awesome.css">
  <link rel="stylesheet" href="css/explosion.css">
  <link rel="stylesheet" href="./css/terminal.css">
  <link rel="stylesheet" href="https://cdn.jsdelivr.net/npm/animate.css@3.5.2/animate.min.css">
  <script src="https://kit.fontawesome.com/d9f7ec7b29.js" crossorigin="anonymous"></script>
  <title>Hacktoberfest 2021 - Contributors</title>

</head>

<body>



  <!-- Back-to-top Button -->
  <button onclick="topFunction()" id="myBtn" title="Go to top"><i class="fas fa-angle-double-up"></i></button>
  <button id="back-to-top-btn"><i class="fas fa-angle-double-up"></i></button>


  <!--
      __  __              __    __          __                 ____             __
    / / / /____ _ _____ / /__ / /_ ____   / /_   ___   _____ / __/___   _____ / /_
    / /_/ // __ `// ___// //_// __// __ \ / __ \ / _ \ / ___// /_ / _ \ / ___// __/
  / __  // /_/ // /__ / ,<  / /_ / /_/ // /_/ //  __// /   / __//  __/(__  )/ /_
  /_/ /_/ \__,_/ \___//_/|_| \__/ \____//_.___/ \___//_/   /_/   \___//____/ \__/
                                              i just want a t-shirt at this point
  -->
  <!--Navbar-->
  <nav class="navbar navbar-expand-lg navbar-light fixed-top shadow-sm">
    <a class="navbar-brand" href="/">
      <svg xmlns="http://www.w3.org/2000/svg" xmlns:xlink="http://www.w3.org/1999/xlink" version="1.1" id="Layer_1"
        x="0px" y="0px" viewBox="0 0 300 300" style="enable-background:new 0 0 300 300;" xml:space="preserve" role="img"
        aria-labelledby="dyn2wm4vin1xgraye3ggy9kf12oaz8a" class="header__logo" width="50px" height="50px">
        <title id="dyn2wm4vin1xgraye3ggy9kf12oaz8a">Hacktoberfest</title>
        <style type="text/css">
          .st0 {
            fill: #FF0844;
          }
        </style>
        <path class="st0"
          d="M0.7,0.7v298.7h298.7V0.7H0.7z M197.8,271.4l-32-32v-95.6l-31.4,31.4v79l-17.3,17.3L99.8,254V70.4L95,65.6  L73,87.7L61.7,76.5l47.8-47.8l0.1,0.1l0,0l1.9,1.8l22.8,22.8V136l31.4-31.4V70.2L150,54.4l25.8-25.8l24.7,24.7v169.1l12.1,12.1  l14.7-14.7l11.1,11.1L197.8,271.4z">
        </path>
      </svg>
    </a>
    <button class="navbar-toggler" type="button" data-toggle="collapse" data-target="#navbarColor01"
      aria-controls="navbarColor01" aria-expanded="false" aria-label="Toggle navigation">
      <span class="navbar-toggler-icon"></span>
    </button>
    <div class="collapse navbar-collapse" id="navbarColor01">
      <ul class="navbar-nav mr-auto" id="menu">
        <!-- Menu -->
      </ul>
    </div>
  </nav>
  <div class="content">
    <div class="container">
      <span class="heading">CONTRIBUTORS </span>

      <div class="heart"></div>
      <!-- <label class="theme-switch" for="checkbox">

        <svg xmlns="http://www.w3.org/2000/svg" width="16" height="16" fill="currentColor" class="bi bi-sun"
          viewBox="0 0 16 16">
          <path d="M8 11a3 3 0 1 1 0-6 3 3 0 0 1 0 6zm0 1a4 4 0 1 0 0-8 4 4 0 0 0 0 8zM8 0a.5.5 0 0 1 .5.5v2a.5.5 0 0 1-1 0v-2A.5.5 0 0 1 8 0zm0 13a.5.5 0 0 1 .5.5v2a.5.5 0 0 1-1 0v-2A.5.5 0 0 1 8 13zm8-5a.5.5 0 0 1-.5.5h-2a.5.5 0 0 1 0-1h2a.5.5 0 0 1 .5.5zM3 8a.5.5 0 0 1-.5.5h-2a.5.5 0 0 1 0-1h2A.5.5 0 0 1 3 8zm10.657-5.657a.5.5 0 0 1 0 .707l-1.414 1.415a.5.5 0 1 1-.707-.708l1.414-1.414a.5.5 0 0 1 .707 0zm-9.193 9.193a.5.5 0 0 1 0 .707L3.05 13.657a.5.5 0 0 1-.707-.707l1.414-1.414a.5.5 0 0 1 .707 0zm9.193 2.121a.5.5 0 0 1-.707 0l-1.414-1.414a.5.5 0 0 1 .707-.707l1.414 1.414a.5.5 0 0 1 0 .707zM4.464 4.465a.5.5 0 0 1-.707 0L2.343 3.05a.5.5 0 1 1 .707-.707l1.414 1.414a.5.5 0 0 1 0 .708z" />
        </svg>

        <svg xmlns="http://www.w3.org/2000/svg" width="16" height="16" fill="currentColor" class="bi bi-moon"
          viewBox="0 0 16 16">
          <path d="M6 .278a.768.768 0 0 1 .08.858 7.208 7.208 0 0 0-.878 3.46c0 4.021 3.278 7.277 7.318 7.277.527 0 1.04-.055 1.533-.16a.787.787 0 0 1 .81.316.733.733 0 0 1-.031.893A8.349 8.349 0 0 1 8.344 16C3.734 16 0 12.286 0 7.71 0 4.266 2.114 1.312 5.124.06A.752.752 0 0 1 6 .278zM4.858 1.311A7.269 7.269 0 0 0 1.025 7.71c0 4.02 3.279 7.276 7.319 7.276a7.316 7.316 0 0 0 5.205-2.162c-.337.042-.68.063-1.029.063-4.61 0-8.343-3.714-8.343-8.29 0-1.167.242-2.278.681-3.286z" />
        </svg>

        <input type="checkbox" class="checkbox" id="checkbox" />

        <div class="slider round"></div>
      </label> -->
      <div class="tdnn">
        <div class="moon">
        </div>
      </div>
      <p class=" rubberBand delay-4s">Add yourself to the list if you contribute.</p>
      <hr style="width:80%">
    </div>
    <div class="box mx-auto">



      <!-- Add to the bottom of the list -->

      <a class="box-item" href="https://github.com/fineanmol"><span>Anmol Agarwal</span></a>
      <a class="box-item" href="https://github.com/Amitava123"><span>Amitava Mitra</span></a>
      <a class="box-item" href="https://github.com/philson-philip"><span>Philson Philip</span></a>
      <a class="box-item" href="https://github.com/SHIV1003"><span>Shivam Goyal</span></a>
      <a class="box-item" href="https://github.com/shradha-khapra"><span>Shradha Khapra</span></a>
      <a class="box-item" href="https://github.com/dwikychandra21"><span>Dwiky Chandra</span></a>
      <a class="box-item" href="https://github.com/ritesh2905"><span>Ritesh Kumar</span></a>
      <a class="box-item" href="https://github.com/xevenheaven"><span>Elysia Ong</span></a>
      <a class="box-item" href="https://github.com/facundof13"><span>Facundo</span></a>
      <a class="box-item" href="https://github.com/Hrishabh5"><span>Hrishabh Jain</span></a>
      <a class="box-item" href="https://github.com/skully-coder"><span>Abhinav Agarwal</span></a>
      <a class="box-item" href="https://github.com/sharron4me"><span>Mohammad Ummair</span></a>
      <a class="box-item" href="https://github.com/dwiguna81"><span>Dwi Guna</span></a>
      <a class="box-item" href="https://github.com/alok2947"><span>Alok Kumar Jha</span></a>
      <a class="box-item" href="https://github.com/Samarth-Khatri"><span>Samarth Khatri</span></a>
      <a class="box-item" href="https://github.com/randymfournier"><span>Randy M Fournier</span></a>
      <a class="box-item" href="https://github.com/juniorhero"><span>Athul Jayaram</span></a>
      <a class="box-item" href="https://github.com/nnishad"><span>Nikhil Nishad</span></a>
      <a class="box-item" href="https://github.com/ShagiG"><span>ShagiGanesh</span></a>
      <a class="box-item" href="https://github.com/hidalgob"><span>Bruno Hidalgo</span></a>
      <a class="box-item" href="https://github.com/punitsakre23"><span>Punit Sakre</span></a>
      <a class="box-item" href="https://github.com/dimitrisz123"><span>Jim Zervas</span></a>
      <a class="box-item" href="https://github.com/ishgary"><span>Ishant Garg</span></a>
      <a class="box-item" href="https://github.com/naman74"><span>Naman</span></a>
      <a class="box-item" href="https://github.com/Sauvic016"><span>Sauvic P Choudhury </span></a>
      <a class="box-item" href="https://github.com/panchadeep"><span>Panchadeep Mazumder</span></a>
      <a class="box-item" href="https://github.com/nitin-jain3"><span>NITIN JAIN</span></a>
      <a class="box-item" href="https://github.com/MasterBrian99"><span>Pasindu P Konghawaththa</span></a>
      <a class="box-item" href="https://github.com/pepeyen"><span>Erick Frederick</span></a>
      <a class="box-item" href="https://github.com/prkhrv"><span>Prakhar Varshney</span></a>
      <a class="box-item" href="https://github.com/zealptl"><span>Zeal Patel</span></a>
      <a class="box-item" href="https://github.com/aman339"><span>Aman Kumar Choudhary</span></a>
      <a class="box-item" href="https://github.com/DataCrusade1999"><span>Ashutosh Pandey</span></a>
      <a class="box-item" href="https://github.com/zomsik"><span>Tomasz Wiejak</span></a>
      <a class="box-item" href="https://github.com/GauthamG2"><span>Gautham Sritharan</span></a>
      <a class="box-item" href="https://github.com/elijahdaniel"><span>Elijah Paminsan</span></a>
      <a class="box-item" href="https://github.com/evergreen2001"><span>Ido Evergreen</span></a>
      <a class="box-item" href="https://github.com/Zaheudev"><span>Zaharia Iulian</span></a>
      <a class="box-item" href="https://github.com/haryanapnx"><span>Haryfun</span></a>
      <a class="box-item" href="https://github.com/ishaan-10"><span>Ishaan</span></a>
      <a class="box-item" href="https://github.com/Alok-873"><span>Alok Tripathi</span></a>
      <a class="box-item" href="https://github.com/qdtroemner"><span>Quentin Troemner</span></a>
      <a class="box-item" href="https://github.com/satyampgt4"><span>Satyam</span></a>
      <a class="box-item" href="https://github.com/vikramadityasinghs"><span>Vikramaditya Singh Saxena</span></a>
      <a class="box-item" href="https://github.com/Aashu23"><span>Aashu</span></a>
      <a class="box-item" href="https://github.com/Meghna2080"><span>Meghna Singh</span></a>
      <a class="box-item" href="https://github.com/jkunal14"><span>Kunal Jindal</span></a>
      <a class="box-item" href="https://github.com/paarth17032000"><span>Paarth Agarwal</span></a>
      <a class="box-item" href="https://github.com/andreanz22"><span>Andrean Novan</span></a>
      <a class="box-item" href="https://github.com/juanpablohuertas"><span>Juan Pablo Huertas</span></a>
      <a class="box-item" href="https://github.com/JimBowler82"><span>Jim Bowler</span></a>
      <a class="box-item" href="https://github.com/jhonatanoc96"><span>Jhonatan Ocampo</span></a>
      <a class="box-item" href="https://github.com/naman360"><span>Naman Shankhydhar</span></a>
      <a class="box-item" href="https://github.com/SidathWeerasinghe"><span>Sidath Weerasinghe</span></a>
      <a class="box-item" href="https://github.com/samikshaupadhyay"><span>Samiksha Upadhyay</span></a>
      <a class="box-item" href="https://github.com/Ze-Falcon"><span>Ze Falcon</span></a>
      <a class="box-item" href="https://github.com/nguyenlamspk"><span>Lam Nguyen</span></a>
      <a class="box-item" href="https://github.com/yagamipal"><span>Yagami</span></a>
      <a class="box-item" href="https://github.com/ameygangwal"><span>Amey</span></a>
      <a class="box-item" href="https://github.com/JoaoJesus94"><span>João Jesus</span></a>
      <a class="box-item" href="https://github.com/alvalle09"><span>Alfredo Valle</span></a>
      <a class="box-item" href="https://github.com/achudinovskyh"><span>Andrew Chudinovskyh</span></a>
      <a class="box-item" href="https://github.com/ydegtyar"><span>Yuriy Degtyar</span></a>
      <a class="box-item" href="https://github.com/drashevsky"><span>Daniel Rashevsky</span></a>
      <a class="box-item" href="https://github.com/sabry2020"><span>Sabry</span></a>
      <a class="box-item" href="https://github.com/MananAg29"><span>Manan</span></a>
      <a class="box-item" href="https://github.com/soham117"><span>Soham Purohit</span></a>
      <a class="box-item" href="https://github.com/rohantheprogrammer"><span>RohanTheProgrammer</span></a>
      <a class="box-item" href="https://github.com/Prasad-Chathuranga"><span>Prasad Chathuranga</span></a>
      <a class="box-item" href="https://github.com/vngarg"><span>Shlok Garg</span></a>
      <a class="box-item" href="https://github.com/Rohit-1706"><span>Rohit Chowdhury</span></a>
      <a class="box-item" href="https://github.com/siddharthdeo99"><span>Siddharth deo</span></a>
      <a class="box-item" href="https://github.com/Aniket6039"><span>Aniket Raj</span></a>
      <a class="box-item" href="https://github.com/JayantGoel001"><span>Jayant Goel</span></a>
      <a class="box-item" href="https://github.com/tuminzee"><span>Tumin Sheth</span></a>
      <a class="box-item" href="https://github.com/Shikhar253"><span>Shikhar Saxena</span></a>
      <a class="box-item" href="https://github.com/rasyidzkun"><span>Ar Rasyid Sarifullah</span></a>
      <a class="box-item" href="https://github.com/RheaAdh"><span>Rhea Adhikari</span></a>
      <a class="box-item" href="https://github.com/SDGraph"><span>SD Graph</span></a>
      <a class="box-item" href="https://github.com/abhijeetaman007"><span>Abhijeet Sinha</span></a>
      <a class="box-item" href="https://github.com/keerays"><span>Keerays</span></a>
      <a class="box-item" href="https://github.com/skully-coder"><span>Abhinav Agrawal</span></a>
      <a class="box-item" href="https://github.com/Red-0111"><span>Rudransh</span></a>
      <a class="box-item" href="https://github.com/sreelakshmig009"><span>G Sreelakshmi</span></a>
      <a class="box-item" href="https://github.com/dhruvil-shah"><span>Dhruvil Shah</span></a>
      <a class="box-item" href="https://github.com/7suyash7"><span>Suyash Nayan</span></a>
      <a class="box-item" href="https://github.com/VishweshPatel"><span>Vishwesh Patel</span></a>
      <a class="box-item" href="https://github.com/achromik"><span>Aleksander Chromik</span></a>
      <a class="box-item" href="https://github.com/osamakhan552"><span>Osama Khan</span></a>
      <a class="box-item" href="https://github.com/ShreyaChopra13"><span>Shreya Chopra</span></a>
      <a class="box-item" href="https://github.com/dynle"><span>Dynle</span></a>
      <a class="box-item" href="https://github.com/20manas"><span>Manas Khurana</span></a>
      <a class="box-item" href="https://github.com/manigedit"><span>Manish Kumar</span></a>
      <a class="box-item" href="https://github.com/Triben-Choudhary"><span>Triben Choudhary</span></a>
      <a class="box-item" href="https://github.com/Starfire1853"><span>Lynn Nguyen</span></a>
      <a class="box-item" href="https://github.com/vakilsahabh"><span>Vakeel Sahabh</span></a>
      <a class="box-item" href="https://github.com/ruchirtoshniwal"><span>Ruchir Toshniwal</span></a>
      <a class="box-item" href="https://github.com/cee-elle"><span>Cindy Le</span></a>
      <a class="box-item" href="https://github.com/zonex909"><span>Rupna Maitra</span></a>
      <a class="box-item" href="https://github.com/Krutarth06"><span>Krutarth Trivedi</span></a>
      <a class="box-item" href="https://github.com/Lukman350"><span>Lukman</span></a>
      <a class="box-item" href="https://github.com/ShreyaChopra13"><span>Shreya </span></a>
      <a class="box-item" href="https://github.com/adarshraghav"><span>Adarsh Raghav</span></a>
      <a class="box-item" href="https://github.com/akash-10-23"><span>Akash Ratan Verma</span></a>
      <a class="box-item" href="https://github.com/ana2407"><span>Vibhuti Negi</span></a>
      <a class="box-item" href="https://github.com/ananya2407"><span>Ananya Sajwan</span></a>
      <a class="box-item" href="https://github.com/husinassegaff"><span>Husin Muhammad Assegaff</span></a>
      <a class="box-item" href="https://github.com/doniambarita"><span>Doni Ambarita</span></a>
      <a class="box-item" href="https://github.com/matheusdaluz"><span>Matheus da Luz</span></a>
      <a class="box-item" href="https://github.com/cheetosmaster"><span>cheetosmaster</span></a>
      <a class="box-item" href="https://github.com/ramadh-an"><span>Nukholis Ramadhan</span></a>
      <a class="box-item" href="https://github.com/suyash0102"><span>Suyash Dahake</span></a>
      <a class="box-item" href="https://github.com/OmanshArora"><span>Omansh</span></a>
      <a class="box-item" href="https://github.com/ialexanderbrito"><span>Alexander</span></a>
      <a class="box-item" href="https://github.com/rishabhrathore055"><span>Rishabh Rathore</span></a>
      <a class="box-item" href="https://github.com/SukritSethi"><span>Sukrit Sethi</span></a>
      <a class="box-item" href="https://github.com/faizalanwar"><span>faizalanwar</span></a>
      <a class="box-item" href="https://github.com/chaitanyatekane"><span>Chaitanya</span></a>
      <a class="box-item" href="https://github.com/srdevelopervishal"><span>vishal</span></a>
      <a class="box-item" href="https://github.com/vb03823"><span>vishal</span></a>
      <a class="box-item" href="https://github.com/TheIndianRebel"><span>Parakram Singh Tanwer</span></a>
      <a class="box-item" href="https://github.com/aaq007"><span>Aaqil Shihab</span></a>
      <a class="box-item" href="https://github.com/todoroki07"><span>Rufus</span></a>
      <a class="box-item" href="https://github.com/shinigamiii07"><span>Trideep</span></a>
      <a class="box-item" href="https://github.com/vishalhacker"><span>vishal hacker</span></a>
      <a class="box-item" href="https://github.com/Brougud"><span>Monke</span></a>
      <a class="box-item" href="https://github.com/adityakumar48"><span>Visinigiri Aditya</span></a>
      <a class="box-item" href="https://github.com/Chia2712"><span>Srishti Mittal</span></a>
      <a class="box-item" href="https://github.com/RahulRudra81"><span>Rahul Rudra</span></a>
      <a class="box-item" href="https://github.com/NavdeepSinghBagga"><span>Navdeep Singh Bagga</span></a>
      <a class="box-item" href="https://github.com/tanishha"><span>Tanisha Chaudhary</span></a>
      <a class="box-item" href="https://github.com/malburo"><span>Malburo</span></a>
      <a class="box-item" href="https://github.com/kingketan9"><span>Abhay Gupta</span></a>
      <a class="box-item" href="https://github.com/ishaan-1n"><span>Ishaan</span></a>
      <a class="box-item" href="https://github.com/manavg005"><span>Manav Gupta</span></a>
      <a class="box-item" href="https://github.com/HarshitAditya27"><span>Harshit Aditya</span></a>
      <a class="box-item" href="https://github.com/christianwidjayaa"><span>Christian Widjaya</span></a>
      <a class="box-item" href="https://github.com/kingketan9"><span>Ketan Goyal</span></a>
      <a class="box-item" href="https://github.com/Davjot"><span>Davjot Singh</span></a>
      <a class="box-item" href="https://github.com/kushagra1912"><span>Kushagra Agrawal</span></a>
      <a class="box-item" href="https://github.com/AyushAKumar-19"><span>Ayush Abhishek Kumar</span></a>
      <a class="box-item" href="https://github.com/Prajit-Sengupta"><span>Prajit Sengupta</span></a>
      <a class="box-item" href="https://github.com/alkaz1"><span>Alka Maurya</span></a>
      <a class="box-item" href="https://github.com/vikasz1"><span>Vikas Maurya</span></a>
      <a class="box-item" href="https://github.com/shreeyachatzz"><span>Shreeya Chatterji</span></a>
      <a class="box-item" href="https://github.com/anshnarula5"><span>Ansh Narula</span></a>
      <a class="box-item" href="https://github.com/YellowFoxH4XOR"><span>Akshat Katiyar</span></a>
      <a class="box-item" href="https://github.com/VivekBhand"><span>Vivek Bhand</span></a>
      <a class="box-item" href="https://github.com/Anmol55555"><span>Anmol Kesarwani</span></a>
      <a class="box-item" href="https://github.com/Aryan-Srivastava"><span>Aryan Srivastava</span></a>
      <a class="box-item" href="https://github.com/Hackerrcracker"><span>Rahul Sharma</span></a>
      <a class="box-item" href="https://github.com/kindise"><span>Kindi Setiadi</span></a>
      <a class="box-item" href="https://github.com/Lukman350"><span>Manoj Suru</span></a>
      <a class="box-item" href="https://github.com/pragatipal"><span>Pragati Pal</span></a>
      <a class="box-item" href="https://github.com/nvnsaharan"><span>Naveen Saharan</span></a>
      <a class="box-item" href="https://github.com/FarhanFDjabari"><span>Farhan Fadhilah Djabari</span></a>
      <a class="box-item" href="https://github.com/Asi-21"><span>Ashish Nain</span></a>
      <a class="box-item" href="https://github.com/Kirito25782"><span>Kriti Channa</span></a>
      <a class="box-item" href="https://github.com/mahatorakesh"><span>Rakesh Mahato</span></a>
      <a class="box-item" href="https://github.com/Palaksharma23"><span>Palak Sharma</span></a>
      <a class="box-item" href="https://github.com/Shivamdpandey"><span>Shivam Dhananjay Pandey</span></a>
      <a class="box-item" href="https://github.com/fikriks"><span>Fikri Khairul Shaleh</span></a>
      <a class="box-item" href="https://github.com/vatsal259"><span>Vatsal Verma</span></a>
      <a class="box-item" href="https://github.com/SuperAayush"><span>Aayush Sharma</span></a>
      <a class="box-item" href="https://github.com/bharath-acchu"><span>Bharath C S</span></a>
      <a class="box-item" href="https://github.com/Jatinkumar30"><span>Jatin Kumar</span></a>
      <a class="box-item" href="https://github.com/sensaiankit"><span>Ankit Yadav</span></a>
      <a class="box-item" href="https://github.com/KislaySingh10"><span>Kislay Singh</span></a>
      <a class="box-item" href="https://github.com/Prakhar-creator"><span>Prakhar Mishra</span></a>
      <a class="box-item" href="https://github.com/Whitedevilfury"><span>Kingshuk Roy</span></a>
      <a class="box-item" href="https://github.com/Shyam-2001"><span>Shyam Gupta</span></a>
      <a class="box-item" href="https://github.com/yamini236"><span>Yamini Bansal</span></a>
      <a class="box-item" href="https://github.com/whatiskeptiname"><span>Susan Ghimire</span></a>
      <a class="box-item" href="https://github.com/NitulKalita"><span>Nitul</span></a>
      <a class="box-item" href="https://github.com/jash-kothari"><span>Jash Kothari</span></a>
      <a class="box-item" href="https://github.com/SimonUR"><span>Simon</span></a>
      <a class="box-item" href="https://github.com/tandrimasingha"><span>Tandrima Singha</span></a>
      <a class="box-item" href="https://github.com/KVChandrashekar"><span>Chandrashekar K V</span></a>
      <a class="box-item" href="https://github.com/sarvekash"><span>Sarvekash Aggarwal</span></a>
      <a class="box-item" href="https://github.com/mthakur7"><span>Manju Thakur</span></a>
      <a class="box-item" href="https://github.com/utsaverma2001-crypto"><span>Utsav Verma</span></a>
      <a class="box-item" href="https://github.com/whatharshcodes"><span>Harsh</span></a>
      <a class="box-item" href="https://github.com/thet3o"><span>Matteo Vacalebri</span></a>
      <a class="box-item" href="https://github.com/Rohit-More"><span>Rohit More</span></a>
      <a class="box-item" href="https://github.com/ahad-abd"><span>Abdul Ahad</span></a>
      <a class="box-item" href="https://github.com/MFR414"><span>M Firmansyah Rifai</span></a>
      <a class="box-item" href="https://github.com/a-ayush19"><span>Ayush Awasthi</span></a>
      <a class="box-item" href="https://github.com/highflyer910"><span>Thea M.</span></a>
      <a class="box-item" href="https://github.com/alfaniM"><span>M. Aulia Alfani</span></a>
      <a class="box-item" href="https://github.com/soumyajit1999"><span>Soumyajit Sen</span></a>
      <a class="box-item" href="https://github.com/vishnuramv"><span>Vishnu Ram V</span></a>
      <a class="box-item" href="https://github.com/khushi-mishra0408"><span>Khushi Mishra</span></a>
      <a class="box-item" href="https://github.com/SayantanMaiti"><span>Sayantan Maiti</span></a>
      <a class="box-item" href="https://github.com/napster-ansh"><span>Ansh Jain</span></a>
      <a class="box-item" href="https://github.com/napster-ansh"><span>SpecxyBeardo</span></a>
      <a class="box-item" href="https://github.com/s0v13tl3m0n"><span>s0v13tl3m0n</span></a>
      <a class="box-item" href="https://github.com/smriti2411"><span>Smriti Gupta</span></a>
      <a class="box-item" href="https://github.com/davidtheweiss"><span>David Weiss</span></a>
      <a class="box-item" href="https://github.com/nyctonio"><span>Ritesh Kumar</span></a>
      <a class="box-item" href="https://github.com/geeky01adarsh"><span>Adarsh Navneet Sinha</span></a>
      <a class="box-item" href="https://github.com/RAJASETHI"><span>Raja Sethi</span></a>
      <a class="box-item" href="https://github.com/PrajaktaSathe"><span>Prajakta Sathe</span></a>
      <a class="box-item" href="https://github.com/Kaustubh251002"><span>Kaustubh Mishra</span></a>
      <a class="box-item" href="https://github.com/priyanshu-28"><span>Priyanshu Pathak</span></a>
      <a class="box-item" href="https://github.com/amazing-AK"><span>Aditya Krishna</span></a>
      <a class="box-item" href="https://github.com/yashjain1974"><span>Yash jain</span></a>
      <a class="box-item" href="https://github.com/Ttecs"><span>Tharaka Bandara</span></a>
      <a class="box-item" href="https://github.com/VibhuGautam"><span>Vibhu Gautam</span></a>
      <a class="box-item" href="https://github.com/Priyanshi-Raj"><span>Priyanshi Raj</span></a>
      <a class="box-item" href="https://github.com/AdityaSawant21"><span>Aditya Sawant</span></a>
      <a class="box-item" href="https://github.com/kevadamar"><span>Keva Damar Galih</span></a>
      <a class="box-item" href="https://github.com/SamarthSawhney"><span>Samarth Sawhney</span></a>
      <a class="box-item" href="https://github.com/adipurnamk"><span>Adipurna Kusumawardana</span></a>
      <a class="box-item" href="https://github.com/singhneetush"><span>Neetu Singh</span></a>
      <a class="box-item" href="https://github.com/haylzrandom"><span>Haylzrandom</span></a>
      <a class="box-item" href="https://github.com/Krishnapro"><span>Krishna Kumar</span> </a>
      <a class="box-item" href="https://github.com/winxter17"><span>Sharad Kumar</span></a>
      <a class="box-item" href="https://github.com/SaranyaSkumar"><span>Saranya S kumar</span></a>
      <a class="box-item" href="https://github.com/zaabdn"><span>Zainal Abidin</span></a>
      <a class="box-item" href="https://github.com/Krishnapal-rajput"><span>Krishnapal Rajput</span></a>
      <a class="box-item" href="https://github.com/SamirKaushik"><span>Samir Kaushik</span></a>
      <a class="box-item" href="https://github.com/Aman1905"><span>Aman Chopra</span></a>
      <a class="box-item" href="https://github.com/Frostbite22"><span>Fares Landoulsi</span></a>
      <a class="box-item" href="https://github.com/mofazil17"><span>Mohamed Fazil</span></a>
      <a class="box-item" href="https://github.com/Tejaswi-Kumar"><span>Tejaswi Kumar</span></a>
      <a class="box-item" href="https://github.com/pravigya"><span>Pravigya jain</span></a>
      <a class="box-item" href="https://github.com/TahuTech"><span>Nur Ali Sholikhin</span></a>
      <a class="box-item" href="https://github.com/JuniorXcoder"><span>JuniorXcoder</span></a>
      <a class="box-item" href="https://github.com/aryankashyap7"><span>Aryan Kashyap</span></a>
      <a class="box-item" href="https://github.com/robertnjenga"><span>Robert Njenga</span></a>
      <a class="box-item" href="https://github.com/geekygirl8"><span>NIKITA</span></a>
      <a class="box-item" href="https://github.com/mariosamaaa"><span>mArio</span></a>
      <a class="box-item" href="https://github.com/alishaac"><span>Alisha Chauhan</span></a>
      <a class="box-item" href="https://github.com/MahimaKhatri"><span>Mahima Khatri</span></a>
      <a class="box-item" href="https://github.com/vishwasluhana"><span>Vishwa Mittar</span></a>
      <a class="box-item" href="https://github.com/NEELAKANTAGOUDAPATIL"><span>NEELAKANTA GOUDA PATIL</span></a>
      <a class="box-item" href="https://github.com/shashishekhar11"><span>shashishekhar11</span></a>
      <a class="box-item" href="https://github.com/H-M-Noman123"><span>H-M-Noman123</span></a>
      <a class="box-item" href="https://github.com/barunipriyats"><span>Baruni Priya T S</span></a>
      <a class="box-item" href="https://github.com/anmolg84"><span>Anmol Gupta</span></a>
      <a class="box-item" href="https://github.com/gulshanjakhon"><span>Gulshan Jakhon</span></a>
      <a class="box-item" href="https://github.com/Sonalanand102"><span>Sonal Anand</span></a>
      <a class="box-item" href="https://github.com/HarineM"><span>Harine Murugan</span></a>
      <a class="box-item" href="https://github.com/diwuracreatives"><span>Diwura Creatives</span></a>
      <a class="box-item" href="https://github.com/Vishvesh-Codehunt"><span>Vishvesh Patel</span></a>
      <a class="box-item" href="https://github.com/vaishali8799"><span>Vaishali Kasondhan</span></a>
<<<<<<< HEAD
    <a class="box-item" href="https://github.com/Tripti19-Rao"><span>Tripti</span></a>
     <a class="box-item" href="https://github.com/zedutra"><span>Jose Vitor Dutra</span></a>
    <a class="box-item" href="https://github.com/Meenu-github"><span>Meenu Singh</span></a>
     <a class="box-item" href="https://github.com/nipunsingal7"><span>Nipun Singal</span></a>
=======
      <a class="box-item" href="https://github.com/Tripti19-Rao"><span>Tripti</span></a>
      <a class="box-item" href="https://github.com/nimishph"><span>Nimish Ph</span></a>
      <a class="box-item" href="https://github.com/code08-ind"><span>Aryan Garg</span></a>
      <a class="box-item" href="https://github.com/mariabarkouzou"><span>Maria Barkouzou</span></a>
      <a class="box-item" href="https://github.com/andrianfaa"><span>Andrian Fadhilla</span></a>
      <a class="box-item" href="https://github.com/proghead00"><span>Susnata Goswami</span></a>
      <a class="box-item" href="https://github.com/gayathribuddhika"><span>Gayathri Buddhika</span></a>
      <a class="box-item" href="https://github.com/rajneeshk94"><span>Rajneesh Khare</span></a>
      <a class="box-item" href="https://github.com/rashmi-thakurr"><span>Rashmi Thakur</span></a>
      <a class="box-item" href="https://github.com/milos5593"><span>Milos Vujinic</span></a>
      <a class="box-item" href="https://github.com/senshiii"><span>Sayan Das</span></a>
      <a class="box-item" href="https://github.com/Shagufta08"><span>Shagufta Iqbal</span></a>
      <a class="box-item" href="https://github.com/zedutra"><span>Jose Vitor Dutra</span></a>
      <a class="box-item" href="https://github.com/Meenu-github"><span>Meenu Singh</span></a>
      <a class="box-item" href="https://github.com/Japoncio3k"><span>Gustavo Kamihara</span></a>
      <a class="box-item" href="https://github.com/anilectjose"><span>Anilect Jose</span></a>
      <a class="box-item" href="https://github.com/jyoti88"><span>Jyoti88</span></a>
      <a class="box-item" href="https://github.com/ankitkumar5358"><span>Ankit Kumar</span></a>
      <a class="box-item" href="https://github.com/GraniteMask"><span>Ratnadeep Das Choudhury</span></a>
      <a class="box-item" href="https://github.com/Vaibhavwani11"><span>Vaibhav Wani</span></a>
      <a class="box-item" href="https://github.com/Smriti129"><span>Smriti Srivastava</span></a>
      <a class="box-item" href="https://github.com/venkateshtantravahi"><span>Venkatesh Tantravahi</span></a>
      <a class="box-item" href="https://github.com/Saumya9425"><span>Saumya Chaudhary</span></a>
      <a class="box-item" href="https://github.com/sarasana"><span>Sara</span></a>
      <a class="box-item" href="https://github.com/mctraore"><span>MC</span></a>
      <a class="box-item" href="https://github.com/tmttan03"><span>Theressa</span></a>
      <a class="box-item" href="https://github.com/Summer-source"><span>Naushad Alam</span></a>
      <a class="box-item" href="https://github.com/GoGi2712"><span>Ankita Mandal</span></a>
      <a class="box-item" href="https://github.com/sathish-saminathan"><span>Sathish kumar Saminathan</span></a>
      <a class="box-item" href="https://github.com/NIRMAL122"><span>Nirmal Singh</span></a>
      <a class="box-item" href="https://github.com/caspero-62"><span>Uchechukwu Nwafor</span></a>
      <a class="box-item" href="https://github.com/YogishaNiraula"><span>Yogisha Niraula</span></a>
      <a class="box-item" href="https://github.com/Saurav017"><span>Saurav Purohit</span></a>
      <a class="box-item" href="https://github.com/JuktaGoyari"><span>Jukta Goyari</span></a>
      <a class="box-item" href="https://github.com/mritunjay7065"><span>Mritunjay Kumar</span></a>
      <a class="box-item" href="https://github.com/praveenbhardwaj"><span>Praveen Bhardwaj</span></a>
      <a class="box-item" href="https://github.com/caspero-62"><span>Ruben Kharel</span></a>
      <a class="box-item" href="https://github.com/ianc1234"><span>Ian Cao</span></a>
      <a class="box-item" href="https://github.com/sandwichleham"><span>Finn Haggen</span></a>
      <a class="box-item" href="https://github.com/bowo-anakdesa"><span>Sumitro Aji Prabowo</span></a>
      <a class="box-item" href="https://github.com/tallCoder02"><span>Emmanuel C. Jemeni</span></a>
      <a class="box-item" href="https://github.com/exist08"><span>ANURAG SINGH</span></a>
      <a class="box-item" href="https://github.com/AishwaryaHombalimath"><span>Aishwarya Hombalimath</span></a>
      <a class="box-item" href="https://github.com/FathRa"><span>Fath Ra</span></a>
      <a class="box-item" href="https://github.com/whoisraa"><span>whoisraa</span></a>
      <a class="box-item" href="https://github.com/floating-dynamo"><span>Sridhar Maskeri</span></a>
      <a class="box-item" href="https://github.com/rud26dev"><span>Rudraksha Bhattacharjee</span></a>
      <a class="box-item" href="https://github.com/sumushi"><span>Sumaiya Fatma</span></a>
      <a class="box-item" href="https://github.com/Rishu1018"><span>Gustavo Rishu Yadav</span></a>
      <a class="box-item" href="https://github.com/Kizito007"><span>Nwaka Kizito</span></a>
      <a class="box-item" href="https://github.com/Aashutosh-922"><span>Aashutosh Karale</span></a>
      <a class="box-item" href="https://github.com/ParthJohri"><span>Parth Johri</span></a>
      <a class="box-item" href="https://github.com/amansaini01"><span>Aman saini</span></a>
      <a class="box-item" href="https://github.com/zackmolt"><span>Fikri Haikal</span></a>
      <a class="box-item" href="https://github.com/HrHasnai"><span>Hasnain Rasheed</span></a>
      <a class="box-item" href="https://github.com/real-phoenix"><span>Shreya Singh</span></a>
      <a class="box-item" href="https://github.com/iamhsntariq05"><span>Hassan Tariq</span></a>
      <a class="box-item" href="https://github.com/Aashik96"><span>Aashik Ahamed</span></a>
      <a class="box-item" href="https://github.com/Rajat-sharMaa"><span>Rajat Shamraa</span></a>
      <a class="box-item" href="https://github.com/savarbhasin"><span>Savar Bhasin</span></a>
      <a class="box-item" href="https://github.com/aakashjha017"><span>Aakash Jha</span></a>
      <a class="box-item" href="https://github.com/kapil706"><span>Kapil Chaudhary</span></a>
      <a class="box-item" href="https://github.com/glbdhananjaya"><span>Bhashitha Dhananjaya</span></a>
      <a class="box-item" href="https://github.com/sunankles"><span>Sunankles</span></a>
      <a class="box-item" href="https://github.com/Ibb-uth"><span>Ibraheem Uthman</span></a>
      <a class="box-item" href="https://github.com/dennisjonda"><span>Dennis Jonda</span></a>
      <a class="box-item" href="https://github.com/Aakashmau"><span>Aakash Maurya</span></a>
      <a class="box-item" href="https://github.com/volicar"><span>Vinicius Olicar</span></a>
      <a class="box-item" href="https://github.com/Lehnargh"><span>Andi L.</span></a>
      <a class="box-item" href="https://github.com/tushar-bht"><span>Tushar Bhatt</span></a>
      <a class="box-item" href="https://github.com/eshamittal"><span>Esha Mittal</span></a>
      <a class="box-item" href="https://github.com/Taruna06"><span>Taruna Saini</span></a>
      <a class="box-item" href="https://github.com/vamisola"><span>Vina Compson</span></a>
      <a class="box-item" href="https://github.com/eby8zevin"><span>Ahmad Abu Hasan</span></a>
      <a class="box-item" href="https://github.com/zedutra"><span>Jose Vitor Dutra</span></a>
      <a class="box-item" href="https://github.com/Meenu-github"><span>Meenu Singh</span></a>
      <a class="box-item" href="https://github.com/Japoncio3k"><span>Gustavo Kamihara</span></a>
      <a class="box-item" href="https://github.com/Mashood97"><span>Mashood Siddique</span></a>
      <a class="box-item" href="https://github.com/zedutra"><span>Jose Vitor Dutra</span></a>
      <a class="box-item" href="https://github.com/dadoktor8"><span>John Smith</span></a>
>>>>>>> d9bb306e






      <!-- Please maintain the alignment... -->


    </div>
  </div>
  </div>

  <button id="backToTop" type="button" title="Back to Top">
    <svg xmlns="http://www.w3.org/2000/svg" xmlns:xlink="http://www.w3.org/1999/xlink" version="1.1" id="Capa_1" x="0px"
      y="0px" width="512px" height="512px" viewBox="0 0 284.929 284.929"
      style="enable-background:new 0 0 284.929 284.929;" xml:space="preserve">
      <g>
        <path
          d="M282.082,195.285L149.028,62.24c-1.901-1.903-4.088-2.856-6.562-2.856s-4.665,0.953-6.567,2.856L2.856,195.285   C0.95,197.191,0,199.378,0,201.853c0,2.474,0.953,4.664,2.856,6.566l14.272,14.271c1.903,1.903,4.093,2.854,6.567,2.854   c2.474,0,4.664-0.951,6.567-2.854l112.204-112.202l112.208,112.209c1.902,1.903,4.093,2.848,6.563,2.848   c2.478,0,4.668-0.951,6.57-2.848l14.274-14.277c1.902-1.902,2.847-4.093,2.847-6.566   C284.929,199.378,283.984,197.188,282.082,195.285z"
          fill="#FFFFFF">
      </g>
    </svg>
  </button>
  <footer class="footer mt-auto py-3 bg-light">
    <div class="container">
      <span class="text-muted">This Project is participating in Hacktoberfest.</span>
    </div>
  </footer>
  <script>
    document.querySelectorAll('a.box-item').forEach(con => {
      console.log(con.href)
      con.innerHTML += `<img src="https://avatars.githubusercontent.com/${con.href.split('https://github.com/')[1]}">`
    })
    const toggleSwitch = document.querySelector('.theme-switch input[type="checkbox"]');
    const currentTheme = localStorage.getItem('theme');
    if (currentTheme) {
      document.documentElement.setAttribute('data-theme', currentTheme);
      if (currentTheme === 'dark') {
        toggleSwitch.checked = true;
      }
    }
    function switchTheme(e) {
      if (e.target.checked) {
        document.documentElement.setAttribute('data-theme', 'dark');
        localStorage.setItem('theme', 'dark');
      } else {
        document.documentElement.setAttribute('data-theme', 'light');
        localStorage.setItem('theme', 'light');
      }
    }
    toggleSwitch.addEventListener('change', switchTheme);
    const spans = document.querySelectorAll('.word span');
    spans.forEach((span, idx) => {
      span.addEventListener('click', (e) => {
        e.target.classList.add('active');
      });
      span.addEventListener('animationend', (e) => {
        e.target.classList.remove('active');
      });

      // Initial animation
      setTimeout(() => {
        span.classList.add('active');
      }, 750 * (idx + 1))
    });


    /* Back-to-top button functionality */
    const backToTopButton = document.querySelector("#back-to-top-btn");

    window.addEventListener("scroll", scrollFunction);
    function scrollFunction() {
      if (window.pageYOffset > 300) { // Show backToTopButton
        if (!backToTopButton.classList.contains("btnEntrance")) {
          backToTopButton.classList.remove("btnExit");
          backToTopButton.classList.add("btnEntrance");
          backToTopButton.style.display = "block";
        }
      }
      else { // Hide backToTopButton
        if (backToTopButton.classList.contains("btnEntrance")) {
          backToTopButton.classList.remove("btnEntrance");
          backToTopButton.classList.add("btnExit");
          setTimeout(function () {
            backToTopButton.style.display = "none";
          }, 250);
        }
      }
    }

    backToTopButton.addEventListener("click", smoothScrollBackToTop);

    function smoothScrollBackToTop() {
      const targetPosition = 0;
      const startPosition = window.pageYOffset;
      const distance = targetPosition - startPosition;
      const duration = 750;
      let start = null;
      window.requestAnimationFrame(step);
      function step(timestamp) {
        if (!start) start = timestamp;
        const progress = timestamp - start;
        window.scrollTo(0, easeInOutCubic(progress, startPosition, distance, duration));
        if (progress < duration) window.requestAnimationFrame(step);
      }
    }

    function easeInOutCubic(t, b, c, d) {
      t /= d / 2;
      if (t < 1) return c / 2 * t * t * t + b;
      t -= 2;
      return c / 2 * (t * t * t + 2) + b;
    };

  </script>
  <script src="/scripts/scroll.js"></script>

  <script src="./scripts/menu.js"></script>
  <div class="container">
    <div id="stats" style="margin-top: 1rem;"></div>
  </div>
  <script>
    $('.tdnn').click(function () {
      $("body").toggleClass('light');
      $(".moon").toggleClass('sun');
      $(".tdnn").toggleClass('day');
    });
  </script>

  <script>
    //Get the button
    var mybutton = document.getElementById("myBtn");

    // When the user scrolls down 20px from the top of the document, show the button
    window.onscroll = function () { scrollFunction() };

    function scrollFunction() {
      if (document.body.scrollTop > 20 || document.documentElement.scrollTop > 20) {
        mybutton.style.display = "block";
      } else {
        mybutton.style.display = "none";
      }
    }

    // When the user clicks on the button, scroll to the top of the document
    function topFunction() {
      document.body.scrollTop = 0;
      document.documentElement.scrollTop = 0;
    }
  </script>



  <script type="text/javascript" src="https://code.jquery.com/jquery-3.1.0.min.js"></script>
</body>

</html><|MERGE_RESOLUTION|>--- conflicted
+++ resolved
@@ -378,12 +378,6 @@
       <a class="box-item" href="https://github.com/diwuracreatives"><span>Diwura Creatives</span></a>
       <a class="box-item" href="https://github.com/Vishvesh-Codehunt"><span>Vishvesh Patel</span></a>
       <a class="box-item" href="https://github.com/vaishali8799"><span>Vaishali Kasondhan</span></a>
-<<<<<<< HEAD
-    <a class="box-item" href="https://github.com/Tripti19-Rao"><span>Tripti</span></a>
-     <a class="box-item" href="https://github.com/zedutra"><span>Jose Vitor Dutra</span></a>
-    <a class="box-item" href="https://github.com/Meenu-github"><span>Meenu Singh</span></a>
-     <a class="box-item" href="https://github.com/nipunsingal7"><span>Nipun Singal</span></a>
-=======
       <a class="box-item" href="https://github.com/Tripti19-Rao"><span>Tripti</span></a>
       <a class="box-item" href="https://github.com/nimishph"><span>Nimish Ph</span></a>
       <a class="box-item" href="https://github.com/code08-ind"><span>Aryan Garg</span></a>
@@ -464,7 +458,10 @@
       <a class="box-item" href="https://github.com/Mashood97"><span>Mashood Siddique</span></a>
       <a class="box-item" href="https://github.com/zedutra"><span>Jose Vitor Dutra</span></a>
       <a class="box-item" href="https://github.com/dadoktor8"><span>John Smith</span></a>
->>>>>>> d9bb306e
+      <a class="box-item" href="https://github.com/Tripti19-Rao"><span>Tripti</span></a>
+      <a class="box-item" href="https://github.com/zedutra"><span>Jose Vitor Dutra</span></a>
+      <a class="box-item" href="https://github.com/Meenu-github"><span>Meenu Singh</span></a>
+      <a class="box-item" href="https://github.com/nipunsingal7"><span>Nipun Singal</span></a>
 
 
 

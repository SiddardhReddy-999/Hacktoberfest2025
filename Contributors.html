--- conflicted
+++ resolved
@@ -247,12 +247,9 @@
         <a class="box-item" href="https://github.com/ishaan-1n"><span>Ishaan</span></a>
         <a class="box-item" href="https://github.com/manavg005"><span>Manav Gupta</span></a> 
         <a class="box-item" href="https://github.com/HarshitAditya27"><span>Harshit Aditya</span></a>
-<<<<<<< HEAD
         <a class="box-item" href="https://github.com/christianwidjayaa"><span>Christian Widjaya</span></a>
-
-=======
         <a class="box-item" href="https://github.com/kingketan9"><span>Ketan Goyal</span></a>
->>>>>>> 38cce1c4
+
         <!-- Please maintain the alignment... -->
 
 

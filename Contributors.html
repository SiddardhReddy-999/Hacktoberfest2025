--- conflicted
+++ resolved
@@ -388,22 +388,9 @@
       </label>
 
 
-<<<<<<< HEAD
-	      <!-- Add to the bottom of the list -->
-<a class="box-item" href="https://github.com/prabaljainn"><span>Prabal Jain</span></a>
+
 <a class="box-item" href="https://github.com/fineanmol"><span>Anmol Agarwal</span></a>
-=======
-      <hr style="width:80%">
-      <p class=" rubberBand delay-4s">Add yourself to the list if you contribute.</p>
-
-    </div>
-    <div class="box mx-auto">
-
-
-
-      <!-- Add to the bottom of the list -->
-     <a class="box-item" href="https://github.com/fineanmol"><span>Anmol Agarwal</span></a>
->>>>>>> 97e3a1dc
+
 <a class="box-item" href="https://github.com/Amitava123"><span>Amitava Mitra</span></a>
 <a class="box-item" href="https://github.com/philson-philip"><span>Philson Philip</span></a>
 <a class="box-item" href="https://github.com/SHIV1003"><span>Shivam Goyal</span></a>

--- conflicted
+++ resolved
@@ -441,13 +441,6 @@
       <a class="box-item" href="https://github.com/aakashjha017"><span>Aakash Jha</span></a>
       <a class="box-item" href="https://github.com/kapil706"><span>Kapil Chaudhary</span></a>
       <a class="box-item" href="https://github.com/glbdhananjaya"><span>Bhashitha Dhananjaya</span></a>
-<<<<<<< HEAD
-      <a class="box-item" href="https://github.com/eby8zevin"><span>Ahmad Abu Hasan</span></a>
-
-
-
-      <!-- Please maintain the alignment... -->
-=======
       <a class="box-item" href="https://github.com/sunankles"><span>Sunankles</span></a>
       <a class="box-item" href="https://github.com/Ibb-uth"><span>Ibraheem Uthman</span></a>
       <a class="box-item" href="https://github.com/dennisjonda"><span>Dennis Jonda</span></a>
@@ -458,7 +451,8 @@
       <a class="box-item" href="https://github.com/eshamittal"><span>Esha Mittal</span></a>
       <a class="box-item" href="https://github.com/Taruna06"><span>Taruna Saini</span></a>
       <a class="box-item" href="https://github.com/vamisola"><span>Vina Compson</span></a>
->>>>>>> 96dd4e81
+      <a class="box-item" href="https://github.com/eby8zevin"><span>Ahmad Abu Hasan</span></a>
+
 
 
 

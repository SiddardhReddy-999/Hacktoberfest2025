<!DOCTYPE html>
<html lang="en">

<head>
  <!-- Global site tag (gtag.js) - Google Analytics -->
  <link rel="icon" href="https://hacktoberfestswaglist.com/img/Hacktoberfest_21.jpg" type="image/x-icon">
  <script async src="https://www.googletagmanager.com/gtag/js?id=UA-74296045-6"></script>
  <!-- <script> -->
  <!-- window.dataLayer = window.dataLayer || []; -->
  <!-- function gtag() { dataLayer.push(arguments); } -->
  <!-- gtag('js', new Date()); -->

  <!-- gtag('config', 'UA-74296045-6'); -->
  <!-- function toggleDropDown() { -->
  <!-- document.getElementById("dropdownMenu").classList.toggle("show-dropdown"); -->
  <!-- } -->
  <!-- </script> -->

  <!--Stats Script-->
  <script src="scripts/stats.js"></script>

  <meta charset="UTF-8">
  <meta name="viewport" content="width=device-width, initial-scale=1.0">
  <meta http-equiv="X-UA-Compatible" content="ie=edge">
  <meta http-equiv="Cache-Control" content="no-cache, no-store, must-revalidate">
  <meta http-equiv="Pragma" content="no-cache">
  <meta http-equiv="Expires" content="0">
  <meta http-equiv="Cache-Control" content="no-cache, no-store, must-revalidate">
  <meta http-equiv="Pragma" content="no-cache">
  <meta http-equiv="Expires" content="0">

  <meta name="description"
    content="This is a static website serving as a beginner friendly project to help developers get started with hacktoberfest-Gateway to open source.">
  <!-- Latest compiled and minified CSS -->
  <link rel="stylesheet" href="https://maxcdn.bootstrapcdn.com/bootstrap/4.1.3/css/bootstrap.min.css">
  <!-- jQuery library -->
  <script src="https://ajax.googleapis.com/ajax/libs/jquery/3.3.1/jquery.min.js"></script>
  <!-- Latest compiled and minified CSS -->
  <link rel="stylesheet" href="https://maxcdn.bootstrapcdn.com/bootstrap/4.1.3/css/bootstrap.min.css">
  <!-- Latest compiled JavaScript -->
  <script src="https://maxcdn.bootstrapcdn.com/bootstrap/4.1.3/js/bootstrap.min.js"
    integrity="sha384-ChfqqxuZUCnJSK3+MXmPNIyE6ZbWh2IMqE241rYiqJxyMiZ6OW/JmZQ5stwEULTy"
    crossorigin="anonymous"></script>
  <!-- Github follow button -->
  <script async defer src="https://buttons.github.io/buttons.js"></script>
  <link rel="stylesheet" href="./css/contributors.css">
  <link rel="stylesheet" href="./css/navbar.css">
  <link rel="stylesheet" href="./css/footer.css">
  <link rel="stylesheet" href="https://unpkg.com/aos@2.3.1/dist/aos.css">
  <link rel="stylesheet" href="https://cdnjs.cloudflare.com/ajax/libs/font-awesome/4.7.0/css/font-awesome.css">
  <link rel="stylesheet" href="css/explosion.css">
  <link rel="stylesheet" href="./css/terminal.css">
  <link rel="stylesheet" href="https://cdn.jsdelivr.net/npm/animate.css@3.5.2/animate.min.css">
  <title>Hacktoberfest 2021 - Contributors</title>
</head>

<body>
  <!--
      __  __              __    __          __                 ____             __
    / / / /____ _ _____ / /__ / /_ ____   / /_   ___   _____ / __/___   _____ / /_
    / /_/ // __ `// ___// //_// __// __ \ / __ \ / _ \ / ___// /_ / _ \ / ___// __/
  / __  // /_/ // /__ / ,<  / /_ / /_/ // /_/ //  __// /   / __//  __/(__  )/ /_
  /_/ /_/ \__,_/ \___//_/|_| \__/ \____//_.___/ \___//_/   /_/   \___//____/ \__/
                                              i just want a t-shirt at this point
  -->
  <!--Navbar-->
  <nav class="navbar navbar-expand-lg navbar-light fixed-top shadow-sm">
    <a class="navbar-brand" href="/">
      <svg xmlns="http://www.w3.org/2000/svg" xmlns:xlink="http://www.w3.org/1999/xlink" version="1.1" id="Layer_1"
        x="0px" y="0px" viewBox="0 0 300 300" style="enable-background:new 0 0 300 300;" xml:space="preserve" role="img"
        aria-labelledby="dyn2wm4vin1xgraye3ggy9kf12oaz8a" class="header__logo" width="50px" height="50px">
        <title id="dyn2wm4vin1xgraye3ggy9kf12oaz8a">Hacktoberfest</title>
        <style type="text/css">
          .st0 {
            fill: #FF0844;
          }
        </style>
        <path class="st0"
          d="M0.7,0.7v298.7h298.7V0.7H0.7z M197.8,271.4l-32-32v-95.6l-31.4,31.4v79l-17.3,17.3L99.8,254V70.4L95,65.6  L73,87.7L61.7,76.5l47.8-47.8l0.1,0.1l0,0l1.9,1.8l22.8,22.8V136l31.4-31.4V70.2L150,54.4l25.8-25.8l24.7,24.7v169.1l12.1,12.1  l14.7-14.7l11.1,11.1L197.8,271.4z">
        </path>
      </svg>
    </a>
    <button class="navbar-toggler" type="button" data-toggle="collapse" data-target="#navbarColor01"
      aria-controls="navbarColor01" aria-expanded="false" aria-label="Toggle navigation">
      <span class="navbar-toggler-icon"></span>
    </button>
    <div class="collapse navbar-collapse" id="navbarColor01">
      <ul class="navbar-nav mr-auto" id="menu">
        <!-- Menu -->
      </ul>
    </div>
  </nav>
  <div class="content">
    <div class="container">

      <div class="heart"></div>
      <div class="wrapper">
        <div>
          <h1 class="animated rubberBand delay-4s">Contributors</h1>
          <p class="animated rubberBand delay-4s">Add yourself to the list if you contribute.</p>
        </div>
        <label class="theme-switch" for="checkbox">
          <input type="checkbox" id="checkbox" />
          <div class="slider round"></div>
        </label>
      </div>
      <div class="box mx-auto">



        <!-- Add to the bottom of the list -->
        <a class="box-item" href="https://github.com/malburo"><span>Malburo</span></a>
        <a class="box-item" href="https://github.com/fineanmol"><span>Anmol Agarwal</span></a>
        <a class="box-item" href="https://github.com/Amitava123"><span>Amitava Mitra</span></a>
        <a class="box-item" href="https://github.com/philson-philip"><span>Philson Philip</span></a>
        <a class="box-item" href="https://github.com/SHIV1003"><span>Shivam Goyal</span></a>
        <a class="box-item" href="https://github.com/shradha-khapra"><span>Shradha Khapra</span></a>
        <a class="box-item" href="https://github.com/dwikychandra21"><span>Dwiky Chandra</span></a>
        <a class="box-item" href="https://github.com/ritesh2905"><span>Ritesh Kumar</span></a>
        <a class="box-item" href="https://github.com/xevenheaven"><span>Elysia Ong</span></a>
        <a class="box-item" href="https://github.com/facundof13"><span>Facundo</span></a>
        <a class="box-item" href="https://github.com/Aashik96"><span>Aashik Ahamed</span></a>
        <a class="box-item" href="https://github.com/zonex909"><span>Rupna Maitra</span></a>
        <a class="box-item" href="https://github.com/skully-coder"><span>Abhinav Agarwal</span></a>
        <a class="box-item" href="https://github.com/sharron4me"><span>Mohammad Ummair</span></a>
        <a class="box-item" href="https://github.com/dwiguna81"><span>Dwi Guna</span></a>
        <a class="box-item" href="https://github.com/Rajat-sharMaa"><span>Rajat Shamraa</span></a>
        <a class="box-item" href="https://github.com/20manas"><span>Manas Khurana</span></a>
        <a class="box-item" href="https://github.com/manigedit"><span>Manish Kumar</span></a>
        <a class="box-item" href="https://github.com/vakilsahabh"><span>Vakeel Sahabh</span></a>
        <a class="box-item" href="https://github.com/randymfournier"><span>Randy M Fournier</span></a>
        <a class="box-item" href="https://github.com/ruchirtoshniwal"><span>Ruchir Toshniwal</span></a>
        <a class="box-item" href="https://github.com/juniorhero"><span>Athul Jayaram</span></a>
        <a class="box-item" href="https://github.com/nnishad"><span>Nikhil Nishad</span></a>
        <a class="box-item" href="https://github.com/ShagiG"><span>ShagiGanesh</span></a>
        <a class="box-item" href="https://github.com/hidalgob"><span>Bruno Hidalgo</span></a>
        <a class="box-item" href="https://github.com/cee-elle"><span>Cindy Le</span></a>
        <a class="box-item" href="https://github.com/Starfire1853"><span>Lynn Nguyen</span></a>
        <a class="box-item" href="https://github.com/dimitrisz123"><span>Jim Zervas</span></a>
        <a class="box-item" href="https://github.com/proghead00"><span>Susnata Goswami</span></a>
        <a class="box-item" href="https://github.com/gayathribuddhika"><span>Gayathri Buddhika</span></a>
        <a class="box-item" href="https://github.com/Triben-Choudhary"><span>Triben Choudhary</span></a>
        <a class="box-item" href="https://github.com/rajneeshk94"><span>Rajneesh Khare</span></a>
        <a class="box-item" href="https://github.com/milos5593"><span>Milos Vujinic</span></a>
        <a class="box-item" href="https://github.com/senshiii"><span>Sayan Das</span></a>
        <a class="box-item" href="https://github.com/Shagufta08"><span>Shagufta Iqbal</span></a>
        <a class="box-item" href="https://github.com/ishgary"><span>Ishant Garg</span></a>
        <a class="box-item" href="https://github.com/naman74"><span>Naman</span></a>
        <a class="box-item" href="https://github.com/Sauvic016"><span>Sauvic P Choudhury </span></a>
        <a class="box-item" href="https://github.com/panchadeep"><span>Panchadeep Mazumder</span></a>
        <a class="box-item" href="https://github.com/savarbhasin"><span>Savar Bhasin</span></a>
        <a class="box-item" href="https://github.com/nitin-jain3"><span>NITIN JAIN</span></a>
        <a class="box-item" href="https://github.com/MasterBrian99"><span>Pasindu P Konghawaththa</span></a>
        <a class="box-item" href="https://github.com/pepeyen"><span>Erick Frederick</span></a>
        <a class="box-item" href="https://github.com/prkhrv"><span>Prakhar Varshney</span></a>
        <a class="box-item" href="https://github.com/zealptl"><span>Zeal Patel</span></a>
        <a class="box-item" href="https://github.com/aman339"><span>Aman Kumar Choudhary</span></a>
        <a class="box-item" href="https://github.com/DataCrusade1999"><span>Ashutosh Pandey</span></a>
        <a class="box-item" href="https://github.com/zomsik"><span>Tomasz Wiejak</span></a>
        <a class="box-item" href="https://github.com/elijahdaniel"><span>Elijah Paminsan</span></a>
        <a class="box-item" href="https://github.com/evergreen2001"><span>Ido Evergreen</span></a>
        <a class="box-item" href="https://github.com/Zaheudev"><span>Zaharia Iulian</span></a>
        <a class="box-item" href="https://github.com/haryanapnx"><span>Haryfun</span></a>
        <a class="box-item" href="https://github.com/Alok-873"><span>Alok Tripathi</span></a>
        <a class="box-item" href="https://github.com/qdtroemner"><span>Quentin Troemner</span></a>
        <a class="box-item" href="https://github.com/satyampgt4"><span>Satyam</span></a>
        <a class="box-item" href="https://github.com/vikramadityasinghs"><span>Vikramaditya Singh Saxena</span></a>
        <a class="box-item" href="https://github.com/Aashu23"><span>Aashu</span></a>
        <a class="box-item" href="https://github.com/Meghna2080"><span>Meghna Singh</span></a>
        <a class="box-item" href="https://github.com/jkunal14"><span>Kunal Jindal</span></a>
        <a class="box-item" href="https://github.com/paarth17032000"><span>Paarth Agarwal</span></a>
        <a class="box-item" href="https://github.com/andreanz22"><span>Andrean Novan</span></a>
        <a class="box-item" href="https://github.com/juanpablohuertas"><span>Juan Pablo Huertas</span></a>
        <a class="box-item" href="https://github.com/JimBowler82"><span>Jim Bowler</span></a>
        <a class="box-item" href="https://github.com/jhonatanoc96"><span>Jhonatan Ocampo</span></a>
        <a class="box-item" href="https://github.com/naman360"><span>Naman Shankhydhar</span></a>
        <a class="box-item" href="https://github.com/SidathWeerasinghe"><span>Sidath Weerasinghe</span></a>
        <a class="box-item" href="https://github.com/samikshaupadhyay"><span>Samiksha Upadhyay</span></a>
        <a class="box-item" href="https://github.com/Ze-Falcon"><span>Ze Falcon</span></a>
        <a class="box-item" href="https://github.com/nguyenlamspk"><span>Lam Nguyen</span></a>
        <a class="box-item" href="https://github.com/yagamipal"><span>Yagami</span></a>
        <a class="box-item" href="https://github.com/ameygangwal"><span>Amey</span></a>
        <a class="box-item" href="https://github.com/JoaoJesus94"><span>João Jesus</span></a>
        <a class="box-item" href="https://github.com/alvalle09"><span>Alfredo Valle</span></a>
        <a class="box-item" href="https://github.com/achudinovskyh"><span>Andrew Chudinovskyh</span></a>
        <a class="box-item" href="https://github.com/ydegtyar"><span>Yuriy Degtyar</span></a>
        <a class="box-item" href="https://github.com/drashevsky"><span>Daniel Rashevsky</span></a>
        <a class="box-item" href="https://github.com/sabry2020"><span>Sabry</span></a>
        <a class="box-item" href="https://github.com/MananAg29"><span>Manan</span></a>
        <a class="box-item" href="https://github.com/soham117"><span>Soham Purohit</span></a>
        <a class="box-item" href="https://github.com/rohantheprogrammer"><span>RohanTheProgrammer</span></a>
        <a class="box-item" href="https://github.com/Prasad-Chathuranga"><span>Prasad Chathuranga</span></a>
        <a class="box-item" href="https://github.com/vngarg"><span>Shlok Garg</span></a>
        <a class="box-item" href="https://github.com/siddharthdeo99"><span>Siddharth deo</span></a>
        <a class="box-item" href="https://github.com/Aniket6039"><span>Aniket Raj</span></a>
        <a class="box-item" href="https://github.com/JayantGoel001"><span>Jayant Goel</span></a>
        <a class="box-item" href="https://github.com/tuminzee"><span>Tumin Sheth</span></a>
        <a class="box-item" href="https://github.com/Shikhar253"><span>Shikhar Saxena</span></a>
        <a class="box-item" href="https://github.com/rasyidzkun"><span>Ar Rasyid Sarifullah</span></a>
        <a class="box-item" href="https://github.com/RheaAdh"><span>Rhea Adhikari</span></a>
        <a class="box-item" href="https://github.com/SDGraph"><span>SD Graph</span></a>
        <a class="box-item" href="https://github.com/abhijeetaman007"><span>Abhijeet Sinha</span></a>
        <a class="box-item" href="https://github.com/keerays"><span>Keerays</span></a>
        <a class="box-item" href="https://github.com/skully-coder"><span>Abhinav Agrawal</span></a>
        <a class="box-item" href="https://github.com/Red-0111"><span>Rudransh</span></a>
      	<a class="box-item" href="https://github.com/sreelakshmig009"><span>G Sreelakshmi</span></a>
      	<a class="box-item" href="https://github.com/dhruvil-shah"><span>Dhruvil Shah</span></a>
     	<a class="box-item" href="https://github.com/7suyash7"><span>Suyash Nayan</span></a>
      	<a class="box-item" href="https://github.com/MananAg29"><span>Manan</span></a>
      	<a class="box-item" href="https://github.com/VishweshPatel"><span>Vishwesh Patel</span></a>
        <a class="box-item" href="https://github.com/sreelakshmig009"><span>G Sreelakshmi</span></a>
        <a class="box-item" href="https://github.com/dhruvil-shah"><span>Dhruvil Shah</span></a>
        <a class="box-item" href="https://github.com/7suyash7"><span>Suyash Nayan</span></a>
        <a class="box-item" href="https://github.com/MananAg29"><span>Manan</span></a>
        <a class="box-item" href="https://github.com/achromik"><span>Aleksander Chromik</span></a>
        <a class="box-item" href="https://github.com/osamakhan552"><span>Osama Khan</span></a>
        <a class="box-item" href="https://github.com/ShreyaChopra13"><span>Shreya Chopra</span></a>
        <a class="box-item" href="https://github.com/dynle"><span>Dynle</span></a>
        <a class="box-item" href="https://github.com/osamakhan552"><span>Osama Khan</span></a>
        <a class="box-item" href="https://github.com/dynle"><span>Dynle</span></a>
        <a class="box-item" href="https://github.com/Krutarth06"><span>Krutarth Trivedi</span></a>
      	<a class="box-item" href="https://github.com/Lukman350"><span>Lukman</span></a>
	<a class="box-item" href="https://github.com/ShreyaChopra13"><span>Shreya </span></a>
	<a class="box-item" href="https://github.com/adarshraghav"><span>Adarsh Raghav</span></a>
	<a class="box-item" href="https://github.com/akash-10-23"><span>Akash Ratan Verma</span></a>
	<a class="box-item" href="https://github.com/ana2407"><span>Vibhuti Negi</span></a>
	<a class="box-item" href="https://github.com/ananya2407"><span>Ananya Sajwan</span></a>
  	<a class="box-item" href="https://github.com/husinassegaff"><span>Husin Muhammad Assegaff</span></a>
	<a class="box-item" href="https://github.com/doniambarita"><span>Doni Ambarita</span></a>
	<a class="box-item" href="https://github.com/matheusdaluz"><span>Matheus da Luz</span></a>  
	<a class="box-item" href="https://github.com/cheetosmaster"><span>cheetosmaster</span></a>  
	<a class="box-item" href="https://github.com/ramadh-an"><span>Nukholis Ramadhan</span></a>
<<<<<<< HEAD
	<a class="box-item" href="https://github.com/ialexanderbrito"><span>Alexander</span></a>
        <a class="box-item" href="https://github.com/rishabhrathore055"><span>Rishabh Rathore</span></a>
       	<a class="box-item" href="https://github.com/SukritSethi"><span>Sukrit Sethi</span></a>
        <a class="box-item" href="https://github.com/faizalanwar"><span>faizalanwar</span></a> 
        <a class="box-item" href="https://github.com/chaitanyatekane"><span>Chaitanya</span></a>
        <a class="box-item" href="https://github.com/srdevelopervishal"><span>vishal</span></a>
        <a class="box-item" href="https://github.com/aaq007"><span>Aaqil Shihab</span></a>
        <a class="box-item" href="https://github.com/OmanshArora"><span>Omansh</span></a>
        <a class="box-item" href="https://github.com/todoroki07"><span>Rufus</span></a>
        <a class="box-item" href="https://github.com/shinigamiii07"><span>Trideep</span></a>
        <!-- Please maintain the alignment... -->
=======



	  <a class="box-item" href="https://github.com/ialexanderbrito"><span>Alexander</span></a>
	 <a class="box-item" href="https://github.com/vb03823"><span>vishal</span></a>

       <a class="box-item" href="https://github.com/rishabhrathore055"><span>Rishabh Rathore</span></a>
        	<a class="box-item" href="https://github.com/SukritSethi"><span>Sukrit Sethi</span></a>
	      <a class="box-item" href="https://github.com/faizalanwar"><span>faizalanwar</span></a> 
	  <a class="box-item" href="https://github.com/chaitanyatekane"><span>Chaitanya</span></a>

      <a class="box-item" href="https://github.com/srdevelopervishal"><span>vishal</span></a>
        <a class="box-item" href="https://github.com/aaq007"><span>Aaqil Shihab</span></a>
 <a class="box-item" href="https://github.com/OmanshArora"><span>Omansh</span></a>
       <a class="box-item" href="https://github.com/todoroki07"><span>Rufus</span></a>
      <a class="box-item" href="https://github.com/shinigamiii07"><span>Trideep</span></a>
      <a class="box-item" href="https://github.com/vishalhacker"><span>vishal hacker</span></a>
      <a class="box-item" href="https://github.com/Brougud"><span>Monke</span></a>
       <a class="box-item" href="https://github.com/adityakumar48"><span>Visinigiri Aditya</span></a>


>>>>>>> ff23da10

      </div>
    </div>
  </div>

  <button id="backToTop" type="button" title="Back to Top">
    <svg xmlns="http://www.w3.org/2000/svg" xmlns:xlink="http://www.w3.org/1999/xlink" version="1.1" id="Capa_1" x="0px"
      y="0px" width="512px" height="512px" viewBox="0 0 284.929 284.929"
      style="enable-background:new 0 0 284.929 284.929;" xml:space="preserve">
      <g>
        <path
          d="M282.082,195.285L149.028,62.24c-1.901-1.903-4.088-2.856-6.562-2.856s-4.665,0.953-6.567,2.856L2.856,195.285   C0.95,197.191,0,199.378,0,201.853c0,2.474,0.953,4.664,2.856,6.566l14.272,14.271c1.903,1.903,4.093,2.854,6.567,2.854   c2.474,0,4.664-0.951,6.567-2.854l112.204-112.202l112.208,112.209c1.902,1.903,4.093,2.848,6.563,2.848   c2.478,0,4.668-0.951,6.57-2.848l14.274-14.277c1.902-1.902,2.847-4.093,2.847-6.566   C284.929,199.378,283.984,197.188,282.082,195.285z"
          fill="#FFFFFF">
      </g>
    </svg>
  </button>

  <script>
    document.querySelectorAll('a.box-item').forEach(con => {
      console.log(con.href)
      con.innerHTML += `<img src="https://avatars.githubusercontent.com/${con.href.split('https://github.com/')[1]}">`
    })
    const toggleSwitch = document.querySelector('.theme-switch input[type="checkbox"]');
    const currentTheme = localStorage.getItem('theme');
    if (currentTheme) {
      document.documentElement.setAttribute('data-theme', currentTheme);
      if (currentTheme === 'dark') {
        toggleSwitch.checked = true;
      }
    }
    function switchTheme(e) {
      if (e.target.checked) {
        document.documentElement.setAttribute('data-theme', 'dark');
        localStorage.setItem('theme', 'dark');
      } else {
        document.documentElement.setAttribute('data-theme', 'light');
        localStorage.setItem('theme', 'light');
      }
    }
    toggleSwitch.addEventListener('change', switchTheme);
  </script>
  <script src="/scripts/scroll.js"></script>

  <script src="./scripts/menu.js"></script>
  <div class="container">
    <div id="stats" style="margin-top: 1rem;"></div>
  </div>
</body>

</html><|MERGE_RESOLUTION|>--- conflicted
+++ resolved
@@ -230,19 +230,6 @@
 	<a class="box-item" href="https://github.com/matheusdaluz"><span>Matheus da Luz</span></a>  
 	<a class="box-item" href="https://github.com/cheetosmaster"><span>cheetosmaster</span></a>  
 	<a class="box-item" href="https://github.com/ramadh-an"><span>Nukholis Ramadhan</span></a>
-<<<<<<< HEAD
-	<a class="box-item" href="https://github.com/ialexanderbrito"><span>Alexander</span></a>
-        <a class="box-item" href="https://github.com/rishabhrathore055"><span>Rishabh Rathore</span></a>
-       	<a class="box-item" href="https://github.com/SukritSethi"><span>Sukrit Sethi</span></a>
-        <a class="box-item" href="https://github.com/faizalanwar"><span>faizalanwar</span></a> 
-        <a class="box-item" href="https://github.com/chaitanyatekane"><span>Chaitanya</span></a>
-        <a class="box-item" href="https://github.com/srdevelopervishal"><span>vishal</span></a>
-        <a class="box-item" href="https://github.com/aaq007"><span>Aaqil Shihab</span></a>
-        <a class="box-item" href="https://github.com/OmanshArora"><span>Omansh</span></a>
-        <a class="box-item" href="https://github.com/todoroki07"><span>Rufus</span></a>
-        <a class="box-item" href="https://github.com/shinigamiii07"><span>Trideep</span></a>
-        <!-- Please maintain the alignment... -->
-=======
 
 
 
@@ -264,7 +251,6 @@
        <a class="box-item" href="https://github.com/adityakumar48"><span>Visinigiri Aditya</span></a>
 
 
->>>>>>> ff23da10
 
       </div>
     </div>

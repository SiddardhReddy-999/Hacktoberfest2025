<!DOCTYPE html>
<html lang="en">

<head>
  <!-- Global site tag (gtag.js) - Google Analytics -->
  <link rel="icon" href="https://hacktoberfestswaglist.com/img/Hacktoberfest_21.jpg" type="image/x-icon">
  <script async src="https://www.googletagmanager.com/gtag/js?id=UA-74296045-6"></script>
  <!-- <script> -->
  <!-- window.dataLayer = window.dataLayer || []; -->
  <!-- function gtag() { dataLayer.push(arguments); } -->
  <!-- gtag('js', new Date()); -->

  <!-- gtag('config', 'UA-74296045-6'); -->
  <!-- function toggleDropDown() { -->
  <!-- document.getElementById("dropdownMenu").classList.toggle("show-dropdown"); -->
  <!-- } -->
  <!-- </script> -->

  <!--Stats Script-->
  <script src="scripts/stats.js"></script>

  <meta charset="UTF-8">
  <meta name="viewport" content="width=device-width, initial-scale=1.0">
  <meta http-equiv="X-UA-Compatible" content="ie=edge">
  <meta http-equiv="Cache-Control" content="no-cache, no-store, must-revalidate">
  <meta http-equiv="Pragma" content="no-cache">
  <meta http-equiv="Expires" content="0">
  <meta http-equiv="Cache-Control" content="no-cache, no-store, must-revalidate">
  <meta http-equiv="Pragma" content="no-cache">
  <meta http-equiv="Expires" content="0">

  <meta name="description"
    content="This is a static website serving as a beginner friendly project to help developers get started with hacktoberfest-Gateway to open source.">
  <!-- Latest compiled and minified CSS -->
  <link rel="stylesheet" href="https://maxcdn.bootstrapcdn.com/bootstrap/4.1.3/css/bootstrap.min.css">
  <!-- jQuery library -->
  <script src="https://ajax.googleapis.com/ajax/libs/jquery/3.3.1/jquery.min.js"></script>
  <!-- Latest compiled and minified CSS -->
  <link rel="stylesheet" href="https://maxcdn.bootstrapcdn.com/bootstrap/4.1.3/css/bootstrap.min.css">
  <!-- Latest compiled JavaScript -->
  <script src="https://maxcdn.bootstrapcdn.com/bootstrap/4.1.3/js/bootstrap.min.js"
    integrity="sha384-ChfqqxuZUCnJSK3+MXmPNIyE6ZbWh2IMqE241rYiqJxyMiZ6OW/JmZQ5stwEULTy"
    crossorigin="anonymous"></script>
  <!-- Github follow button -->
  <script async defer src="https://buttons.github.io/buttons.js"></script>
  <link rel="stylesheet" href="./css/contributors.css">
  <link rel="stylesheet" href="./css/navbar.css">
  <link rel="stylesheet" href="./css/footer.css">
  <link rel="stylesheet" href="https://unpkg.com/aos@2.3.1/dist/aos.css">
  <link rel="stylesheet" href="https://cdnjs.cloudflare.com/ajax/libs/font-awesome/4.7.0/css/font-awesome.css">
  <link rel="stylesheet" href="css/explosion.css">
  <link rel="stylesheet" href="./css/terminal.css">
  <link rel="stylesheet" href="https://cdn.jsdelivr.net/npm/animate.css@3.5.2/animate.min.css">
  <title>Hacktoberfest 2021 - Contributors</title>
</head>

<body>
  <!--
      __  __              __    __          __                 ____             __
    / / / /____ _ _____ / /__ / /_ ____   / /_   ___   _____ / __/___   _____ / /_
    / /_/ // __ `// ___// //_// __// __ \ / __ \ / _ \ / ___// /_ / _ \ / ___// __/
  / __  // /_/ // /__ / ,<  / /_ / /_/ // /_/ //  __// /   / __//  __/(__  )/ /_
  /_/ /_/ \__,_/ \___//_/|_| \__/ \____//_.___/ \___//_/   /_/   \___//____/ \__/
                                              i just want a t-shirt at this point
  -->
  <!--Navbar-->
  <nav class="navbar navbar-expand-lg navbar-light fixed-top shadow-sm">
    <a class="navbar-brand" href="/">
      <svg xmlns="http://www.w3.org/2000/svg" xmlns:xlink="http://www.w3.org/1999/xlink" version="1.1" id="Layer_1"
        x="0px" y="0px" viewBox="0 0 300 300" style="enable-background:new 0 0 300 300;" xml:space="preserve" role="img"
        aria-labelledby="dyn2wm4vin1xgraye3ggy9kf12oaz8a" class="header__logo" width="50px" height="50px">
        <title id="dyn2wm4vin1xgraye3ggy9kf12oaz8a">Hacktoberfest</title>
        <style type="text/css">
          .st0 {
            fill: #FF0844;
          }
        </style>
        <path class="st0"
          d="M0.7,0.7v298.7h298.7V0.7H0.7z M197.8,271.4l-32-32v-95.6l-31.4,31.4v79l-17.3,17.3L99.8,254V70.4L95,65.6  L73,87.7L61.7,76.5l47.8-47.8l0.1,0.1l0,0l1.9,1.8l22.8,22.8V136l31.4-31.4V70.2L150,54.4l25.8-25.8l24.7,24.7v169.1l12.1,12.1  l14.7-14.7l11.1,11.1L197.8,271.4z">
        </path>
      </svg>
    </a>
    <button class="navbar-toggler" type="button" data-toggle="collapse" data-target="#navbarColor01"
      aria-controls="navbarColor01" aria-expanded="false" aria-label="Toggle navigation">
      <span class="navbar-toggler-icon"></span>
    </button>
    <div class="collapse navbar-collapse" id="navbarColor01">
      <ul class="navbar-nav mr-auto" id="menu">
        <!-- Menu -->
      </ul>
    </div>
  </nav>
  <div class="content">
    <div class="container">

      <div class="heart"></div>
      <div class="wrapper">
        <div>
          <h1 class="animated rubberBand delay-4s">Contributors</h1>
          <p class="animated rubberBand delay-4s">Add yourself to the list if you contribute.</p>
        </div>
        <label class="theme-switch" for="checkbox">
          <input type="checkbox" id="checkbox" />
          <div class="slider round"></div>
        </label>
      </div>
      <div class="box mx-auto">



        <!-- Add to the bottom of the list -->
        <a class="box-item" href="https://github.com/fineanmol"><span>Anmol Agarwal</span></a>
        <a class="box-item" href="https://github.com/Amitava123"><span>Amitava Mitra</span></a>
        <a class="box-item" href="https://github.com/philson-philip"><span>Philson Philip</span></a>
        <a class="box-item" href="https://github.com/SHIV1003"><span>Shivam Goyal</span></a>
        <a class="box-item" href="https://github.com/shradha-khapra"><span>Shradha Khapra</span></a>
        <a class="box-item" href="https://github.com/dwikychandra21"><span>Dwiky Chandra</span></a>
        <a class="box-item" href="https://github.com/ritesh2905"><span>Ritesh Kumar</span></a>
        <a class="box-item" href="https://github.com/xevenheaven"><span>Elysia Ong</span></a>
        <a class="box-item" href="https://github.com/facundof13"><span>Facundo</span></a>
        <a class="box-item" href="https://github.com/Aashik96"><span>Aashik Ahamed</span></a>
        <a class="box-item" href="https://github.com/zonex909"><span>Rupna Maitra</span></a>
        <a class="box-item" href="https://github.com/skully-coder"><span>Abhinav Agarwal</span></a>
        <a class="box-item" href="https://github.com/sharron4me"><span>Mohammad Ummair</span></a>
        <a class="box-item" href="https://github.com/dwiguna81"><span>Dwi Guna</span></a>
        <a class="box-item" href="https://github.com/Rajat-sharMaa"><span>Rajat Shamraa</span></a>
        <a class="box-item" href="https://github.com/20manas"><span>Manas Khurana</span></a>
        <a class="box-item" href="https://github.com/manigedit"><span>Manish Kumar</span></a>
        <a class="box-item" href="https://github.com/vakilsahabh"><span>Vakeel Sahabh</span></a>
        <a class="box-item" href="https://github.com/randymfournier"><span>Randy M Fournier</span></a>
        <a class="box-item" href="https://github.com/ruchirtoshniwal"><span>Ruchir Toshniwal</span></a>
        <a class="box-item" href="https://github.com/juniorhero"><span>Athul Jayaram</span></a>
        <a class="box-item" href="https://github.com/nnishad"><span>Nikhil Nishad</span></a>
        <a class="box-item" href="https://github.com/ShagiG"><span>ShagiGanesh</span></a>
        <a class="box-item" href="https://github.com/hidalgob"><span>Bruno Hidalgo</span></a>
        <a class="box-item" href="https://github.com/cee-elle"><span>Cindy Le</span></a>
        <a class="box-item" href="https://github.com/Starfire1853"><span>Lynn Nguyen</span></a>
        <a class="box-item" href="https://github.com/dimitrisz123"><span>Jim Zervas</span></a>
        <a class="box-item" href="https://github.com/proghead00"><span>Susnata Goswami</span></a>
        <a class="box-item" href="https://github.com/gayathribuddhika"><span>Gayathri Buddhika</span></a>
        <a class="box-item" href="https://github.com/Triben-Choudhary"><span>Triben Choudhary</span></a>
        <a class="box-item" href="https://github.com/rajneeshk94"><span>Rajneesh Khare</span></a>
        <a class="box-item" href="https://github.com/milos5593"><span>Milos Vujinic</span></a>
        <a class="box-item" href="https://github.com/senshiii"><span>Sayan Das</span></a>
        <a class="box-item" href="https://github.com/Shagufta08"><span>Shagufta Iqbal</span></a>
        <a class="box-item" href="https://github.com/ishgary"><span>Ishant Garg</span></a>
        <a class="box-item" href="https://github.com/naman74"><span>Naman</span></a>
        <a class="box-item" href="https://github.com/Sauvic016"><span>Sauvic P Choudhury </span></a>
        <a class="box-item" href="https://github.com/panchadeep"><span>Panchadeep Mazumder</span></a>
        <a class="box-item" href="https://github.com/savarbhasin"><span>Savar Bhasin</span></a>
        <a class="box-item" href="https://github.com/nitin-jain3"><span>NITIN JAIN</span></a>
        <a class="box-item" href="https://github.com/MasterBrian99"><span>Pasindu P Konghawaththa</span></a>
        <a class="box-item" href="https://github.com/pepeyen"><span>Erick Frederick</span></a>
        <a class="box-item" href="https://github.com/prkhrv"><span>Prakhar Varshney</span></a>
        <a class="box-item" href="https://github.com/zealptl"><span>Zeal Patel</span></a>
        <a class="box-item" href="https://github.com/aman339"><span>Aman Kumar Choudhary</span></a>
        <a class="box-item" href="https://github.com/DataCrusade1999"><span>Ashutosh Pandey</span></a>
        <a class="box-item" href="https://github.com/zomsik"><span>Tomasz Wiejak</span></a>
        <a class="box-item" href="https://github.com/elijahdaniel"><span>Elijah Paminsan</span></a>
        <a class="box-item" href="https://github.com/evergreen2001"><span>Ido Evergreen</span></a>
        <a class="box-item" href="https://github.com/Zaheudev"><span>Zaharia Iulian</span></a>
        <a class="box-item" href="https://github.com/haryanapnx"><span>Haryfun</span></a>
        <a class="box-item" href="https://github.com/ishaan-10"><span>Ishaan</span></a>
        <a class="box-item" href="https://github.com/Alok-873"><span>Alok Tripathi</span></a>
        <a class="box-item" href="https://github.com/qdtroemner"><span>Quentin Troemner</span></a>
        <a class="box-item" href="https://github.com/satyampgt4"><span>Satyam</span></a>
        <a class="box-item" href="https://github.com/vikramadityasinghs"><span>Vikramaditya Singh Saxena</span></a>
        <a class="box-item" href="https://github.com/Aashu23"><span>Aashu</span></a>
        <a class="box-item" href="https://github.com/Meghna2080"><span>Meghna Singh</span></a>
        <a class="box-item" href="https://github.com/jkunal14"><span>Kunal Jindal</span></a>
        <a class="box-item" href="https://github.com/paarth17032000"><span>Paarth Agarwal</span></a>
        <a class="box-item" href="https://github.com/andreanz22"><span>Andrean Novan</span></a>
        <a class="box-item" href="https://github.com/juanpablohuertas"><span>Juan Pablo Huertas</span></a>
        <a class="box-item" href="https://github.com/JimBowler82"><span>Jim Bowler</span></a>
        <a class="box-item" href="https://github.com/jhonatanoc96"><span>Jhonatan Ocampo</span></a>
        <a class="box-item" href="https://github.com/naman360"><span>Naman Shankhydhar</span></a>
        <a class="box-item" href="https://github.com/SidathWeerasinghe"><span>Sidath Weerasinghe</span></a>
        <a class="box-item" href="https://github.com/samikshaupadhyay"><span>Samiksha Upadhyay</span></a>
        <a class="box-item" href="https://github.com/Ze-Falcon"><span>Ze Falcon</span></a>
        <a class="box-item" href="https://github.com/nguyenlamspk"><span>Lam Nguyen</span></a>
        <a class="box-item" href="https://github.com/yagamipal"><span>Yagami</span></a>
        <a class="box-item" href="https://github.com/ameygangwal"><span>Amey</span></a>
        <a class="box-item" href="https://github.com/JoaoJesus94"><span>João Jesus</span></a>
        <a class="box-item" href="https://github.com/alvalle09"><span>Alfredo Valle</span></a>
        <a class="box-item" href="https://github.com/achudinovskyh"><span>Andrew Chudinovskyh</span></a>
        <a class="box-item" href="https://github.com/ydegtyar"><span>Yuriy Degtyar</span></a>
        <a class="box-item" href="https://github.com/drashevsky"><span>Daniel Rashevsky</span></a>
        <a class="box-item" href="https://github.com/sabry2020"><span>Sabry</span></a>
        <a class="box-item" href="https://github.com/MananAg29"><span>Manan</span></a>
        <a class="box-item" href="https://github.com/soham117"><span>Soham Purohit</span></a>
        <a class="box-item" href="https://github.com/rohantheprogrammer"><span>RohanTheProgrammer</span></a>
        <a class="box-item" href="https://github.com/Prasad-Chathuranga"><span>Prasad Chathuranga</span></a>
        <a class="box-item" href="https://github.com/vngarg"><span>Shlok Garg</span></a>
        <a class="box-item" href="https://github.com/siddharthdeo99"><span>Siddharth deo</span></a>
        <a class="box-item" href="https://github.com/Aniket6039"><span>Aniket Raj</span></a>
        <a class="box-item" href="https://github.com/JayantGoel001"><span>Jayant Goel</span></a>
        <a class="box-item" href="https://github.com/tuminzee"><span>Tumin Sheth</span></a>
        <a class="box-item" href="https://github.com/Shikhar253"><span>Shikhar Saxena</span></a>
        <a class="box-item" href="https://github.com/rasyidzkun"><span>Ar Rasyid Sarifullah</span></a>
        <a class="box-item" href="https://github.com/RheaAdh"><span>Rhea Adhikari</span></a>
        <a class="box-item" href="https://github.com/SDGraph"><span>SD Graph</span></a>
        <a class="box-item" href="https://github.com/abhijeetaman007"><span>Abhijeet Sinha</span></a>
        <a class="box-item" href="https://github.com/keerays"><span>Keerays</span></a>
        <a class="box-item" href="https://github.com/skully-coder"><span>Abhinav Agrawal</span></a>
        <a class="box-item" href="https://github.com/Red-0111"><span>Rudransh</span></a>
        <a class="box-item" href="https://github.com/sreelakshmig009"><span>G Sreelakshmi</span></a>
        <a class="box-item" href="https://github.com/dhruvil-shah"><span>Dhruvil Shah</span></a>
        <a class="box-item" href="https://github.com/7suyash7"><span>Suyash Nayan</span></a>
        <a class="box-item" href="https://github.com/VishweshPatel"><span>Vishwesh Patel</span></a>
        <a class="box-item" href="https://github.com/achromik"><span>Aleksander Chromik</span></a>
        <a class="box-item" href="https://github.com/osamakhan552"><span>Osama Khan</span></a>
        <a class="box-item" href="https://github.com/ShreyaChopra13"><span>Shreya Chopra</span></a>
        <a class="box-item" href="https://github.com/dynle"><span>Dynle</span></a>
        <a class="box-item" href="https://github.com/Krutarth06"><span>Krutarth Trivedi</span></a>
        <a class="box-item" href="https://github.com/Lukman350"><span>Lukman</span></a>
        <a class="box-item" href="https://github.com/ShreyaChopra13"><span>Shreya </span></a>
        <a class="box-item" href="https://github.com/adarshraghav"><span>Adarsh Raghav</span></a>
        <a class="box-item" href="https://github.com/akash-10-23"><span>Akash Ratan Verma</span></a>
        <a class="box-item" href="https://github.com/ana2407"><span>Vibhuti Negi</span></a>
        <a class="box-item" href="https://github.com/ananya2407"><span>Ananya Sajwan</span></a>
        <a class="box-item" href="https://github.com/husinassegaff"><span>Husin Muhammad Assegaff</span></a>
        <a class="box-item" href="https://github.com/doniambarita"><span>Doni Ambarita</span></a>
        <a class="box-item" href="https://github.com/matheusdaluz"><span>Matheus da Luz</span></a>
        <a class="box-item" href="https://github.com/cheetosmaster"><span>cheetosmaster</span></a>
        <a class="box-item" href="https://github.com/ramadh-an"><span>Nukholis Ramadhan</span></a>
        <a class="box-item" href="https://github.com/OmanshArora"><span>Omansh</span></a>
        <a class="box-item" href="https://github.com/ialexanderbrito"><span>Alexander</span></a>
        <a class="box-item" href="https://github.com/rishabhrathore055"><span>Rishabh Rathore</span></a>
        <a class="box-item" href="https://github.com/SukritSethi"><span>Sukrit Sethi</span></a>
        <a class="box-item" href="https://github.com/faizalanwar"><span>faizalanwar</span></a>
        <a class="box-item" href="https://github.com/chaitanyatekane"><span>Chaitanya</span></a>
        <a class="box-item" href="https://github.com/srdevelopervishal"><span>vishal</span></a>
        <a class="box-item" href="https://github.com/vb03823"><span>vishal</span></a>
        <a class="box-item" href="https://github.com/TheIndianRebel"><span>Parakram Singh Tanwer</span></a>
        <a class="box-item" href="https://github.com/aaq007"><span>Aaqil Shihab</span></a>
        <a class="box-item" href="https://github.com/todoroki07"><span>Rufus</span></a>
        <a class="box-item" href="https://github.com/shinigamiii07"><span>Trideep</span></a>
        <a class="box-item" href="https://github.com/vishalhacker"><span>vishal hacker</span></a>
        <a class="box-item" href="https://github.com/Brougud"><span>Monke</span></a>
        <a class="box-item" href="https://github.com/adityakumar48"><span>Visinigiri Aditya</span></a>
        <a class="box-item" href="https://github.com/Chia2712"><span>Srishti Mittal</span></a>
        <a class="box-item" href="https://github.com/RahulRudra81"><span>Rahul Rudra</span></a>
        <a class="box-item" href="https://github.com/NavdeepSinghBagga"><span>Navdeep Singh Bagga</span></a>
        <a class="box-item" href="https://github.com/tanishha"><span>Tanisha Chaudhary</span></a>
        <a class="box-item" href="https://github.com/malburo"><span>Malburo</span></a>
        <a class="box-item" href="https://github.com/kingketan9"><span>Abhay Gupta</span></a>
        <a class="box-item" href="https://github.com/ishaan-1n"><span>Ishaan</span></a>
        <a class="box-item" href="https://github.com/manavg005"><span>Manav Gupta</span></a>
        <a class="box-item" href="https://github.com/HarshitAditya27"><span>Harshit Aditya</span></a>
        <a class="box-item" href="https://github.com/christianwidjayaa"><span>Christian Widjaya</span></a>
        <a class="box-item" href="https://github.com/kingketan9"><span>Ketan Goyal</span></a>
<<<<<<< HEAD
        <a class="box-item" href="https://github.com/YellowFoxH4XOR"><span>Akshat Katiyar</span></a>
=======
        <a class="box-item" href="https://github.com/Davjot"><span>Davjot Singh</span></a>
        <a class="box-item" href="https://github.com/kushagra1912"><span>Kushagra Agrawal</span></a>
        <a class="box-item" href="https://github.com/AyushAKumar-19"><span>Ayush Abhishek Kumar</span></a>
        <a class="box-item" href="https://github.com/Prajit-Sengupta"><span>Prajit Sengupta</span></a>
        <a class="box-item" href="https://github.com/alkaz1"><span>Alka Maurya</span></a>
        <a class="box-item" href="https://github.com/vikasz1"><span>Vikas Maurya</span></a>
        <a class="box-item" href="https://github.com/shreeyachatzz"><span>Shreeya Chatterji</span></a>
        <a class="box-item" href="https://github.com/anshnarula5"><span>Ansh Narula</span></a>
>>>>>>> ebebd788

        <!-- Please maintain the alignment... -->


      </div>
    </div>
  </div>

  <button id="backToTop" type="button" title="Back to Top">
    <svg xmlns="http://www.w3.org/2000/svg" xmlns:xlink="http://www.w3.org/1999/xlink" version="1.1" id="Capa_1" x="0px"
      y="0px" width="512px" height="512px" viewBox="0 0 284.929 284.929"
      style="enable-background:new 0 0 284.929 284.929;" xml:space="preserve">
      <g>
        <path
          d="M282.082,195.285L149.028,62.24c-1.901-1.903-4.088-2.856-6.562-2.856s-4.665,0.953-6.567,2.856L2.856,195.285   C0.95,197.191,0,199.378,0,201.853c0,2.474,0.953,4.664,2.856,6.566l14.272,14.271c1.903,1.903,4.093,2.854,6.567,2.854   c2.474,0,4.664-0.951,6.567-2.854l112.204-112.202l112.208,112.209c1.902,1.903,4.093,2.848,6.563,2.848   c2.478,0,4.668-0.951,6.57-2.848l14.274-14.277c1.902-1.902,2.847-4.093,2.847-6.566   C284.929,199.378,283.984,197.188,282.082,195.285z"
          fill="#FFFFFF">
      </g>
    </svg>
  </button>

  <script>
    document.querySelectorAll('a.box-item').forEach(con => {
      console.log(con.href)
      con.innerHTML += `<img src="https://avatars.githubusercontent.com/${con.href.split('https://github.com/')[1]}">`
    })
    const toggleSwitch = document.querySelector('.theme-switch input[type="checkbox"]');
    const currentTheme = localStorage.getItem('theme');
    if (currentTheme) {
      document.documentElement.setAttribute('data-theme', currentTheme);
      if (currentTheme === 'dark') {
        toggleSwitch.checked = true;
      }
    }
    function switchTheme(e) {
      if (e.target.checked) {
        document.documentElement.setAttribute('data-theme', 'dark');
        localStorage.setItem('theme', 'dark');
      } else {
        document.documentElement.setAttribute('data-theme', 'light');
        localStorage.setItem('theme', 'light');
      }
    }
    toggleSwitch.addEventListener('change', switchTheme);
  </script>
  <script src="/scripts/scroll.js"></script>

  <script src="./scripts/menu.js"></script>
  <div class="container">
    <div id="stats" style="margin-top: 1rem;"></div>
  </div>
</body>

</html><|MERGE_RESOLUTION|>--- conflicted
+++ resolved
@@ -249,9 +249,6 @@
         <a class="box-item" href="https://github.com/HarshitAditya27"><span>Harshit Aditya</span></a>
         <a class="box-item" href="https://github.com/christianwidjayaa"><span>Christian Widjaya</span></a>
         <a class="box-item" href="https://github.com/kingketan9"><span>Ketan Goyal</span></a>
-<<<<<<< HEAD
-        <a class="box-item" href="https://github.com/YellowFoxH4XOR"><span>Akshat Katiyar</span></a>
-=======
         <a class="box-item" href="https://github.com/Davjot"><span>Davjot Singh</span></a>
         <a class="box-item" href="https://github.com/kushagra1912"><span>Kushagra Agrawal</span></a>
         <a class="box-item" href="https://github.com/AyushAKumar-19"><span>Ayush Abhishek Kumar</span></a>
@@ -260,8 +257,8 @@
         <a class="box-item" href="https://github.com/vikasz1"><span>Vikas Maurya</span></a>
         <a class="box-item" href="https://github.com/shreeyachatzz"><span>Shreeya Chatterji</span></a>
         <a class="box-item" href="https://github.com/anshnarula5"><span>Ansh Narula</span></a>
->>>>>>> ebebd788
-
+        <a class="box-item" href="https://github.com/YellowFoxH4XOR"><span>Akshat Katiyar</span></a>
+        
         <!-- Please maintain the alignment... -->
 
 

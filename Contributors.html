<!DOCTYPE html>
<html lang="en">

<head>
  <!-- Global site tag (gtag.js) - Google Analytics -->
  <link rel="icon" href="https://hacktoberfestswaglist.com/img/Hacktoberfest_21.jpg" type="image/x-icon">
  <script async src="https://www.googletagmanager.com/gtag/js?id=UA-74296045-6"></script>

  <!--Stats Script-->
  <script src="scripts/stats.js"></script>
  <meta charset="UTF-8">
  <meta name="viewport" content="width=device-width, initial-scale=1.0">
  <meta http-equiv="X-UA-Compatible" content="ie=edge">
  <meta http-equiv="Cache-Control" content="no-cache, no-store, must-revalidate">
  <meta http-equiv="Pragma" content="no-cache">
  <meta http-equiv="Expires" content="0">
  <meta http-equiv="Cache-Control" content="no-cache, no-store, must-revalidate">
  <meta http-equiv="Expires" content="0">
  <meta charset="utf-8">
  <meta name="viewport" content="width=device-width, initial-scale=1">

    <!-- Bootstrap CSS -->
    <link href="https://cdn.jsdelivr.net/npm/bootstrap@5.0.2/dist/css/bootstrap.min.css" rel="stylesheet" integrity="sha384-EVSTQN3/azprG1Anm3QDgpJLIm9Nao0Yz1ztcQTwFspd3yD65VohhpuuCOmLASjC" crossorigin="anonymous">

  <meta name="description"
    content="This is a static website serving as a beginner friendly project to help developers get started with hacktoberfest -Gateway to open source.">
  <!-- Latest compiled and minified CSS -->
  <link rel="stylesheet" href="https://maxcdn.bootstrapcdn.com/bootstrap/4.1.3/css/bootstrap.min.css">
  <!-- jQuery library -->
  <script src="https://ajax.googleapis.com/ajax/libs/jquery/3.3.1/jquery.min.js"></script>
  <!-- Latest compiled and minified CSS -->
  <link rel="stylesheet" href="https://maxcdn.bootstrapcdn.com/bootstrap/4.1.3/css/bootstrap.min.css">
  <!-- Font Style from google fonts -->
  <link rel="preconnect" href="https://fonts.googleapis.com">
  <link rel="preconnect" href="https://fonts.gstatic.com" crossorigin>
  <link href="https://fonts.googleapis.com/css2?family=Special+Elite&display=swap" rel="stylesheet">
  <!-- Latest compiled JavaScript -->
  <script src="https://maxcdn.bootstrapcdn.com/bootstrap/4.1.3/js/bootstrap.min.js"
    integrity="sha384-ChfqqxuZUCnJSK3+MXmPNIyE6ZbWh2IMqE241rYiqJxyMiZ6OW/JmZQ5stwEULTy"
    crossorigin="anonymous"></script>
  <!-- Github follow button -->
  <script async defer src="https://buttons.github.io/buttons.js"></script>
  <link rel="stylesheet" href="./css/contributors.css">
  <link rel="stylesheet" href="./css/navbar.css">
  <link rel="stylesheet" href="./css/footer.css">
  <link rel="stylesheet" href="https://unpkg.com/aos@2.3.1/dist/aos.css">
  <link rel="stylesheet" href="https://cdnjs.cloudflare.com/ajax/libs/font-awesome/4.7.0/css/font-awesome.css">
  <link rel="stylesheet" href="css/explosion.css">
  <link rel="stylesheet" href="./css/terminal.css">
  <link rel="stylesheet" href="https://cdn.jsdelivr.net/npm/animate.css@3.5.2/animate.min.css">
  <script src="https://kit.fontawesome.com/d9f7ec7b29.js" crossorigin="anonymous"></script>
  <title>Hacktoberfest 2021 - Contributors</title>

</head>

<body>



  <!-- Back-to-top Button -->
  <button onclick="topFunction()" id="myBtn" title="Go to top"><i class="fas fa-angle-double-up"></i></button>
  <button id="back-to-top-btn"><i class="fas fa-angle-double-up"></i></button>


  <!--
      __  __              __    __          __                 ____             __
    / / / /____ _ _____ / /__ / /_ ____   / /_   ___   _____ / __/___   _____ / /_
    / /_/ // __ `// ___// //_// __// __ \ / __ \ / _ \ / ___// /_ / _ \ / ___// __/
  / __  // /_/ // /__ / ,<  / /_ / /_/ // /_/ //  __// /   / __//  __/(__  )/ /_
  /_/ /_/ \__,_/ \___//_/|_| \__/ \____//_.___/ \___//_/   /_/   \___//____/ \__/
                                              i just want a t-shirt at this point
  -->
  <!--Navbar-->
  <nav class="navbar navbar-expand-lg navbar-light fixed-top shadow-sm">
    <a class="navbar-brand" href="/">
      <svg xmlns="http://www.w3.org/2000/svg" xmlns:xlink="http://www.w3.org/1999/xlink" version="1.1" id="Layer_1"
        x="0px" y="0px" viewBox="0 0 300 300" style="enable-background:new 0 0 300 300;" xml:space="preserve" role="img"
        aria-labelledby="dyn2wm4vin1xgraye3ggy9kf12oaz8a" class="header__logo" width="50px" height="50px">
        <title id="dyn2wm4vin1xgraye3ggy9kf12oaz8a">Hacktoberfest</title>
        <style type="text/css">
          .st0 {
            fill: #FF0844;
          }
        </style>
        <path class="st0"
          d="M0.7,0.7v298.7h298.7V0.7H0.7z M197.8,271.4l-32-32v-95.6l-31.4,31.4v79l-17.3,17.3L99.8,254V70.4L95,65.6  L73,87.7L61.7,76.5l47.8-47.8l0.1,0.1l0,0l1.9,1.8l22.8,22.8V136l31.4-31.4V70.2L150,54.4l25.8-25.8l24.7,24.7v169.1l12.1,12.1  l14.7-14.7l11.1,11.1L197.8,271.4z">
        </path>
      </svg>
    </a>
    <button class="navbar-toggler" type="button" data-toggle="collapse" data-target="#navbarColor01"
      aria-controls="navbarColor01" aria-expanded="false" aria-label="Toggle navigation">
      <span class="navbar-toggler-icon"></span>
    </button>
    <div class="collapse navbar-collapse" id="navbarColor01">
      <ul class="navbar-nav mr-auto" id="menu">
        <!-- Menu -->
      </ul>
    </div>
  </nav>
  <div class="content">
    <div class="container">
      <span class="heading">CONTRIBUTORS </span>

      <div class="heart"></div>
      <!-- <label class="theme-switch" for="checkbox">

        <svg xmlns="http://www.w3.org/2000/svg" width="16" height="16" fill="currentColor" class="bi bi-sun"
          viewBox="0 0 16 16">
          <path d="M8 11a3 3 0 1 1 0-6 3 3 0 0 1 0 6zm0 1a4 4 0 1 0 0-8 4 4 0 0 0 0 8zM8 0a.5.5 0 0 1 .5.5v2a.5.5 0 0 1-1 0v-2A.5.5 0 0 1 8 0zm0 13a.5.5 0 0 1 .5.5v2a.5.5 0 0 1-1 0v-2A.5.5 0 0 1 8 13zm8-5a.5.5 0 0 1-.5.5h-2a.5.5 0 0 1 0-1h2a.5.5 0 0 1 .5.5zM3 8a.5.5 0 0 1-.5.5h-2a.5.5 0 0 1 0-1h2A.5.5 0 0 1 3 8zm10.657-5.657a.5.5 0 0 1 0 .707l-1.414 1.415a.5.5 0 1 1-.707-.708l1.414-1.414a.5.5 0 0 1 .707 0zm-9.193 9.193a.5.5 0 0 1 0 .707L3.05 13.657a.5.5 0 0 1-.707-.707l1.414-1.414a.5.5 0 0 1 .707 0zm9.193 2.121a.5.5 0 0 1-.707 0l-1.414-1.414a.5.5 0 0 1 .707-.707l1.414 1.414a.5.5 0 0 1 0 .707zM4.464 4.465a.5.5 0 0 1-.707 0L2.343 3.05a.5.5 0 1 1 .707-.707l1.414 1.414a.5.5 0 0 1 0 .708z" />
        </svg>

        <svg xmlns="http://www.w3.org/2000/svg" width="16" height="16" fill="currentColor" class="bi bi-moon"
          viewBox="0 0 16 16">
          <path d="M6 .278a.768.768 0 0 1 .08.858 7.208 7.208 0 0 0-.878 3.46c0 4.021 3.278 7.277 7.318 7.277.527 0 1.04-.055 1.533-.16a.787.787 0 0 1 .81.316.733.733 0 0 1-.031.893A8.349 8.349 0 0 1 8.344 16C3.734 16 0 12.286 0 7.71 0 4.266 2.114 1.312 5.124.06A.752.752 0 0 1 6 .278zM4.858 1.311A7.269 7.269 0 0 0 1.025 7.71c0 4.02 3.279 7.276 7.319 7.276a7.316 7.316 0 0 0 5.205-2.162c-.337.042-.68.063-1.029.063-4.61 0-8.343-3.714-8.343-8.29 0-1.167.242-2.278.681-3.286z" />
        </svg>

        <input type="checkbox" class="checkbox" id="checkbox" />

        <div class="slider round"></div>
      </label> -->
      <div class="tdnn">
        <div class="moon">
        </div>
      </div>
      <p class=" rubberBand delay-4s">Add yourself to the list if you contribute.</p>
      <hr style="width:80%">
    </div>
    <div class="box mx-auto">



      <!-- Add to the bottom of the list -->

      <a class="box-item" href="https://github.com/fineanmol"><span>Anmol Agarwal</span></a>
      <a class="box-item" href="https://github.com/Amitava123"><span>Amitava Mitra</span></a>
      <a class="box-item" href="https://github.com/philson-philip"><span>Philson Philip</span></a>
      <a class="box-item" href="https://github.com/SHIV1003"><span>Shivam Goyal</span></a>
      <a class="box-item" href="https://github.com/shradha-khapra"><span>Shradha Khapra</span></a>
      <a class="box-item" href="https://github.com/dwikychandra21"><span>Dwiky Chandra</span></a>
      <a class="box-item" href="https://github.com/ritesh2905"><span>Ritesh Kumar</span></a>
      <a class="box-item" href="https://github.com/xevenheaven"><span>Elysia Ong</span></a>
      <a class="box-item" href="https://github.com/facundof13"><span>Facundo</span></a>
      <a class="box-item" href="https://github.com/Aashik96"><span>Aashik Ahamed</span></a>
      <a class="box-item" href="https://github.com/Hrishabh5"><span>Hrishabh Jain</span></a>
      <a class="box-item" href="https://github.com/skully-coder"><span>Abhinav Agarwal</span></a>
      <a class="box-item" href="https://github.com/sharron4me"><span>Mohammad Ummair</span></a>
      <a class="box-item" href="https://github.com/dwiguna81"><span>Dwi Guna</span></a>
      <a class="box-item" href="https://github.com/alok2947"><span>Alok Kumar Jha</span></a>
      <a class="box-item" href="https://github.com/Rajat-sharMaa"><span>Rajat Shamraa</span></a>
      <a class="box-item" href="https://github.com/Samarth-Khatri"><span>Samarth Khatri</span></a>
      <a class="box-item" href="https://github.com/randymfournier"><span>Randy M Fournier</span></a>
      <a class="box-item" href="https://github.com/juniorhero"><span>Athul Jayaram</span></a>
      <a class="box-item" href="https://github.com/nnishad"><span>Nikhil Nishad</span></a>
      <a class="box-item" href="https://github.com/ShagiG"><span>ShagiGanesh</span></a>
      <a class="box-item" href="https://github.com/hidalgob"><span>Bruno Hidalgo</span></a>
      <a class="box-item" href="https://github.com/punitsakre23"><span>Punit Sakre</span></a>
      <a class="box-item" href="https://github.com/dimitrisz123"><span>Jim Zervas</span></a>
      <a class="box-item" href="https://github.com/ishgary"><span>Ishant Garg</span></a>
      <a class="box-item" href="https://github.com/naman74"><span>Naman</span></a>
      <a class="box-item" href="https://github.com/aakashjha017"><span>Aakash Jha</span></a>
      <a class="box-item" href="https://github.com/Sauvic016"><span>Sauvic P Choudhury </span></a>
      <a class="box-item" href="https://github.com/panchadeep"><span>Panchadeep Mazumder</span></a>
      <a class="box-item" href="https://github.com/savarbhasin"><span>Savar Bhasin</span></a>
      <a class="box-item" href="https://github.com/nitin-jain3"><span>NITIN JAIN</span></a>
      <a class="box-item" href="https://github.com/MasterBrian99"><span>Pasindu P Konghawaththa</span></a>
      <a class="box-item" href="https://github.com/pepeyen"><span>Erick Frederick</span></a>
      <a class="box-item" href="https://github.com/prkhrv"><span>Prakhar Varshney</span></a>
      <a class="box-item" href="https://github.com/zealptl"><span>Zeal Patel</span></a>
      <a class="box-item" href="https://github.com/aman339"><span>Aman Kumar Choudhary</span></a>
      <a class="box-item" href="https://github.com/DataCrusade1999"><span>Ashutosh Pandey</span></a>
      <a class="box-item" href="https://github.com/zomsik"><span>Tomasz Wiejak</span></a>
      <a class="box-item" href="https://github.com/GauthamG2"><span>Gautham Sritharan</span></a>
      <a class="box-item" href="https://github.com/elijahdaniel"><span>Elijah Paminsan</span></a>
      <a class="box-item" href="https://github.com/evergreen2001"><span>Ido Evergreen</span></a>
      <a class="box-item" href="https://github.com/Zaheudev"><span>Zaharia Iulian</span></a>
      <a class="box-item" href="https://github.com/haryanapnx"><span>Haryfun</span></a>
      <a class="box-item" href="https://github.com/ishaan-10"><span>Ishaan</span></a>
      <a class="box-item" href="https://github.com/Alok-873"><span>Alok Tripathi</span></a>
      <a class="box-item" href="https://github.com/qdtroemner"><span>Quentin Troemner</span></a>
      <a class="box-item" href="https://github.com/satyampgt4"><span>Satyam</span></a>
      <a class="box-item" href="https://github.com/vikramadityasinghs"><span>Vikramaditya Singh Saxena</span></a>
      <a class="box-item" href="https://github.com/Aashu23"><span>Aashu</span></a>
      <a class="box-item" href="https://github.com/Meghna2080"><span>Meghna Singh</span></a>
      <a class="box-item" href="https://github.com/jkunal14"><span>Kunal Jindal</span></a>
      <a class="box-item" href="https://github.com/paarth17032000"><span>Paarth Agarwal</span></a>
      <a class="box-item" href="https://github.com/andreanz22"><span>Andrean Novan</span></a>
      <a class="box-item" href="https://github.com/juanpablohuertas"><span>Juan Pablo Huertas</span></a>
      <a class="box-item" href="https://github.com/JimBowler82"><span>Jim Bowler</span></a>
      <a class="box-item" href="https://github.com/jhonatanoc96"><span>Jhonatan Ocampo</span></a>
      <a class="box-item" href="https://github.com/naman360"><span>Naman Shankhydhar</span></a>
      <a class="box-item" href="https://github.com/SidathWeerasinghe"><span>Sidath Weerasinghe</span></a>
      <a class="box-item" href="https://github.com/samikshaupadhyay"><span>Samiksha Upadhyay</span></a>
      <a class="box-item" href="https://github.com/Ze-Falcon"><span>Ze Falcon</span></a>
      <a class="box-item" href="https://github.com/nguyenlamspk"><span>Lam Nguyen</span></a>
      <a class="box-item" href="https://github.com/yagamipal"><span>Yagami</span></a>
      <a class="box-item" href="https://github.com/ameygangwal"><span>Amey</span></a>
      <a class="box-item" href="https://github.com/JoaoJesus94"><span>João Jesus</span></a>
      <a class="box-item" href="https://github.com/alvalle09"><span>Alfredo Valle</span></a>
      <a class="box-item" href="https://github.com/achudinovskyh"><span>Andrew Chudinovskyh</span></a>
      <a class="box-item" href="https://github.com/ydegtyar"><span>Yuriy Degtyar</span></a>
      <a class="box-item" href="https://github.com/drashevsky"><span>Daniel Rashevsky</span></a>
      <a class="box-item" href="https://github.com/sabry2020"><span>Sabry</span></a>
      <a class="box-item" href="https://github.com/MananAg29"><span>Manan</span></a>
      <a class="box-item" href="https://github.com/soham117"><span>Soham Purohit</span></a>
      <a class="box-item" href="https://github.com/rohantheprogrammer"><span>RohanTheProgrammer</span></a>
      <a class="box-item" href="https://github.com/Prasad-Chathuranga"><span>Prasad Chathuranga</span></a>
      <a class="box-item" href="https://github.com/vngarg"><span>Shlok Garg</span></a>
      <a class="box-item" href="https://github.com/Rohit-1706"><span>Rohit Chowdhury</span></a>
      <a class="box-item" href="https://github.com/siddharthdeo99"><span>Siddharth deo</span></a>
      <a class="box-item" href="https://github.com/Aniket6039"><span>Aniket Raj</span></a>
      <a class="box-item" href="https://github.com/JayantGoel001"><span>Jayant Goel</span></a>
      <a class="box-item" href="https://github.com/tuminzee"><span>Tumin Sheth</span></a>
      <a class="box-item" href="https://github.com/Shikhar253"><span>Shikhar Saxena</span></a>
      <a class="box-item" href="https://github.com/rasyidzkun"><span>Ar Rasyid Sarifullah</span></a>
      <a class="box-item" href="https://github.com/RheaAdh"><span>Rhea Adhikari</span></a>
      <a class="box-item" href="https://github.com/SDGraph"><span>SD Graph</span></a>
      <a class="box-item" href="https://github.com/abhijeetaman007"><span>Abhijeet Sinha</span></a>
      <a class="box-item" href="https://github.com/keerays"><span>Keerays</span></a>
      <a class="box-item" href="https://github.com/skully-coder"><span>Abhinav Agrawal</span></a>
      <a class="box-item" href="https://github.com/Red-0111"><span>Rudransh</span></a>
      <a class="box-item" href="https://github.com/sreelakshmig009"><span>G Sreelakshmi</span></a>
      <a class="box-item" href="https://github.com/dhruvil-shah"><span>Dhruvil Shah</span></a>
      <a class="box-item" href="https://github.com/7suyash7"><span>Suyash Nayan</span></a>
      <a class="box-item" href="https://github.com/VishweshPatel"><span>Vishwesh Patel</span></a>
      <a class="box-item" href="https://github.com/achromik"><span>Aleksander Chromik</span></a>
      <a class="box-item" href="https://github.com/osamakhan552"><span>Osama Khan</span></a>
      <a class="box-item" href="https://github.com/ShreyaChopra13"><span>Shreya Chopra</span></a>
      <a class="box-item" href="https://github.com/dynle"><span>Dynle</span></a>
      <a class="box-item" href="https://github.com/20manas"><span>Manas Khurana</span></a>
      <a class="box-item" href="https://github.com/manigedit"><span>Manish Kumar</span></a>
      <a class="box-item" href="https://github.com/Triben-Choudhary"><span>Triben Choudhary</span></a>
      <a class="box-item" href="https://github.com/Starfire1853"><span>Lynn Nguyen</span></a>
      <a class="box-item" href="https://github.com/vakilsahabh"><span>Vakeel Sahabh</span></a>
      <a class="box-item" href="https://github.com/ruchirtoshniwal"><span>Ruchir Toshniwal</span></a>
      <a class="box-item" href="https://github.com/cee-elle"><span>Cindy Le</span></a>
      <a class="box-item" href="https://github.com/zonex909"><span>Rupna Maitra</span></a>
      <a class="box-item" href="https://github.com/Krutarth06"><span>Krutarth Trivedi</span></a>
      <a class="box-item" href="https://github.com/Lukman350"><span>Lukman</span></a>
      <a class="box-item" href="https://github.com/ShreyaChopra13"><span>Shreya </span></a>
      <a class="box-item" href="https://github.com/adarshraghav"><span>Adarsh Raghav</span></a>
      <a class="box-item" href="https://github.com/akash-10-23"><span>Akash Ratan Verma</span></a>
      <a class="box-item" href="https://github.com/ana2407"><span>Vibhuti Negi</span></a>
      <a class="box-item" href="https://github.com/ananya2407"><span>Ananya Sajwan</span></a>
      <a class="box-item" href="https://github.com/husinassegaff"><span>Husin Muhammad Assegaff</span></a>
      <a class="box-item" href="https://github.com/doniambarita"><span>Doni Ambarita</span></a>
      <a class="box-item" href="https://github.com/matheusdaluz"><span>Matheus da Luz</span></a>
      <a class="box-item" href="https://github.com/cheetosmaster"><span>cheetosmaster</span></a>
      <a class="box-item" href="https://github.com/ramadh-an"><span>Nukholis Ramadhan</span></a>
      <a class="box-item" href="https://github.com/suyash0102"><span>Suyash Dahake</span></a>
      <a class="box-item" href="https://github.com/OmanshArora"><span>Omansh</span></a>
      <a class="box-item" href="https://github.com/ialexanderbrito"><span>Alexander</span></a>
      <a class="box-item" href="https://github.com/rishabhrathore055"><span>Rishabh Rathore</span></a>
      <a class="box-item" href="https://github.com/SukritSethi"><span>Sukrit Sethi</span></a>
      <a class="box-item" href="https://github.com/faizalanwar"><span>faizalanwar</span></a>
      <a class="box-item" href="https://github.com/chaitanyatekane"><span>Chaitanya</span></a>
      <a class="box-item" href="https://github.com/srdevelopervishal"><span>vishal</span></a>
      <a class="box-item" href="https://github.com/vb03823"><span>vishal</span></a>
      <a class="box-item" href="https://github.com/TheIndianRebel"><span>Parakram Singh Tanwer</span></a>
      <a class="box-item" href="https://github.com/aaq007"><span>Aaqil Shihab</span></a>
      <a class="box-item" href="https://github.com/todoroki07"><span>Rufus</span></a>
      <a class="box-item" href="https://github.com/shinigamiii07"><span>Trideep</span></a>
      <a class="box-item" href="https://github.com/vishalhacker"><span>vishal hacker</span></a>
      <a class="box-item" href="https://github.com/Brougud"><span>Monke</span></a>
      <a class="box-item" href="https://github.com/adityakumar48"><span>Visinigiri Aditya</span></a>
      <a class="box-item" href="https://github.com/Chia2712"><span>Srishti Mittal</span></a>
      <a class="box-item" href="https://github.com/RahulRudra81"><span>Rahul Rudra</span></a>
      <a class="box-item" href="https://github.com/NavdeepSinghBagga"><span>Navdeep Singh Bagga</span></a>
      <a class="box-item" href="https://github.com/tanishha"><span>Tanisha Chaudhary</span></a>
      <a class="box-item" href="https://github.com/malburo"><span>Malburo</span></a>
      <a class="box-item" href="https://github.com/kingketan9"><span>Abhay Gupta</span></a>
      <a class="box-item" href="https://github.com/ishaan-1n"><span>Ishaan</span></a>
      <a class="box-item" href="https://github.com/manavg005"><span>Manav Gupta</span></a>
      <a class="box-item" href="https://github.com/HarshitAditya27"><span>Harshit Aditya</span></a>
      <a class="box-item" href="https://github.com/christianwidjayaa"><span>Christian Widjaya</span></a>
      <a class="box-item" href="https://github.com/kingketan9"><span>Ketan Goyal</span></a>
      <a class="box-item" href="https://github.com/Davjot"><span>Davjot Singh</span></a>
      <a class="box-item" href="https://github.com/kushagra1912"><span>Kushagra Agrawal</span></a>
      <a class="box-item" href="https://github.com/AyushAKumar-19"><span>Ayush Abhishek Kumar</span></a>
      <a class="box-item" href="https://github.com/Prajit-Sengupta"><span>Prajit Sengupta</span></a>
      <a class="box-item" href="https://github.com/alkaz1"><span>Alka Maurya</span></a>
      <a class="box-item" href="https://github.com/vikasz1"><span>Vikas Maurya</span></a>
      <a class="box-item" href="https://github.com/shreeyachatzz"><span>Shreeya Chatterji</span></a>
      <a class="box-item" href="https://github.com/anshnarula5"><span>Ansh Narula</span></a>
      <a class="box-item" href="https://github.com/YellowFoxH4XOR"><span>Akshat Katiyar</span></a>
      <a class="box-item" href="https://github.com/VivekBhand"><span>Vivek Bhand</span></a>
      <a class="box-item" href="https://github.com/Anmol55555"><span>Anmol Kesarwani</span></a>
      <a class="box-item" href="https://github.com/Aryan-Srivastava"><span>Aryan Srivastava</span></a>
      <a class="box-item" href="https://github.com/Hackerrcracker"><span>Rahul Sharma</span></a>
      <a class="box-item" href="https://github.com/kindise"><span>Kindi Setiadi</span></a>
      <a class="box-item" href="https://github.com/Lukman350"><span>Manoj Suru</span></a>
      <a class="box-item" href="https://github.com/pragatipal"><span>Pragati Pal</span></a>
      <a class="box-item" href="https://github.com/nvnsaharan"><span>Naveen Saharan</span></a>
      <a class="box-item" href="https://github.com/FarhanFDjabari"><span>Farhan Fadhilah Djabari</span></a>
      <a class="box-item" href="https://github.com/Asi-21"><span>Ashish Nain</span></a>
      <a class="box-item" href="https://github.com/Kirito25782"><span>Kriti Channa</span></a>
      <a class="box-item" href="https://github.com/mahatorakesh"><span>Rakesh Mahato</span></a>
      <a class="box-item" href="https://github.com/Palaksharma23"><span>Palak Sharma</span></a>
      <a class="box-item" href="https://github.com/Shivamdpandey"><span>Shivam Dhananjay Pandey</span></a>
      <a class="box-item" href="https://github.com/fikriks"><span>Fikri Khairul Shaleh</span></a>
      <a class="box-item" href="https://github.com/vatsal259"><span>Vatsal Verma</span></a>
      <a class="box-item" href="https://github.com/SuperAayush"><span>Aayush Sharma</span></a>
      <a class="box-item" href="https://github.com/bharath-acchu"><span>Bharath C S</span></a>
      <a class="box-item" href="https://github.com/Jatinkumar30"><span>Jatin Kumar</span></a>
      <a class="box-item" href="https://github.com/sensaiankit"><span>Ankit Yadav</span></a>
      <a class="box-item" href="https://github.com/KislaySingh10"><span>Kislay Singh</span></a>
      <a class="box-item" href="https://github.com/Prakhar-creator"><span>Prakhar Mishra</span></a>
      <a class="box-item" href="https://github.com/Whitedevilfury"><span>Kingshuk Roy</span></a>
      <a class="box-item" href="https://github.com/Shyam-2001"><span>Shyam Gupta</span></a>
      <a class="box-item" href="https://github.com/yamini236"><span>Yamini Bansal</span></a>
      <a class="box-item" href="https://github.com/whatiskeptiname"><span>Susan Ghimire</span></a>
      <a class="box-item" href="https://github.com/NitulKalita"><span>Nitul</span></a>
      <a class="box-item" href="https://github.com/jash-kothari"><span>Jash Kothari</span></a>
      <a class="box-item" href="https://github.com/SimonUR"><span>Simon</span></a>
      <a class="box-item" href="https://github.com/tandrimasingha"><span>Tandrima Singha</span></a>
      <a class="box-item" href="https://github.com/KVChandrashekar"><span>Chandrashekar K V</span></a>
      <a class="box-item" href="https://github.com/sarvekash"><span>Sarvekash Aggarwal</span></a>
      <a class="box-item" href="https://github.com/mthakur7"><span>Manju Thakur</span></a>
      <a class="box-item" href="https://github.com/utsaverma2001-crypto"><span>Utsav Verma</span></a>
      <a class="box-item" href="https://github.com/whatharshcodes"><span>Harsh</span></a>
      <a class="box-item" href="https://github.com/thet3o"><span>Matteo Vacalebri</span></a>
      <a class="box-item" href="https://github.com/arunim-iiitlCS"><span>Arunim Singhal</span></a>
      <a class="box-item" href="https://github.com/ahad-abd"><span>Abdul Ahad</span></a>
      <a class="box-item" href="https://github.com/MFR414"><span>M Firmansyah Rifai</span></a>
      <a class="box-item" href="https://github.com/a-ayush19"><span>Ayush Awasthi</span></a>
      <a class="box-item" href="https://github.com/highflyer910"><span>Thea M.</span></a>
      <a class="box-item" href="https://github.com/alfaniM"><span>M. Aulia Alfani</span></a>
      <a class="box-item" href="https://github.com/soumyajit1999"><span>Soumyajit Sen</span></a>
      <a class="box-item" href="https://github.com/vishnuramv"><span>Vishnu Ram V</span></a>
      <a class="box-item" href="https://github.com/khushi-mishra0408"><span>Khushi Mishra</span></a>
      <a class="box-item" href="https://github.com/SayantanMaiti"><span>Sayantan Maiti</span></a>
      <a class="box-item" href="https://github.com/napster-ansh"><span>Ansh Jain</span></a>
      <a class="box-item" href="https://github.com/s0v13tl3m0n"><span>s0v13tl3m0n</span></a>
      <a class="box-item" href="https://github.com/smriti2411"><span>Smriti Gupta</span></a>
      <a class="box-item" href="https://github.com/davidtheweiss"><span>David Weiss</span></a>
      <a class="box-item" href="https://github.com/nyctonio"><span>Ritesh Kumar</span></a>
      <a class="box-item" href="https://github.com/geeky01adarsh"><span>Adarsh Navneet Sinha</span></a>
      <a class="box-item" href="https://github.com/RAJASETHI"><span>Raja Sethi</span></a>
      <a class="box-item" href="https://github.com/PrajaktaSathe"><span>Prajakta Sathe</span></a>
      <a class="box-item" href="https://github.com/Kaustubh251002"><span>Kaustubh Mishra</span></a>
      <a class="box-item" href="https://github.com/priyanshu-28"><span>Priyanshu Pathak</span></a>
      <a class="box-item" href="https://github.com/amazing-AK"><span>Aditya Krishna</span></a>
      <a class="box-item" href="https://github.com/yashjain1974"><span>Yash jain</span></a>
      <a class="box-item" href="https://github.com/Ttecs"><span>Tharaka Bandara</span></a>
      <a class="box-item" href="https://github.com/VibhuGautam"><span>Vibhu Gautam</span></a>
      <a class="box-item" href="https://github.com/Priyanshi-Raj"><span>Priyanshi Raj</span></a>
      <a class="box-item" href="https://github.com/AdityaSawant21"><span>Aditya Sawant</span></a>
      <a class="box-item" href="https://github.com/kevadamar"><span>Keva Damar Galih</span></a>
      <a class="box-item" href="https://github.com/SamarthSawhney"><span>Samarth Sawhney</span></a>
      <a class="box-item" href="https://github.com/adipurnamk"><span>Adipurna Kusumawardana</span></a>
      <a class="box-item" href="https://github.com/singhneetush"><span>Neetu Singh</span></a>
      <a class="box-item" href="https://github.com/haylzrandom"><span>Haylzrandom</span></a>
      <a class="box-item" href="https://github.com/Krishnapro"><span>Krishna Kumar</span> </a>
      <a class="box-item" href="https://github.com/winxter17"><span>Sharad Kumar</span></a>
      <a class="box-item" href="https://github.com/SaranyaSkumar"><span>Saranya S kumar</span></a>
      <a class="box-item" href="https://github.com/zaabdn"><span>Zainal Abidin</span></a>
      <a class="box-item" href="https://github.com/Krishnapal-rajput"><span>Krishnapal Rajput</span></a>
      <a class="box-item" href="https://github.com/SamirKaushik"><span>Samir Kaushik</span></a>
      <a class="box-item" href="https://github.com/Aman1905"><span>Aman Chopra</span></a>
      <a class="box-item" href="https://github.com/Frostbite22"><span>Fares Landoulsi</span></a>
      <a class="box-item" href="https://github.com/mofazil17"><span>Mohamed Fazil</span></a>
      <a class="box-item" href="https://github.com/Tejaswi-Kumar"><span>Tejaswi Kumar</span></a>
      <a class="box-item" href="https://github.com/pravigya"><span>Pravigya jain</span></a>
      <a class="box-item" href="https://github.com/TahuTech"><span>Nur Ali Sholikhin</span></a>
      <a class="box-item" href="https://github.com/JuniorXcoder"><span>JuniorXcoder</span></a>
      <a class="box-item" href="https://github.com/aryankashyap7"><span>Aryan Kashyap</span></a>
      <a class="box-item" href="https://github.com/robertnjenga"><span>Robert Njenga</span></a>
      <a class="box-item" href="https://github.com/geekygirl8"><span>NIKITA</span></a>
      <a class="box-item" href="https://github.com/mariosamaaa"><span>mArio</span></a>
      <a class="box-item" href="https://github.com/alishaac"><span>Alisha Chauhan</span></a>
      <a class="box-item" href="https://github.com/MahimaKhatri"><span>Mahima Khatri</span></a>
      <a class="box-item" href="https://github.com/vishwasluhana"><span>Vishwa Mittar</span></a>
      <a class="box-item" href="https://github.com/NEELAKANTAGOUDAPATIL"><span>NEELAKANTA GOUDA PATIL</span></a>
      <a class="box-item" href="https://github.com/shashishekhar11"><span>shashishekhar11</span></a>
      <a class="box-item" href="https://github.com/H-M-Noman123"><span>H-M-Noman123</span></a>
      <a class="box-item" href="https://github.com/barunipriyats"><span>Baruni Priya T S</span></a>
      <a class="box-item" href="https://github.com/anmolg84"><span>Anmol Gupta</span></a>
      <a class="box-item" href="https://github.com/gulshanjakhon"><span>Gulshan Jakhon</span></a>
      <a class="box-item" href="https://github.com/Sonalanand102"><span>Sonal Anand</span></a>
      <a class="box-item" href="https://github.com/HarineM"><span>Harine Murugan</span></a>
      <a class="box-item" href="https://github.com/diwuracreatives"><span>Diwura Creatives</span></a>
      <a class="box-item" href="https://github.com/Vishvesh-Codehunt"><span>Vishvesh Patel</span></a>
      <a class="box-item" href="https://github.com/vaishali8799"><span>Vaishali Kasondhan</span></a>
      <a class="box-item" href="https://github.com/Tripti19-Rao"><span>Tripti</span></a>
      <a class="box-item" href="https://github.com/nimishph"><span>Nimish Ph</span></a>
      <a class="box-item" href="https://github.com/code08-ind"><span>Aryan Garg</span></a>
      <a class="box-item" href="https://github.com/mariabarkouzou"><span>Maria Barkouzou</span></a>
      <a class="box-item" href="https://github.com/andrianfaa"><span>Andrian Fadhilla</span></a>
      <a class="box-item" href="https://github.com/proghead00"><span>Susnata Goswami</span></a>
      <a class="box-item" href="https://github.com/gayathribuddhika"><span>Gayathri Buddhika</span></a>
      <a class="box-item" href="https://github.com/rajneeshk94"><span>Rajneesh Khare</span></a>
      <a class="box-item" href="https://github.com/rashmi-thakurr"><span>Rashmi Thakur</span></a>
      <a class="box-item" href="https://github.com/milos5593"><span>Milos Vujinic</span></a>
      <a class="box-item" href="https://github.com/senshiii"><span>Sayan Das</span></a>
      <a class="box-item" href="https://github.com/Shagufta08"><span>Shagufta Iqbal</span></a>
      <a class="box-item" href="https://github.com/zedutra"><span>Jose Vitor Dutra</span></a>
      <a class="box-item" href="https://github.com/Meenu-github"><span>Meenu Singh</span></a>
      <a class="box-item" href="https://github.com/Japoncio3k"><span>Gustavo Kamihara</span></a>
      <a class="box-item" href="https://github.com/anilectjose"><span>Anilect Jose</span></a>
      <a class="box-item" href="https://github.com/jyoti88"><span>Jyoti88</span></a>
      <a class="box-item" href="https://github.com/ankitkumar5358"><span>Ankit Kumar</span></a>
      <a class="box-item" href="https://github.com/GraniteMask"><span>Ratnadeep Das Choudhury</span></a>
      <a class="box-item" href="https://github.com/Vaibhavwani11"><span>Vaibhav Wani</span></a>
      <a class="box-item" href="https://github.com/Smriti129"><span>Smriti Srivastava</span></a>
      <a class="box-item" href="https://github.com/venkateshtantravahi"><span>Venkatesh Tantravahi</span></a>
      <a class="box-item" href="https://github.com/Saumya9425"><span>Saumya Chaudhary</span></a>
      <a class="box-item" href="https://github.com/sarasana"><span>Sara</span></a>
      <a class="box-item" href="https://github.com/mctraore"><span>MC</span></a>
      <a class="box-item" href="https://github.com/tmttan03"><span>Theressa</span></a>
      <a class="box-item" href="https://github.com/Summer-source"><span>Naushad Alam</span></a>
      <a class="box-item" href="https://github.com/GoGi2712"><span>Ankita Mandal</span></a>
      <a class="box-item" href="https://github.com/sathish-saminathan"><span>Sathish kumar Saminathan</span></a>
      <a class="box-item" href="https://github.com/NIRMAL122"><span>Nirmal Singh</span></a>
      <a class="box-item" href="https://github.com/caspero-62"><span>Uchechukwu Nwafor</span></a>
      <a class="box-item" href="https://github.com/YogishaNiraula"><span>Yogisha Niraula</span></a>
      <a class="box-item" href="https://github.com/Saurav017"><span>Saurav Purohit</span></a>
      <a class="box-item" href="https://github.com/JuktaGoyari"><span>Jukta Goyari</span></a>
      <a class="box-item" href="https://github.com/mritunjay7065"><span>Mritunjay Kumar</span></a>
      <a class="box-item" href="https://github.com/praveenbhardwaj"><span>Praveen Bhardwaj</span></a>
      <a class="box-item" href="https://github.com/caspero-62"><span>Ruben Kharel</span></a>
      <a class="box-item" href="https://github.com/ianc1234"><span>Ian Cao</span></a>
      <a class="box-item" href="https://github.com/sandwichleham"><span>Finn Haggen</span></a>
      <a class="box-item" href="https://github.com/jyoti88"><span>Jyoti88</span></a>
      <a class="box-item" href="https://github.com/bowo-anakdesa"><span>Sumitro Aji Prabowo</span></a>
      <a class="box-item" href="https://github.com/zedutra"><span>Jose Vitor Dutra</span></a>
      <a class="box-item" href="https://github.com/Meenu-github"><span>Meenu Singh</span></a>
      <a class="box-item" href="https://github.com/Japoncio3k"><span>Gustavo Kamihara</span></a>
      <a class="box-item" href="https://github.com/tallCoder02"><span>Emmanuel C. Jemeni</span></a>
      <a class="box-item" href="https://github.com/exist08"><span>ANURAG SINGH</span></a>
      <a class="box-item" href="https://github.com/AishwaryaHombalimath"><span>Aishwarya Hombalimath</span></a>
<<<<<<< HEAD
      <a class="box-item" href="https://github.com/real-phoenix"><span>Shreya Singh</span></a>
=======
      <a class="box-item" href="https://github.com/FathRa"><span>Fath Ra</span></a>
      <a class="box-item" href="https://github.com/whoisraa"><span>whoisraa</span></a>
      <a class="box-item" href="https://github.com/floating-dynamo"><span>Sridhar Maskeri</span></a>
      <a class="box-item" href="https://github.com/rud26dev"><span>Rudraksha Bhattacharjee</span></a>
      <a class="box-item" href="https://github.com/sumushi"><span>Sumaiya Fatma</span></a>
      <a class="box-item" href="https://github.com/zedutra"><span>Jose Vitor Dutra</span></a>
      <a class="box-item" href="https://github.com/Meenu-github"><span>Meenu Singh</span></a>
      <a class="box-item" href="https://github.com/Japoncio3k"><span>Gustavo Kamihara</span></a>
      <a class="box-item" href="https://github.com/Rishu1018"><span>Gustavo Rishu Yadav</span></a>


      <a class="box-item" href="https://github.com/ParthJohri"><span>Parth Johri</span></a>
      <a class="box-item" href="https://github.com/amansaini01"><span>Aman saini</span></a>
     <a class="box-item" href="https://github.com/zackmolt"><span>Fikri Haikal</span></a>
     <a class="box-item" href="https://github.com/HrHasnai"><span>Hasnain Rasheed</span></a>
>>>>>>> 89a87fd4



      <!-- Please maintain the alignment... -->








    </div>
  </div>
  </div>

  <button id="backToTop" type="button" title="Back to Top">
    <svg xmlns="http://www.w3.org/2000/svg" xmlns:xlink="http://www.w3.org/1999/xlink" version="1.1" id="Capa_1" x="0px"
      y="0px" width="512px" height="512px" viewBox="0 0 284.929 284.929"
      style="enable-background:new 0 0 284.929 284.929;" xml:space="preserve">
      <g>
        <path
          d="M282.082,195.285L149.028,62.24c-1.901-1.903-4.088-2.856-6.562-2.856s-4.665,0.953-6.567,2.856L2.856,195.285   C0.95,197.191,0,199.378,0,201.853c0,2.474,0.953,4.664,2.856,6.566l14.272,14.271c1.903,1.903,4.093,2.854,6.567,2.854   c2.474,0,4.664-0.951,6.567-2.854l112.204-112.202l112.208,112.209c1.902,1.903,4.093,2.848,6.563,2.848   c2.478,0,4.668-0.951,6.57-2.848l14.274-14.277c1.902-1.902,2.847-4.093,2.847-6.566   C284.929,199.378,283.984,197.188,282.082,195.285z"
          fill="#FFFFFF">
      </g>
    </svg>
  </button>
<footer class="footer mt-auto py-3 bg-light">
  <div class="container">
    <span class="text-muted">This Project is participating in Hacktoberfest.</span>
  </div>
</footer>
  <script>
    document.querySelectorAll('a.box-item').forEach(con => {
      console.log(con.href)
      con.innerHTML += `<img src="https://avatars.githubusercontent.com/${con.href.split('https://github.com/')[1]}">`
    })
    const toggleSwitch = document.querySelector('.theme-switch input[type="checkbox"]');
    const currentTheme = localStorage.getItem('theme');
    if (currentTheme) {
      document.documentElement.setAttribute('data-theme', currentTheme);
      if (currentTheme === 'dark') {
        toggleSwitch.checked = true;
      }
    }
    function switchTheme(e) {
      if (e.target.checked) {
        document.documentElement.setAttribute('data-theme', 'dark');
        localStorage.setItem('theme', 'dark');
      } else {
        document.documentElement.setAttribute('data-theme', 'light');
        localStorage.setItem('theme', 'light');
      }
    }
    toggleSwitch.addEventListener('change', switchTheme);
    const spans = document.querySelectorAll('.word span');
    spans.forEach((span, idx) => {
      span.addEventListener('click', (e) => {
        e.target.classList.add('active');
      });
      span.addEventListener('animationend', (e) => {
        e.target.classList.remove('active');
      });

      // Initial animation
      setTimeout(() => {
        span.classList.add('active');
      }, 750 * (idx + 1))
    });


    /* Back-to-top button functionality */
    const backToTopButton = document.querySelector("#back-to-top-btn");

    window.addEventListener("scroll", scrollFunction);
    function scrollFunction() {
      if (window.pageYOffset > 300) { // Show backToTopButton
        if (!backToTopButton.classList.contains("btnEntrance")) {
          backToTopButton.classList.remove("btnExit");
          backToTopButton.classList.add("btnEntrance");
          backToTopButton.style.display = "block";
        }
      }
      else { // Hide backToTopButton
        if (backToTopButton.classList.contains("btnEntrance")) {
          backToTopButton.classList.remove("btnEntrance");
          backToTopButton.classList.add("btnExit");
          setTimeout(function () {
            backToTopButton.style.display = "none";
          }, 250);
        }
      }
    }

    backToTopButton.addEventListener("click", smoothScrollBackToTop);

    function smoothScrollBackToTop() {
      const targetPosition = 0;
      const startPosition = window.pageYOffset;
      const distance = targetPosition - startPosition;
      const duration = 750;
      let start = null;
      window.requestAnimationFrame(step);
      function step(timestamp) {
        if (!start) start = timestamp;
        const progress = timestamp - start;
        window.scrollTo(0, easeInOutCubic(progress, startPosition, distance, duration));
        if (progress < duration) window.requestAnimationFrame(step);
      }
    }

    function easeInOutCubic(t, b, c, d) {
      t /= d / 2;
      if (t < 1) return c / 2 * t * t * t + b;
      t -= 2;
      return c / 2 * (t * t * t + 2) + b;
    };

  </script>
  <script src="/scripts/scroll.js"></script>

  <script src="./scripts/menu.js"></script>
  <div class="container">
    <div id="stats" style="margin-top: 1rem;"></div>
  </div>
  <script>
    $('.tdnn').click(function () {
      $("body").toggleClass('light');
      $(".moon").toggleClass('sun');
      $(".tdnn").toggleClass('day');
    });
  </script>

  <script>
    //Get the button
    var mybutton = document.getElementById("myBtn");

    // When the user scrolls down 20px from the top of the document, show the button
    window.onscroll = function () { scrollFunction() };

    function scrollFunction() {
      if (document.body.scrollTop > 20 || document.documentElement.scrollTop > 20) {
        mybutton.style.display = "block";
      } else {
        mybutton.style.display = "none";
      }
    }

    // When the user clicks on the button, scroll to the top of the document
    function topFunction() {
      document.body.scrollTop = 0;
      document.documentElement.scrollTop = 0;
    }
  </script>



  <script type="text/javascript" src="https://code.jquery.com/jquery-3.1.0.min.js"></script>
</body>

</html><|MERGE_RESOLUTION|>--- conflicted
+++ resolved
@@ -427,9 +427,7 @@
       <a class="box-item" href="https://github.com/tallCoder02"><span>Emmanuel C. Jemeni</span></a>
       <a class="box-item" href="https://github.com/exist08"><span>ANURAG SINGH</span></a>
       <a class="box-item" href="https://github.com/AishwaryaHombalimath"><span>Aishwarya Hombalimath</span></a>
-<<<<<<< HEAD
-      <a class="box-item" href="https://github.com/real-phoenix"><span>Shreya Singh</span></a>
-=======
+
       <a class="box-item" href="https://github.com/FathRa"><span>Fath Ra</span></a>
       <a class="box-item" href="https://github.com/whoisraa"><span>whoisraa</span></a>
       <a class="box-item" href="https://github.com/floating-dynamo"><span>Sridhar Maskeri</span></a>
@@ -445,7 +443,7 @@
       <a class="box-item" href="https://github.com/amansaini01"><span>Aman saini</span></a>
      <a class="box-item" href="https://github.com/zackmolt"><span>Fikri Haikal</span></a>
      <a class="box-item" href="https://github.com/HrHasnai"><span>Hasnain Rasheed</span></a>
->>>>>>> 89a87fd4
+    <a class="box-item" href="https://github.com/real-phoenix"><span>Shreya Singh</span></a>
 
 
 

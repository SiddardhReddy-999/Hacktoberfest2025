<!DOCTYPE html>
<html lang="en">

<head>
  <style>
    .container{
      color: #229383;
    }
  </style>
    <!-- Global site tag (gtag.js) - Google Analytics -->
    <link rel = "icon" href ="https://hacktoberfestswaglist.com/img/Hacktoberfest_21.jpg" type = "image/x-icon">
    <script async src="https://www.googletagmanager.com/gtag/js?id=UA-74296045-6"></script>
    <!-- <script> -->
    <!-- window.dataLayer = window.dataLayer || []; -->
    <!-- function gtag() { dataLayer.push(arguments); } -->
    <!-- gtag('js', new Date()); -->

    <!-- gtag('config', 'UA-74296045-6'); -->
    <!-- function toggleDropDown() { -->
    <!-- document.getElementById("dropdownMenu").classList.toggle("show-dropdown"); -->
    <!-- } -->
    <!-- </script> -->

    <!--Stats Script-->
    <script src="scripts/stats.js"></script>

    <meta charset="UTF-8">
    <meta name="viewport" content="width=device-width, initial-scale=1.0">
    <meta http-equiv="X-UA-Compatible" content="ie=edge">
    <meta http-equiv="Cache-Control" content="no-cache, no-store, must-revalidate">
    <meta http-equiv="Pragma" content="no-cache">
    <meta http-equiv="Expires" content="0">
    <meta http-equiv="Cache-Control" content="no-cache, no-store, must-revalidate">
    <meta http-equiv="Pragma" content="no-cache">
    <meta http-equiv="Expires" content="0">

    <meta name="description"
          content="This is a static website serving as a beginner friendly project to help developers get started with hacktoberfest-Gateway to open source.">
    <!-- Latest compiled and minified CSS -->
    <link rel="stylesheet" href="https://maxcdn.bootstrapcdn.com/bootstrap/4.1.3/css/bootstrap.min.css">
    <!-- jQuery library -->
    <script src="https://ajax.googleapis.com/ajax/libs/jquery/3.3.1/jquery.min.js"></script>
    <!-- Latest compiled and minified CSS -->
    <link rel="stylesheet" href="https://maxcdn.bootstrapcdn.com/bootstrap/4.1.3/css/bootstrap.min.css">
    <!-- Latest compiled JavaScript -->
    <script src="https://maxcdn.bootstrapcdn.com/bootstrap/4.1.3/js/bootstrap.min.js"
            integrity="sha384-ChfqqxuZUCnJSK3+MXmPNIyE6ZbWh2IMqE241rYiqJxyMiZ6OW/JmZQ5stwEULTy"
            crossorigin="anonymous"></script>
    <!-- Github follow button -->
    <script async defer src="https://buttons.github.io/buttons.js"></script>
    <link rel="stylesheet" href="./css/contributors.css">
    <link rel="stylesheet" href="./css/navbar.css">
    <link rel="stylesheet" href="./css/footer.css">
    <link rel="stylesheet" href="https://unpkg.com/aos@2.3.1/dist/aos.css">
    <link rel="stylesheet" href="https://cdnjs.cloudflare.com/ajax/libs/font-awesome/4.7.0/css/font-awesome.css">
    <link rel="stylesheet" href="css/explosion.css">
    <link rel="stylesheet" href="./css/terminal.css">
    <link rel="stylesheet" href="https://cdn.jsdelivr.net/npm/animate.css@3.5.2/animate.min.css">
    <title>Hacktoberfest 2021 - Contributors</title>
</head>

<body>
<!--
      __  __              __    __          __                 ____             __
    / / / /____ _ _____ / /__ / /_ ____   / /_   ___   _____ / __/___   _____ / /_
    / /_/ // __ `// ___// //_// __// __ \ / __ \ / _ \ / ___// /_ / _ \ / ___// __/
  / __  // /_/ // /__ / ,<  / /_ / /_/ // /_/ //  __// /   / __//  __/(__  )/ /_
  /_/ /_/ \__,_/ \___//_/|_| \__/ \____//_.___/ \___//_/   /_/   \___//____/ \__/
                                              i just want a t-shirt at this point
  -->
<!--Navbar-->
<nav class="navbar navbar-expand-lg navbar-light bg-white fixed-top shadow-sm">
    <a class="navbar-brand" href="/">
        <svg xmlns="http://www.w3.org/2000/svg" xmlns:xlink="http://www.w3.org/1999/xlink" version="1.1" id="Layer_1"
             x="0px"
             y="0px" viewBox="0 0 300 300" style="enable-background:new 0 0 300 300;" xml:space="preserve" role="img"
             aria-labelledby="dyn2wm4vin1xgraye3ggy9kf12oaz8a" class="header__logo" width="50px" height="50px">
        <title id="dyn2wm4vin1xgraye3ggy9kf12oaz8a">Hacktoberfest</title>
            <style type="text/css">
          .st0 {
            fill: #FF0844;
          }
        </style>
            <path class="st0"
                  d="M0.7,0.7v298.7h298.7V0.7H0.7z M197.8,271.4l-32-32v-95.6l-31.4,31.4v79l-17.3,17.3L99.8,254V70.4L95,65.6  L73,87.7L61.7,76.5l47.8-47.8l0.1,0.1l0,0l1.9,1.8l22.8,22.8V136l31.4-31.4V70.2L150,54.4l25.8-25.8l24.7,24.7v169.1l12.1,12.1  l14.7-14.7l11.1,11.1L197.8,271.4z"></path>
      </svg>
    </a>
    <button class="navbar-toggler" type="button" data-toggle="collapse" data-target="#navbarColor01"
            aria-controls="navbarColor01"
            aria-expanded="false" aria-label="Toggle navigation">
        <span class="navbar-toggler-icon"></span>
    </button>
    <div class="collapse navbar-collapse" id="navbarColor01">
        <ul class="navbar-nav mr-auto" id="menu">
            <!-- Menu -->
        </ul>
    </div>
</nav>
<div class="content">
    <div class="container">

      <div class="heart"></div>
      <h1 class="animated rubberBand delay-4s">Contributors</h1>
      <p class="animated rubberBand delay-4s">Add yourself to the list if you contribute.</p>
      <div class="box mx-auto">



	      <!-- Add to the bottom of the list -->
<a class="box-item" href="https://github.com/fineanmol"><span>Anmol Agarwal</span></a>
<a class="box-item" href="https://github.com/Amitava123"><span>Amitava Mitra</span></a>
<a class="box-item" href="https://github.com/philson-philip"><span>Philson Philip</span></a>
<a class="box-item" href="https://github.com/SHIV1003"><span>Shivam Goyal</span></a>
<a class="box-item" href="https://github.com/shradha-khapra"><span>Shradha Khapra</span></a>
<a class="box-item" href="https://github.com/dwikychandra21"><span>Dwiky Chandra</span></a>
<a class="box-item" href="https://github.com/ritesh2905"><span>Ritesh Kumar</span></a>
<a class="box-item" href="https://github.com/xevenheaven"><span>Elysia Ong</span></a>
<a class="box-item" href="https://github.com/facundof13"><span>Facundo</span></a>
<a class="box-item" href="https://github.com/Aashik96"><span>Aashik Ahamed</span></a>
<a class="box-item" href="https://github.com/zonex909"><span>Rupna Maitra</span></a>
<a class="box-item" href="https://github.com/sharron4me"><span>Mohammad Ummair</span></a>
<a class="box-item" href="https://github.com/dwiguna81"><span>Dwi Guna</span></a>
<a class="box-item" href="https://github.com/Rajat-sharMaa"><span>Rajat Shamraa</span></a>
<a class="box-item" href="https://github.com/20manas"><span>Manas Khurana</span></a>
<a class="box-item" href="https://github.com/manigedit"><span>Manish Kumar</span></a>
<a class="box-item" href="https://github.com/vakilsahabh"><span>Vakeel Sahabh</span></a>
<a class="box-item" href="https://github.com/randymfournier"><span>Randy M Fournier</span></a>
<a class="box-item" href="https://github.com/ruchirtoshniwal"><span>Ruchir Toshniwal</span></a>
<a class="box-item" href="https://github.com/juniorhero"><span>Athul Jayaram</span></a>
<a class="box-item" href="https://github.com/nnishad"><span>Nikhil Nishad</span></a>
<a class="box-item" href="https://github.com/ShagiG"><span>ShagiGanesh</span></a>
<a class="box-item" href="https://github.com/hidalgob"><span>Bruno Hidalgo</span></a>
<a class="box-item" href="https://github.com/cee-elle"><span>Cindy Le</span></a>
<a class="box-item" href="https://github.com/Starfire1853"><span>Lynn Nguyen</span></a>
<a class="box-item" href="https://github.com/dimitrisz123"><span>Jim Zervas</span></a>
<a class="box-item" href="https://github.com/proghead00"><span>Susnata Goswami</span></a>
<a class="box-item" href="https://github.com/gayathribuddhika"><span>Gayathri Buddhika</span></a>
<a class="box-item" href="https://github.com/Triben-Choudhary"><span>Triben Choudhary</span></a>
<a class="box-item" href="https://github.com/rajneeshk94"><span>Rajneesh Khare</span></a>
<a class="box-item" href="https://github.com/milos5593"><span>Milos Vujinic</span></a>
<a class="box-item" href="https://github.com/senshiii"><span>Sayan Das</span></a>
<a class="box-item" href="https://github.com/Shagufta08"><span>Shagufta Iqbal</span></a>
<a class="box-item" href="https://github.com/ishgary"><span>Ishant Garg</span></a>
<a class="box-item" href="https://github.com/naman74"><span>Naman</span></a>
<a class="box-item" href="https://github.com/Sauvic016"><span>Sauvic P Choudhury </span></a>
<a class="box-item" href="https://github.com/panchadeep"><span>Panchadeep Mazumder</span></a>
<a class="box-item" href="https://github.com/savarbhasin"><span>Savar Bhasin</span></a>
<a class="box-item" href="https://github.com/nitin-jain3"><span>NITIN JAIN</span></a>
<a class="box-item" href="https://github.com/MasterBrian99"><span>Pasindu P Konghawaththa</span></a>
<a class="box-item" href="https://github.com/pepeyen"><span>Erick Frederick</span></a>
<a class="box-item" href="https://github.com/prkhrv"><span>Prakhar Varshney</span></a>
<a class="box-item" href="https://github.com/zealptl"><span>Zeal Patel</span></a>
<a class="box-item" href="https://github.com/aman339"><span>Aman Kumar Choudhary</span></a>
<a class="box-item" href="https://github.com/DataCrusade1999"><span>Ashutosh Pandey</span></a>
<a class="box-item" href="https://github.com/zomsik"><span>Tomasz Wiejak</span></a>
<a class="box-item" href="https://github.com/elijahdaniel"><span>Elijah Paminsan</span></a>
<a class="box-item" href="https://github.com/evergreen2001"><span>Ido Evergreen</span></a>
<a class="box-item" href="https://github.com/Zaheudev"><span>Zaharia Iulian</span></a>
<a class="box-item" href="https://github.com/haryanapnx"><span>Haryfun</span></a>
<a class="box-item" href="https://github.com/Alok-873"><span>Alok Tripathi</span></a>
<a class="box-item" href="https://github.com/qdtroemner"><span>Quentin Troemner</span></a>
<a class="box-item" href="https://github.com/satyampgt4"><span>Satyam</span></a>
<a class="box-item" href="https://github.com/vikramadityasinghs"><span>Vikramaditya Singh Saxena</span></a>
<a class="box-item" href="https://github.com/Aashu23"><span>Aashu</span></a>
<a class="box-item" href="https://github.com/Meghna2080"><span>Meghna Singh</span></a>
<a class="box-item" href="https://github.com/jkunal14"><span>Kunal Jindal</span></a>
<a class="box-item" href="https://github.com/paarth17032000"><span>Paarth Agarwal</span></a>
<a class="box-item" href="https://github.com/andreanz22"><span>Andrean Novan</span></a>
<a class="box-item" href="https://github.com/juanpablohuertas"><span>Juan Pablo Huertas</span></a>
<a class="box-item" href="https://github.com/JimBowler82"><span>Jim Bowler</span></a>
<a class="box-item" href="https://github.com/jhonatanoc96"><span>Jhonatan Ocampo</span></a>
<a class="box-item" href="https://github.com/naman360"><span>Naman Shankhydhar</span></a>
<a class="box-item" href="https://github.com/SidathWeerasinghe"><span>Sidath Weerasinghe</span></a>
<a class="box-item" href="https://github.com/samikshaupadhyay"><span>Samiksha Upadhyay</span></a>
<a class="box-item" href="https://github.com/Ze-Falcon"><span>Ze Falcon</span></a>
<a class="box-item" href="https://github.com/nguyenlamspk"><span>Lam Nguyen</span></a>
<a class="box-item" href="https://github.com/yagamipal"><span>Yagami</span></a>
<a class="box-item" href="https://github.com/ameygangwal"><span>Amey</span></a>
<a class="box-item" href="https://github.com/JoaoJesus94"><span>João Jesus</span></a>
<a class="box-item" href="https://github.com/alvalle09"><span>Alfredo Valle</span></a>
<a class="box-item" href="https://github.com/achudinovskyh"><span>Andrew Chudinovskyh</span></a>
<a class="box-item" href="https://github.com/ydegtyar"><span>Yuriy Degtyar</span></a>
<a class="box-item" href="https://github.com/drashevsky"><span>Daniel Rashevsky</span></a>
<a class="box-item" href="https://github.com/sabry2020"><span>Sabry</span></a>
<a class="box-item" href="https://github.com/MananAg29"><span>Manan</span></a>	
<a class="box-item" href="https://github.com/soham117"><span>Soham Purohit</span></a>
<a class="box-item" href="https://github.com/rohantheprogrammer"><span>RohanTheProgrammer</span></a>
<a class="box-item" href="https://github.com/Prasad-Chathuranga"><span>Prasad Chathuranga</span></a>
<a class="box-item" href="https://github.com/vngarg"><span>Shlok Garg</span></a>
<a class="box-item" href="https://github.com/siddharthdeo99"><span>Siddharth deo</span></a>
<a class="box-item" href="https://github.com/Aniket6039"><span>Aniket Raj</span></a>
<a class="box-item" href="https://github.com/JayantGoel001"><span>Jayant Goel</span></a>
<a class="box-item" href="https://github.com/abhijeetaman007"><span>Abhijeet Sinha</span></a>
<<<<<<< HEAD
<a class="box-item" href="https://github.com/rasyidzkun"><span>Ar Rasyid Sarifullah</span></a>

=======
<a class="box-item" href="https://github.com/Shikhar253"><span>Shikhar Saxena</span></a>
>>>>>>> e0061298
	      
      </div>
    </div>
</div>

<button id="backToTop" type="button" title="Back to Top">
    <svg xmlns="http://www.w3.org/2000/svg" xmlns:xlink="http://www.w3.org/1999/xlink" version="1.1" id="Capa_1" x="0px"
         y="0px" width="512px" height="512px" viewBox="0 0 284.929 284.929"
         style="enable-background:new 0 0 284.929 284.929;"
         xml:space="preserve">
      <g>
        <path d="M282.082,195.285L149.028,62.24c-1.901-1.903-4.088-2.856-6.562-2.856s-4.665,0.953-6.567,2.856L2.856,195.285   C0.95,197.191,0,199.378,0,201.853c0,2.474,0.953,4.664,2.856,6.566l14.272,14.271c1.903,1.903,4.093,2.854,6.567,2.854   c2.474,0,4.664-0.951,6.567-2.854l112.204-112.202l112.208,112.209c1.902,1.903,4.093,2.848,6.563,2.848   c2.478,0,4.668-0.951,6.57-2.848l14.274-14.277c1.902-1.902,2.847-4.093,2.847-6.566   C284.929,199.378,283.984,197.188,282.082,195.285z"
              fill="#FFFFFF">
      </g>
    </svg>
</button>

<script>
      document.querySelectorAll('a.box-item').forEach(con => {
        console.log(con.href)
        con.innerHTML += `<img src="https://avatars.githubusercontent.com/${con.href.split('https://github.com/')[1]}">`
      })
</script>
<script src="/scripts/scroll.js"></script>

<script src="./scripts/menu.js"></script>
<div class="container">
  <div id="stats" style="margin-top: 1rem;"></div>
</div>
</body>
</html><|MERGE_RESOLUTION|>--- conflicted
+++ resolved
@@ -191,12 +191,10 @@
 <a class="box-item" href="https://github.com/Aniket6039"><span>Aniket Raj</span></a>
 <a class="box-item" href="https://github.com/JayantGoel001"><span>Jayant Goel</span></a>
 <a class="box-item" href="https://github.com/abhijeetaman007"><span>Abhijeet Sinha</span></a>
-<<<<<<< HEAD
-<a class="box-item" href="https://github.com/rasyidzkun"><span>Ar Rasyid Sarifullah</span></a>
-
-=======
-<a class="box-item" href="https://github.com/Shikhar253"><span>Shikhar Saxena</span></a>
->>>>>>> e0061298
+        <a class="box-item" href="https://github.com/Shikhar253"><span>Shikhar Saxena</span></a>
+        <a class="box-item" href="https://github.com/rasyidzkun"><span>Ar Rasyid Sarifullah</span></a>
+
+
 	      
       </div>
     </div>

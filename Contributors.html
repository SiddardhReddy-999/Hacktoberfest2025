--- conflicted
+++ resolved
@@ -515,10 +515,6 @@
         <a class="box-item" href="https://github.com/anshnarula5"><span>Ansh Narula</span></a>
         <a class="box-item" href="https://github.com/YellowFoxH4XOR"><span>Akshat Katiyar</span></a>
         <a class="box-item" href="https://github.com/VivekBhand"><span>Vivek Bhand</span></a>
-<<<<<<< HEAD
-        <a class="box-item" href="https://github.com/yamini236"><span>Yamini Bansal</span></a>
-        
-=======
 
         <a class="box-item" href="https://github.com/Anmol55555"><span>Anmol Kesarwani</span></a>
         <a class="box-item" href="https://github.com/Aryan-Srivastava"><span>Aryan Srivastava</span></a>
@@ -543,10 +539,11 @@
 	<a class="box-item" href="https://github.com/Prakhar-creator"><span>Prakhar Mishra</span></a>
 	<a class="box-item" href="https://github.com/Whitedevilfury"><span>Kingshuk Roy</span></a>	
     <a class="box-item" href="https://github.com/Shyam-2001"><span>Shyam Gupta</span></a>
+     <a class="box-item" href="https://github.com/yamini236"><span>Yamini Bansal</span></a>
 	      
 
 
->>>>>>> 6bb48791
+
         <!-- Please maintain the alignment... -->
 
 

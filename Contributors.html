<!DOCTYPE html>
<html lang="en">

<head>
  <!-- Global site tag (gtag.js) - Google Analytics -->
  <link rel="icon" href="https://hacktoberfestswaglist.com/img/Hacktoberfest_21.jpg" type="image/x-icon">
  <script async src="https://www.googletagmanager.com/gtag/js?id=UA-74296045-6"></script>
  <!-- <script> -->
  <!-- window.dataLayer = window.dataLayer || []; -->
  <!-- function gtag() { dataLayer.push(arguments); } -->
  <!-- gtag('js', new Date()); -->

  <!-- gtag('config', 'UA-74296045-6'); -->
  <!-- function toggleDropDown() { -->
  <!-- document.getElementById("dropdownMenu").classList.toggle("show-dropdown"); -->
  <!-- } -->
  <!-- </script> -->

  <!--Stats Script-->
  <script src="scripts/stats.js"></script>

  <meta charset="UTF-8">
  <meta name="viewport" content="width=device-width, initial-scale=1.0">
  <meta http-equiv="X-UA-Compatible" content="ie=edge">
  <meta http-equiv="Cache-Control" content="no-cache, no-store, must-revalidate">
  <meta http-equiv="Pragma" content="no-cache">
  <meta http-equiv="Expires" content="0">
  <meta http-equiv="Cache-Control" content="no-cache, no-store, must-revalidate">
  <meta http-equiv="Pragma" content="no-cache">
  <meta http-equiv="Expires" content="0">

  <meta name="description"
    content="This is a static website serving as a beginner friendly project to help developers get started with hacktoberfest-Gateway to open source.">
  <!-- Latest compiled and minified CSS -->
  <link rel="stylesheet" href="https://maxcdn.bootstrapcdn.com/bootstrap/4.1.3/css/bootstrap.min.css">
  <!-- jQuery library -->
  <script src="https://ajax.googleapis.com/ajax/libs/jquery/3.3.1/jquery.min.js"></script>
  <!-- Latest compiled and minified CSS -->
  <link rel="stylesheet" href="https://maxcdn.bootstrapcdn.com/bootstrap/4.1.3/css/bootstrap.min.css">
  <!-- Latest compiled JavaScript -->
  <script src="https://maxcdn.bootstrapcdn.com/bootstrap/4.1.3/js/bootstrap.min.js"
    integrity="sha384-ChfqqxuZUCnJSK3+MXmPNIyE6ZbWh2IMqE241rYiqJxyMiZ6OW/JmZQ5stwEULTy"
    crossorigin="anonymous"></script>
  <!-- Github follow button -->
  <script async defer src="https://buttons.github.io/buttons.js"></script>
  <link rel="stylesheet" href="./css/contributors.css">
  <link rel="stylesheet" href="./css/navbar.css">
  <link rel="stylesheet" href="./css/footer.css">
  <link rel="stylesheet" href="https://unpkg.com/aos@2.3.1/dist/aos.css">
  <link rel="stylesheet" href="https://cdnjs.cloudflare.com/ajax/libs/font-awesome/4.7.0/css/font-awesome.css">
  <link rel="stylesheet" href="css/explosion.css">
  <link rel="stylesheet" href="./css/terminal.css">
  <link rel="stylesheet" href="https://cdn.jsdelivr.net/npm/animate.css@3.5.2/animate.min.css">
  <title>Hacktoberfest 2021 - Contributors</title>
</head>

<body>
  <!--
      __  __              __    __          __                 ____             __
    / / / /____ _ _____ / /__ / /_ ____   / /_   ___   _____ / __/___   _____ / /_
    / /_/ // __ `// ___// //_// __// __ \ / __ \ / _ \ / ___// /_ / _ \ / ___// __/
  / __  // /_/ // /__ / ,<  / /_ / /_/ // /_/ //  __// /   / __//  __/(__  )/ /_
  /_/ /_/ \__,_/ \___//_/|_| \__/ \____//_.___/ \___//_/   /_/   \___//____/ \__/
                                              i just want a t-shirt at this point
  -->
  <!--Navbar-->
  <nav class="navbar navbar-expand-lg navbar-light fixed-top shadow-sm">
    <a class="navbar-brand" href="/">
      <svg xmlns="http://www.w3.org/2000/svg" xmlns:xlink="http://www.w3.org/1999/xlink" version="1.1" id="Layer_1"
        x="0px" y="0px" viewBox="0 0 300 300" style="enable-background:new 0 0 300 300;" xml:space="preserve" role="img"
        aria-labelledby="dyn2wm4vin1xgraye3ggy9kf12oaz8a" class="header__logo" width="50px" height="50px">
        <title id="dyn2wm4vin1xgraye3ggy9kf12oaz8a">Hacktoberfest</title>
        <style type="text/css">
          .st0 {
            fill: #FF0844;
          }
        </style>
        <path class="st0"
          d="M0.7,0.7v298.7h298.7V0.7H0.7z M197.8,271.4l-32-32v-95.6l-31.4,31.4v79l-17.3,17.3L99.8,254V70.4L95,65.6  L73,87.7L61.7,76.5l47.8-47.8l0.1,0.1l0,0l1.9,1.8l22.8,22.8V136l31.4-31.4V70.2L150,54.4l25.8-25.8l24.7,24.7v169.1l12.1,12.1  l14.7-14.7l11.1,11.1L197.8,271.4z">
        </path>
      </svg>
    </a>
    <button class="navbar-toggler" type="button" data-toggle="collapse" data-target="#navbarColor01"
      aria-controls="navbarColor01" aria-expanded="false" aria-label="Toggle navigation">
      <span class="navbar-toggler-icon"></span>
    </button>
    <div class="collapse navbar-collapse" id="navbarColor01">
      <ul class="navbar-nav mr-auto" id="menu">
        <!-- Menu -->
      </ul>
    </div>
  </nav>
  <div class="content">
    <div class="container">

      <div class="heart"></div>
      <div class="wrapper">
        <div>
          <h1 class="animated rubberBand delay-4s">Contributors</h1>
          <p class="animated rubberBand delay-4s">Add yourself to the list if you contribute.</p>
        </div>
        <label class="theme-switch" for="checkbox">
          <input type="checkbox" id="checkbox" />
          <div class="slider round"></div>
        </label>
      </div>
      <div class="box mx-auto">



        <!-- Add to the bottom of the list -->
        <a class="box-item" href="https://github.com/fineanmol"><span>Anmol Agarwal</span></a>
        <a class="box-item" href="https://github.com/Amitava123"><span>Amitava Mitra</span></a>
        <a class="box-item" href="https://github.com/philson-philip"><span>Philson Philip</span></a>
        <a class="box-item" href="https://github.com/SHIV1003"><span>Shivam Goyal</span></a>
        <a class="box-item" href="https://github.com/shradha-khapra"><span>Shradha Khapra</span></a>
        <a class="box-item" href="https://github.com/dwikychandra21"><span>Dwiky Chandra</span></a>
        <a class="box-item" href="https://github.com/ritesh2905"><span>Ritesh Kumar</span></a>
        <a class="box-item" href="https://github.com/xevenheaven"><span>Elysia Ong</span></a>
        <a class="box-item" href="https://github.com/facundof13"><span>Facundo</span></a>
        <a class="box-item" href="https://github.com/Aashik96"><span>Aashik Ahamed</span></a>
        <a class="box-item" href="https://github.com/Hrishabh5"><span>Hrishabh Jain</span></a>
        <a class="box-item" href="https://github.com/zonex909"><span>Rupna Maitra</span></a>
        <a class="box-item" href="https://github.com/skully-coder"><span>Abhinav Agarwal</span></a>
        <a class="box-item" href="https://github.com/sharron4me"><span>Mohammad Ummair</span></a>
        <a class="box-item" href="https://github.com/dwiguna81"><span>Dwi Guna</span></a>
        <a class="box-item" href="https://github.com/Rajat-sharMaa"><span>Rajat Shamraa</span></a>
        <a class="box-item" href="https://github.com/20manas"><span>Manas Khurana</span></a>
        <a class="box-item" href="https://github.com/manigedit"><span>Manish Kumar</span></a>
        <a class="box-item" href="https://github.com/vakilsahabh"><span>Vakeel Sahabh</span></a>
        <a class="box-item" href="https://github.com/randymfournier"><span>Randy M Fournier</span></a>
        <a class="box-item" href="https://github.com/ruchirtoshniwal"><span>Ruchir Toshniwal</span></a>
        <a class="box-item" href="https://github.com/juniorhero"><span>Athul Jayaram</span></a>
        <a class="box-item" href="https://github.com/nnishad"><span>Nikhil Nishad</span></a>
        <a class="box-item" href="https://github.com/ShagiG"><span>ShagiGanesh</span></a>
        <a class="box-item" href="https://github.com/hidalgob"><span>Bruno Hidalgo</span></a>
        <a class="box-item" href="https://github.com/cee-elle"><span>Cindy Le</span></a>
        <a class="box-item" href="https://github.com/Starfire1853"><span>Lynn Nguyen</span></a>
        <a class="box-item" href="https://github.com/dimitrisz123"><span>Jim Zervas</span></a>
        <a class="box-item" href="https://github.com/proghead00"><span>Susnata Goswami</span></a>
        <a class="box-item" href="https://github.com/gayathribuddhika"><span>Gayathri Buddhika</span></a>
        <a class="box-item" href="https://github.com/Triben-Choudhary"><span>Triben Choudhary</span></a>
        <a class="box-item" href="https://github.com/rajneeshk94"><span>Rajneesh Khare</span></a>
        <a class="box-item" href="https://github.com/milos5593"><span>Milos Vujinic</span></a>
        <a class="box-item" href="https://github.com/senshiii"><span>Sayan Das</span></a>
        <a class="box-item" href="https://github.com/Shagufta08"><span>Shagufta Iqbal</span></a>
        <a class="box-item" href="https://github.com/ishgary"><span>Ishant Garg</span></a>
        <a class="box-item" href="https://github.com/naman74"><span>Naman</span></a>
        <a class="box-item" href="https://github.com/Sauvic016"><span>Sauvic P Choudhury </span></a>
        <a class="box-item" href="https://github.com/panchadeep"><span>Panchadeep Mazumder</span></a>
        <a class="box-item" href="https://github.com/savarbhasin"><span>Savar Bhasin</span></a>
        <a class="box-item" href="https://github.com/nitin-jain3"><span>NITIN JAIN</span></a>
        <a class="box-item" href="https://github.com/MasterBrian99"><span>Pasindu P Konghawaththa</span></a>
        <a class="box-item" href="https://github.com/pepeyen"><span>Erick Frederick</span></a>
        <a class="box-item" href="https://github.com/prkhrv"><span>Prakhar Varshney</span></a>
        <a class="box-item" href="https://github.com/zealptl"><span>Zeal Patel</span></a>
        <a class="box-item" href="https://github.com/Priyanshi-Raj"><span>Priyanshi Raj</span></a>
        <a class="box-item" href="https://github.com/aman339"><span>Aman Kumar Choudhary</span></a>
        <a class="box-item" href="https://github.com/DataCrusade1999"><span>Ashutosh Pandey</span></a>
        <a class="box-item" href="https://github.com/zomsik"><span>Tomasz Wiejak</span></a>
        <a class="box-item" href="https://github.com/elijahdaniel"><span>Elijah Paminsan</span></a>
        <a class="box-item" href="https://github.com/evergreen2001"><span>Ido Evergreen</span></a>
        <a class="box-item" href="https://github.com/Zaheudev"><span>Zaharia Iulian</span></a>
        <a class="box-item" href="https://github.com/haryanapnx"><span>Haryfun</span></a>
        <a class="box-item" href="https://github.com/ishaan-10"><span>Ishaan</span></a>
        <a class="box-item" href="https://github.com/Alok-873"><span>Alok Tripathi</span></a>
        <a class="box-item" href="https://github.com/qdtroemner"><span>Quentin Troemner</span></a>
        <a class="box-item" href="https://github.com/satyampgt4"><span>Satyam</span></a>
        <a class="box-item" href="https://github.com/vikramadityasinghs"><span>Vikramaditya Singh Saxena</span></a>
        <a class="box-item" href="https://github.com/Aashu23"><span>Aashu</span></a>
        <a class="box-item" href="https://github.com/Meghna2080"><span>Meghna Singh</span></a>
        <a class="box-item" href="https://github.com/jkunal14"><span>Kunal Jindal</span></a>
        <a class="box-item" href="https://github.com/paarth17032000"><span>Paarth Agarwal</span></a>
        <a class="box-item" href="https://github.com/andreanz22"><span>Andrean Novan</span></a>
        <a class="box-item" href="https://github.com/juanpablohuertas"><span>Juan Pablo Huertas</span></a>
        <a class="box-item" href="https://github.com/JimBowler82"><span>Jim Bowler</span></a>
        <a class="box-item" href="https://github.com/jhonatanoc96"><span>Jhonatan Ocampo</span></a>
        <a class="box-item" href="https://github.com/naman360"><span>Naman Shankhydhar</span></a>
        <a class="box-item" href="https://github.com/SidathWeerasinghe"><span>Sidath Weerasinghe</span></a>
        <a class="box-item" href="https://github.com/samikshaupadhyay"><span>Samiksha Upadhyay</span></a>
        <a class="box-item" href="https://github.com/Ze-Falcon"><span>Ze Falcon</span></a>
        <a class="box-item" href="https://github.com/nguyenlamspk"><span>Lam Nguyen</span></a>
        <a class="box-item" href="https://github.com/yagamipal"><span>Yagami</span></a>
        <a class="box-item" href="https://github.com/ameygangwal"><span>Amey</span></a>
        <a class="box-item" href="https://github.com/JoaoJesus94"><span>João Jesus</span></a>
        <a class="box-item" href="https://github.com/alvalle09"><span>Alfredo Valle</span></a>
        <a class="box-item" href="https://github.com/achudinovskyh"><span>Andrew Chudinovskyh</span></a>
        <a class="box-item" href="https://github.com/ydegtyar"><span>Yuriy Degtyar</span></a>
        <a class="box-item" href="https://github.com/drashevsky"><span>Daniel Rashevsky</span></a>
        <a class="box-item" href="https://github.com/sabry2020"><span>Sabry</span></a>
        <a class="box-item" href="https://github.com/MananAg29"><span>Manan</span></a>
        <a class="box-item" href="https://github.com/soham117"><span>Soham Purohit</span></a>
        <a class="box-item" href="https://github.com/rohantheprogrammer"><span>RohanTheProgrammer</span></a>
        <a class="box-item" href="https://github.com/Prasad-Chathuranga"><span>Prasad Chathuranga</span></a>
        <a class="box-item" href="https://github.com/vngarg"><span>Shlok Garg</span></a>
        <a class="box-item" href="https://github.com/siddharthdeo99"><span>Siddharth deo</span></a>
        <a class="box-item" href="https://github.com/Aniket6039"><span>Aniket Raj</span></a>
        <a class="box-item" href="https://github.com/JayantGoel001"><span>Jayant Goel</span></a>
        <a class="box-item" href="https://github.com/tuminzee"><span>Tumin Sheth</span></a>
        <a class="box-item" href="https://github.com/Shikhar253"><span>Shikhar Saxena</span></a>
        <a class="box-item" href="https://github.com/rasyidzkun"><span>Ar Rasyid Sarifullah</span></a>
        <a class="box-item" href="https://github.com/RheaAdh"><span>Rhea Adhikari</span></a>
        <a class="box-item" href="https://github.com/SDGraph"><span>SD Graph</span></a>
        <a class="box-item" href="https://github.com/abhijeetaman007"><span>Abhijeet Sinha</span></a>
        <a class="box-item" href="https://github.com/keerays"><span>Keerays</span></a>
        <a class="box-item" href="https://github.com/skully-coder"><span>Abhinav Agrawal</span></a>
        <a class="box-item" href="https://github.com/Red-0111"><span>Rudransh</span></a>
        <a class="box-item" href="https://github.com/sreelakshmig009"><span>G Sreelakshmi</span></a>
        <a class="box-item" href="https://github.com/dhruvil-shah"><span>Dhruvil Shah</span></a>
        <a class="box-item" href="https://github.com/7suyash7"><span>Suyash Nayan</span></a>
        <a class="box-item" href="https://github.com/VishweshPatel"><span>Vishwesh Patel</span></a>
        <a class="box-item" href="https://github.com/achromik"><span>Aleksander Chromik</span></a>
        <a class="box-item" href="https://github.com/osamakhan552"><span>Osama Khan</span></a>
        <a class="box-item" href="https://github.com/ShreyaChopra13"><span>Shreya Chopra</span></a>
        <a class="box-item" href="https://github.com/dynle"><span>Dynle</span></a>
        <a class="box-item" href="https://github.com/Krutarth06"><span>Krutarth Trivedi</span></a>
        <a class="box-item" href="https://github.com/Lukman350"><span>Lukman</span></a>
        <a class="box-item" href="https://github.com/ShreyaChopra13"><span>Shreya </span></a>
        <a class="box-item" href="https://github.com/adarshraghav"><span>Adarsh Raghav</span></a>
        <a class="box-item" href="https://github.com/akash-10-23"><span>Akash Ratan Verma</span></a>
        <a class="box-item" href="https://github.com/ana2407"><span>Vibhuti Negi</span></a>
        <a class="box-item" href="https://github.com/ananya2407"><span>Ananya Sajwan</span></a>
        <a class="box-item" href="https://github.com/husinassegaff"><span>Husin Muhammad Assegaff</span></a>
        <a class="box-item" href="https://github.com/doniambarita"><span>Doni Ambarita</span></a>
        <a class="box-item" href="https://github.com/matheusdaluz"><span>Matheus da Luz</span></a>
        <a class="box-item" href="https://github.com/cheetosmaster"><span>cheetosmaster</span></a>
        <a class="box-item" href="https://github.com/ramadh-an"><span>Nukholis Ramadhan</span></a>
        <a class="box-item" href="https://github.com/OmanshArora"><span>Omansh</span></a>
        <a class="box-item" href="https://github.com/ialexanderbrito"><span>Alexander</span></a>
        <a class="box-item" href="https://github.com/rishabhrathore055"><span>Rishabh Rathore</span></a>
        <a class="box-item" href="https://github.com/SukritSethi"><span>Sukrit Sethi</span></a>
        <a class="box-item" href="https://github.com/faizalanwar"><span>faizalanwar</span></a>
        <a class="box-item" href="https://github.com/chaitanyatekane"><span>Chaitanya</span></a>
        <a class="box-item" href="https://github.com/srdevelopervishal"><span>vishal</span></a>
        <a class="box-item" href="https://github.com/vb03823"><span>vishal</span></a>
        <a class="box-item" href="https://github.com/TheIndianRebel"><span>Parakram Singh Tanwer</span></a>
        <a class="box-item" href="https://github.com/aaq007"><span>Aaqil Shihab</span></a>
        <a class="box-item" href="https://github.com/todoroki07"><span>Rufus</span></a>
        <a class="box-item" href="https://github.com/shinigamiii07"><span>Trideep</span></a>
        <a class="box-item" href="https://github.com/vishalhacker"><span>vishal hacker</span></a>
        <a class="box-item" href="https://github.com/Brougud"><span>Monke</span></a>
        <a class="box-item" href="https://github.com/adityakumar48"><span>Visinigiri Aditya</span></a>
        <a class="box-item" href="https://github.com/Chia2712"><span>Srishti Mittal</span></a>
        <a class="box-item" href="https://github.com/RahulRudra81"><span>Rahul Rudra</span></a>
        <a class="box-item" href="https://github.com/NavdeepSinghBagga"><span>Navdeep Singh Bagga</span></a>
        <a class="box-item" href="https://github.com/tanishha"><span>Tanisha Chaudhary</span></a>
        <a class="box-item" href="https://github.com/malburo"><span>Malburo</span></a>
        <a class="box-item" href="https://github.com/kingketan9"><span>Abhay Gupta</span></a>
        <a class="box-item" href="https://github.com/ishaan-1n"><span>Ishaan</span></a>
        <a class="box-item" href="https://github.com/manavg005"><span>Manav Gupta</span></a>
        <a class="box-item" href="https://github.com/HarshitAditya27"><span>Harshit Aditya</span></a>
        <a class="box-item" href="https://github.com/christianwidjayaa"><span>Christian Widjaya</span></a>
        <a class="box-item" href="https://github.com/kingketan9"><span>Ketan Goyal</span></a>
        <a class="box-item" href="https://github.com/Davjot"><span>Davjot Singh</span></a>
        <a class="box-item" href="https://github.com/kushagra1912"><span>Kushagra Agrawal</span></a>
        <a class="box-item" href="https://github.com/AyushAKumar-19"><span>Ayush Abhishek Kumar</span></a>
        <a class="box-item" href="https://github.com/Prajit-Sengupta"><span>Prajit Sengupta</span></a>
        <a class="box-item" href="https://github.com/alkaz1"><span>Alka Maurya</span></a>
        <a class="box-item" href="https://github.com/vikasz1"><span>Vikas Maurya</span></a>
        <a class="box-item" href="https://github.com/shreeyachatzz"><span>Shreeya Chatterji</span></a>
        <a class="box-item" href="https://github.com/anshnarula5"><span>Ansh Narula</span></a>
        <a class="box-item" href="https://github.com/YellowFoxH4XOR"><span>Akshat Katiyar</span></a>
        <a class="box-item" href="https://github.com/VivekBhand"><span>Vivek Bhand</span></a>
        <a class="box-item" href="https://github.com/Anmol55555"><span>Anmol Kesarwani</span></a>
        <a class="box-item" href="https://github.com/Aryan-Srivastava"><span>Aryan Srivastava</span></a>
        <a class=" box-item" href="https://github.com/Hackerrcracker"><span>Rahul Sharma</span></a>
        <a class="box-item" href="https://github.com/kindise"><span>Kindi Setiadi</span></a>
        <a class="box-item" href="https://github.com/Lukman350"><span>Manoj Suru</span></a>
        <a class="box-item" href="https://github.com/pragatipal"><span>Pragati Pal</span></a>
        <a class="box-item" href="https://github.com/nvnsaharan"><span>Naveen Saharan</span></a>
        <a class="box-item" href="https://github.com/FarhanFDjabari"><span>Farhan Fadhilah Djabari</span></a>
        <a class="box-item" href="https://github.com/Asi-21"><span>Ashish Nain</span></a>
        <a class="box-item" href="https://github.com/Kirito25782"><span>Kriti Channa</span></a>
        <a class="box-item" href="https://github.com/mahatorakesh"><span>Rakesh Mahato</span></a>
        <a class="box-item" href="https://github.com/Palaksharma23"><span>Palak Sharma</span></a>
        <a class="box-item" href="https://github.com/Shivamdpandey"><span>Shivam Dhananjay Pandey</span></a>
        <a class="box-item" href="https://github.com/fikriks"><span>Fikri Khairul Shaleh</span></a>
        <a class="box-item" href="https://github.com/vatsal259"><span>Vatsal Verma</span></a>
        <a class="box-item" href="https://github.com/SuperAayush"><span>Aayush Sharma</span></a>
        <a class="box-item" href="https://github.com/bharath-acchu"><span>Bharath C S</span></a>
        <a class="box-item" href="https://github.com/Jatinkumar30"><span>Jatin Kumar</span></a>
        <a class="box-item" href="https://github.com/sensaiankit"><span>Ankit Yadav</span></a>
        <a class="box-item" href="https://github.com/KislaySingh10"><span>Kislay Singh</span></a>
        <a class="box-item" href="https://github.com/Prakhar-creator"><span>Prakhar Mishra</span></a>
        <a class="box-item" href="https://github.com/Whitedevilfury"><span>Kingshuk Roy</span></a>
        <a class="box-item" href="https://github.com/Shyam-2001"><span>Shyam Gupta</span></a>
        <a class="box-item" href="https://github.com/yamini236"><span>Yamini Bansal</span></a>
        <a class="box-item" href="https://github.com/whatiskeptiname"><span>Susan Ghimire</span></a>
        <a class="box-item" href="https://github.com/NitulKalita"><span>Nitul</span></a>
        <a class="box-item" href="https://github.com/jash-kothari"><span>Jash Kothari</span></a>
        <a class="box-item" href="https://github.com/SimonUR"><span>Simon</span></a>
        <a class="box-item" href="https://github.com/tandrimasingha"><span>Tandrima Singha</span></a>
        <a class="box-item" href="https://github.com/KVChandrashekar"><span>Chandrashekar K V</span></a>
        <a class="box-item" href="https://github.com/sarvekash"><span>Sarvekash Aggarwal</span></a>
        <a class="box-item" href="https://github.com/mthakur7"><span>Manju Thakur</span></a>
        <a class="box-item" href="https://github.com/utsaverma2001-crypto"><span>Utsav Verma</span></a>
        <a class="box-item" href="https://github.com/whatharshcodes"><span>Harsh</span></a>
        <a class="box-item" href="https://github.com/thet3o"><span>Matteo Vacalebri</span></a>
        <a class="box-item" href="https://github.com/arunim-iiitlCS"><span>Arunim Singhal</span></a>
        <a class="box-item" href="https://github.com/ahad-abd"><span>Abdul Ahad</span></a>
        <a class="box-item" href="https://github.com/MFR414"><span>M Firmansyah Rifai</span></a>
        <a class="box-item" href="https://github.com/AdityaSawant21"><span>Aditya Sawant</span></a>
        <a class="box-item" href="https://github.com/kevadamar"><span>Keva Damar Galih</span></a>
        <a class="box-item" href="https://github.com/a-ayush19"><span>Ayush Awasthi</span></a>
        <a class="box-item" href="https://github.com/SamarthSawhney"><span>Samarth Sawhney</span></a>
        <a class="box-item" href="https://github.com/highflyer910"><span>Thea M.</span></a>
        <a class="box-item" href="https://github.com/adipurnamk"><span>Muhammad Adipurna Kusumawardana</span></a>
        <a class="box-item" href="https://github.com/alfaniM"><span>M. Aulia Alfani</span></a>
        <a class="box-item" href="https://github.com/soumyajit1999"><span>Soumyajit Sen</span></a>
        <a class="box-item" href="https://github.com/vishnuramv"><span>Vishnu Ram V</span></a>
        <a class="box-item" href="https://github.com/nyctonio"><span>Ritesh Kumar</span></a>
        <a class="box-item" href="https://github.com/geeky01adarsh"><span>Adarsh Navneet Sinha</span></a>
        <a class="box-item" href="https://github.com/RAJASETHI"><span>Raja Sethi</span></a>
        <a class="box-item" href="https://github.com/singhneetush"><span>Neetu Singh</span></a>
        <a class="box-item" href="https://github.com/PrajaktaSathe"><span>Prajakta Sathe</span></a>
        <a class="box-item" href="https://github.com/Kaustubh251002"><span>Kaustubh Mishra</span></a>
        <a class="box-item" href="https://github.com/priyanshu-28"><span>Priyanshu Pathak</span></a>
        <a class="box-item" href="https://github.com/amazing-AK"><span>Aditya Krishna</span></a>
        <a class="box-item" href="https://github.com/yashjain1974"><span>Yash jain</span></a>
        <a class="box-item" href="https://github.com/Ttecs"><span>Tharaka Bandara</span></a>
        <a class="box-item" href="https://github.com/haylzrandom"><span>Haylzrandom</span></a>
        <a class="box-item" href="https://github.com/Krishnapro"><span>Krishna Kumar</span> </a>
        <a class="box-item" href="https://github.com/winxter17"><span>Sharad Kumar</span></a>
        <a class="box-item" href="https://github.com/SaranyaSkumar"><span>Saranya S kumar</span></a>
        <a class="box-item" href="https://github.com/zaabdn"><span>Zainal Abidin</span></a>
        <a class="box-item" href="https://github.com/Krishnapal-rajput"><span>Krishnapal Rajput</span></a>
        <a class="box-item" href="https://github.com/SamirKaushik"><span>Samir Kaushik</span></a>
        <a class="box-item" href="https://github.com/Aman1905"><span>Aman Chopra</span></a>
<<<<<<< HEAD
        <a class="box-item" href="https://github.com/mofazil17"><span>Mohamed Fazil</span></a>
        
=======
        <a class="box-item" href="https://github.com/Tejaswi-Kumar"><span>Tejaswi Kumar</span></a>
>>>>>>> b734dccb
        <!-- Please maintain the alignment... -->






      </div>
    </div>
  </div>

  <button id="backToTop" type="button" title="Back to Top">
    <svg xmlns="http://www.w3.org/2000/svg" xmlns:xlink="http://www.w3.org/1999/xlink" version="1.1" id="Capa_1" x="0px"
      y="0px" width="512px" height="512px" viewBox="0 0 284.929 284.929"
      style="enable-background:new 0 0 284.929 284.929;" xml:space="preserve">
      <g>
        <path
          d="M282.082,195.285L149.028,62.24c-1.901-1.903-4.088-2.856-6.562-2.856s-4.665,0.953-6.567,2.856L2.856,195.285   C0.95,197.191,0,199.378,0,201.853c0,2.474,0.953,4.664,2.856,6.566l14.272,14.271c1.903,1.903,4.093,2.854,6.567,2.854   c2.474,0,4.664-0.951,6.567-2.854l112.204-112.202l112.208,112.209c1.902,1.903,4.093,2.848,6.563,2.848   c2.478,0,4.668-0.951,6.57-2.848l14.274-14.277c1.902-1.902,2.847-4.093,2.847-6.566   C284.929,199.378,283.984,197.188,282.082,195.285z"
          fill="#FFFFFF">
      </g>
    </svg>
  </button>

  <script>
    document.querySelectorAll('a.box-item').forEach(con => {
      console.log(con.href)
      con.innerHTML += `<img src="https://avatars.githubusercontent.com/${con.href.split('https://github.com/')[1]}">`
    })
    const toggleSwitch = document.querySelector('.theme-switch input[type="checkbox"]');
    const currentTheme = localStorage.getItem('theme');
    if (currentTheme) {
      document.documentElement.setAttribute('data-theme', currentTheme);
      if (currentTheme === 'dark') {
        toggleSwitch.checked = true;
      }
    }
    function switchTheme(e) {
      if (e.target.checked) {
        document.documentElement.setAttribute('data-theme', 'dark');
        localStorage.setItem('theme', 'dark');
      } else {
        document.documentElement.setAttribute('data-theme', 'light');
        localStorage.setItem('theme', 'light');
      }
    }
    toggleSwitch.addEventListener('change', switchTheme);
  </script>
  <script src="/scripts/scroll.js"></script>

  <script src="./scripts/menu.js"></script>
  <div class="container">
    <div id="stats" style="margin-top: 1rem;"></div>
  </div>
</body>

</html><|MERGE_RESOLUTION|>--- conflicted
+++ resolved
@@ -326,12 +326,10 @@
         <a class="box-item" href="https://github.com/Krishnapal-rajput"><span>Krishnapal Rajput</span></a>
         <a class="box-item" href="https://github.com/SamirKaushik"><span>Samir Kaushik</span></a>
         <a class="box-item" href="https://github.com/Aman1905"><span>Aman Chopra</span></a>
-<<<<<<< HEAD
         <a class="box-item" href="https://github.com/mofazil17"><span>Mohamed Fazil</span></a>
+        <a class="box-item" href="https://github.com/Tejaswi-Kumar"><span>Tejaswi Kumar</span></a>
+
         
-=======
-        <a class="box-item" href="https://github.com/Tejaswi-Kumar"><span>Tejaswi Kumar</span></a>
->>>>>>> b734dccb
         <!-- Please maintain the alignment... -->
 
 

<!DOCTYPE html>
<html lang="en">

<head>
  <!-- Global site tag (gtag.js) - Google Analytics -->
  <link rel="icon" href="https://hacktoberfestswaglist.com/img/Hacktoberfest_21.jpg" type="image/x-icon">
  <script async src="https://www.googletagmanager.com/gtag/js?id=UA-74296045-6"></script>

  <!--Stats Script-->
  <script src="scripts/stats.js"></script>
  <meta charset="UTF-8">
  <meta name="viewport" content="width=device-width, initial-scale=1.0">
  <meta http-equiv="X-UA-Compatible" content="ie=edge">
  <meta http-equiv="Cache-Control" content="no-cache, no-store, must-revalidate">
  <meta http-equiv="Pragma" content="no-cache">
  <meta http-equiv="Expires" content="0">
  <meta http-equiv="Cache-Control" content="no-cache, no-store, must-revalidate">
  <meta http-equiv="Expires" content="0">
  <meta charset="utf-8">
  <meta name="viewport" content="width=device-width, initial-scale=1">

  <!-- Bootstrap CSS -->
  <link href="https://cdn.jsdelivr.net/npm/bootstrap@5.0.2/dist/css/bootstrap.min.css" rel="stylesheet"
    integrity="sha384-EVSTQN3/azprG1Anm3QDgpJLIm9Nao0Yz1ztcQTwFspd3yD65VohhpuuCOmLASjC" crossorigin="anonymous">

  <meta name="description"
    content="This is a static website serving as a beginner friendly project to help developers get started with hacktoberfest -Gateway to open source.">
  <!-- Latest compiled and minified CSS -->
  <link rel="stylesheet" href="https://maxcdn.bootstrapcdn.com/bootstrap/4.1.3/css/bootstrap.min.css">
  <!-- jQuery library -->
  <script src="https://ajax.googleapis.com/ajax/libs/jquery/3.3.1/jquery.min.js"></script>
  <!-- Latest compiled and minified CSS -->
  <link rel="stylesheet" href="https://maxcdn.bootstrapcdn.com/bootstrap/4.1.3/css/bootstrap.min.css">
  <!-- Font Style from google fonts -->
  <link rel="preconnect" href="https://fonts.googleapis.com">
  <link rel="preconnect" href="https://fonts.gstatic.com" crossorigin>
  <link href="https://fonts.googleapis.com/css2?family=Special+Elite&display=swap" rel="stylesheet">
  <!-- Latest compiled JavaScript -->
  <script src="https://maxcdn.bootstrapcdn.com/bootstrap/4.1.3/js/bootstrap.min.js"
    integrity="sha384-ChfqqxuZUCnJSK3+MXmPNIyE6ZbWh2IMqE241rYiqJxyMiZ6OW/JmZQ5stwEULTy"
    crossorigin="anonymous"></script>
  <!-- Github follow button -->
  <script async defer src="https://buttons.github.io/buttons.js"></script>
  <link rel="stylesheet" href="./css/contributors.css">
  <link rel="stylesheet" href="./css/navbar.css">
  <link rel="stylesheet" href="./css/footer.css">
  <link rel="stylesheet" href="https://unpkg.com/aos@2.3.1/dist/aos.css">
  <link rel="stylesheet" href="https://cdnjs.cloudflare.com/ajax/libs/font-awesome/4.7.0/css/font-awesome.css">
  <link rel="stylesheet" href="css/explosion.css">
  <link rel="stylesheet" href="./css/terminal.css">
  <link rel="stylesheet" href="https://cdn.jsdelivr.net/npm/animate.css@3.5.2/animate.min.css">
  <script src="https://kit.fontawesome.com/d9f7ec7b29.js" crossorigin="anonymous"></script>
  <title>Hacktoberfest 2021 - Contributors</title>

</head>

<body>



  <!-- Back-to-top Button -->
  <button onclick="topFunction()" id="myBtn" title="Go to top"><i class="fas fa-angle-double-up"></i></button>
  <button id="back-to-top-btn"><i class="fas fa-angle-double-up"></i></button>


  <!--
      __  __              __    __          __                 ____             __
    / / / /____ _ _____ / /__ / /_ ____   / /_   ___   _____ / __/___   _____ / /_
    / /_/ // __ `// ___// //_// __// __ \ / __ \ / _ \ / ___// /_ / _ \ / ___// __/
  / __  // /_/ // /__ / ,<  / /_ / /_/ // /_/ //  __// /   / __//  __/(__  )/ /_
  /_/ /_/ \__,_/ \___//_/|_| \__/ \____//_.___/ \___//_/   /_/   \___//____/ \__/
                                              i just want a t-shirt at this point
  -->
  <!--Navbar-->
  <nav class="navbar navbar-expand-lg navbar-light fixed-top shadow-sm">
    <a class="navbar-brand" href="/">
      <svg xmlns="http://www.w3.org/2000/svg" xmlns:xlink="http://www.w3.org/1999/xlink" version="1.1" id="Layer_1"
        x="0px" y="0px" viewBox="0 0 300 300" style="enable-background:new 0 0 300 300;" xml:space="preserve" role="img"
        aria-labelledby="dyn2wm4vin1xgraye3ggy9kf12oaz8a" class="header__logo" width="50px" height="50px">
        <title id="dyn2wm4vin1xgraye3ggy9kf12oaz8a">Hacktoberfest</title>
        <style type="text/css">
          .st0 {
            fill: #FF0844;
          }
        </style>
        <path class="st0"
          d="M0.7,0.7v298.7h298.7V0.7H0.7z M197.8,271.4l-32-32v-95.6l-31.4,31.4v79l-17.3,17.3L99.8,254V70.4L95,65.6  L73,87.7L61.7,76.5l47.8-47.8l0.1,0.1l0,0l1.9,1.8l22.8,22.8V136l31.4-31.4V70.2L150,54.4l25.8-25.8l24.7,24.7v169.1l12.1,12.1  l14.7-14.7l11.1,11.1L197.8,271.4z">
        </path>
      </svg>
    </a>
    <button class="navbar-toggler" type="button" data-toggle="collapse" data-target="#navbarColor01"
      aria-controls="navbarColor01" aria-expanded="false" aria-label="Toggle navigation">
      <span class="navbar-toggler-icon"></span>
    </button>
    <div class="collapse navbar-collapse" id="navbarColor01">
      <ul class="navbar-nav mr-auto" id="menu">
        <!-- Menu -->
      </ul>
    </div>
  </nav>
  <div class="content">
    <div class="container">
      <span class="heading">CONTRIBUTORS </span>

      <div class="heart"></div>
      <!-- <label class="theme-switch" for="checkbox">

        <svg xmlns="http://www.w3.org/2000/svg" width="16" height="16" fill="currentColor" class="bi bi-sun"
          viewBox="0 0 16 16">
          <path d="M8 11a3 3 0 1 1 0-6 3 3 0 0 1 0 6zm0 1a4 4 0 1 0 0-8 4 4 0 0 0 0 8zM8 0a.5.5 0 0 1 .5.5v2a.5.5 0 0 1-1 0v-2A.5.5 0 0 1 8 0zm0 13a.5.5 0 0 1 .5.5v2a.5.5 0 0 1-1 0v-2A.5.5 0 0 1 8 13zm8-5a.5.5 0 0 1-.5.5h-2a.5.5 0 0 1 0-1h2a.5.5 0 0 1 .5.5zM3 8a.5.5 0 0 1-.5.5h-2a.5.5 0 0 1 0-1h2A.5.5 0 0 1 3 8zm10.657-5.657a.5.5 0 0 1 0 .707l-1.414 1.415a.5.5 0 1 1-.707-.708l1.414-1.414a.5.5 0 0 1 .707 0zm-9.193 9.193a.5.5 0 0 1 0 .707L3.05 13.657a.5.5 0 0 1-.707-.707l1.414-1.414a.5.5 0 0 1 .707 0zm9.193 2.121a.5.5 0 0 1-.707 0l-1.414-1.414a.5.5 0 0 1 .707-.707l1.414 1.414a.5.5 0 0 1 0 .707zM4.464 4.465a.5.5 0 0 1-.707 0L2.343 3.05a.5.5 0 1 1 .707-.707l1.414 1.414a.5.5 0 0 1 0 .708z" />
        </svg>

        <svg xmlns="http://www.w3.org/2000/svg" width="16" height="16" fill="currentColor" class="bi bi-moon"
          viewBox="0 0 16 16">
          <path d="M6 .278a.768.768 0 0 1 .08.858 7.208 7.208 0 0 0-.878 3.46c0 4.021 3.278 7.277 7.318 7.277.527 0 1.04-.055 1.533-.16a.787.787 0 0 1 .81.316.733.733 0 0 1-.031.893A8.349 8.349 0 0 1 8.344 16C3.734 16 0 12.286 0 7.71 0 4.266 2.114 1.312 5.124.06A.752.752 0 0 1 6 .278zM4.858 1.311A7.269 7.269 0 0 0 1.025 7.71c0 4.02 3.279 7.276 7.319 7.276a7.316 7.316 0 0 0 5.205-2.162c-.337.042-.68.063-1.029.063-4.61 0-8.343-3.714-8.343-8.29 0-1.167.242-2.278.681-3.286z" />
        </svg>

        <input type="checkbox" class="checkbox" id="checkbox" />

        <div class="slider round"></div>
      </label> -->
      <div class="tdnn">
        <div class="moon">
        </div>
      </div>
      <p class=" rubberBand delay-4s">Add yourself to the list if you contribute.</p>
      <hr style="width:80%">
    </div>
    <div class="box mx-auto">



      <!-- Add to the bottom of the list -->

      <a class="box-item" href="https://github.com/fineanmol"><span>Anmol Agarwal</span></a>
      <a class="box-item" href="https://github.com/Amitava123"><span>Amitava Mitra</span></a>
      <a class="box-item" href="https://github.com/philson-philip"><span>Philson Philip</span></a>
      <a class="box-item" href="https://github.com/SHIV1003"><span>Shivam Goyal</span></a>
      <a class="box-item" href="https://github.com/shradha-khapra"><span>Shradha Khapra</span></a>
      <a class="box-item" href="https://github.com/dwikychandra21"><span>Dwiky Chandra</span></a>
      <a class="box-item" href="https://github.com/ritesh2905"><span>Ritesh Kumar</span></a>
      <a class="box-item" href="https://github.com/xevenheaven"><span>Elysia Ong</span></a>
      <a class="box-item" href="https://github.com/facundof13"><span>Facundo</span></a>
      <a class="box-item" href="https://github.com/Hrishabh5"><span>Hrishabh Jain</span></a>
      <a class="box-item" href="https://github.com/skully-coder"><span>Abhinav Agarwal</span></a>
      <a class="box-item" href="https://github.com/sharron4me"><span>Mohammad Ummair</span></a>
      <a class="box-item" href="https://github.com/dwiguna81"><span>Dwi Guna</span></a>
      <a class="box-item" href="https://github.com/alok2947"><span>Alok Kumar Jha</span></a>
      <a class="box-item" href="https://github.com/Samarth-Khatri"><span>Samarth Khatri</span></a>
      <a class="box-item" href="https://github.com/randymfournier"><span>Randy M Fournier</span></a>
      <a class="box-item" href="https://github.com/juniorhero"><span>Athul Jayaram</span></a>
      <a class="box-item" href="https://github.com/nnishad"><span>Nikhil Nishad</span></a>
      <a class="box-item" href="https://github.com/ShagiG"><span>ShagiGanesh</span></a>
      <a class="box-item" href="https://github.com/hidalgob"><span>Bruno Hidalgo</span></a>
      <a class="box-item" href="https://github.com/punitsakre23"><span>Punit Sakre</span></a>
      <a class="box-item" href="https://github.com/dimitrisz123"><span>Jim Zervas</span></a>
      <a class="box-item" href="https://github.com/ishgary"><span>Ishant Garg</span></a>
      <a class="box-item" href="https://github.com/naman74"><span>Naman</span></a>
      <a class="box-item" href="https://github.com/Sauvic016"><span>Sauvic P Choudhury </span></a>
      <a class="box-item" href="https://github.com/panchadeep"><span>Panchadeep Mazumder</span></a>
      <a class="box-item" href="https://github.com/nitin-jain3"><span>NITIN JAIN</span></a>
      <a class="box-item" href="https://github.com/MasterBrian99"><span>Pasindu P Konghawaththa</span></a>
      <a class="box-item" href="https://github.com/pepeyen"><span>Erick Frederick</span></a>
      <a class="box-item" href="https://github.com/prkhrv"><span>Prakhar Varshney</span></a>
      <a class="box-item" href="https://github.com/zealptl"><span>Zeal Patel</span></a>
      <a class="box-item" href="https://github.com/aman339"><span>Aman Kumar Choudhary</span></a>
      <a class="box-item" href="https://github.com/DataCrusade1999"><span>Ashutosh Pandey</span></a>
      <a class="box-item" href="https://github.com/zomsik"><span>Tomasz Wiejak</span></a>
      <a class="box-item" href="https://github.com/GauthamG2"><span>Gautham Sritharan</span></a>
      <a class="box-item" href="https://github.com/elijahdaniel"><span>Elijah Paminsan</span></a>
      <a class="box-item" href="https://github.com/evergreen2001"><span>Ido Evergreen</span></a>
      <a class="box-item" href="https://github.com/Zaheudev"><span>Zaharia Iulian</span></a>
      <a class="box-item" href="https://github.com/haryanapnx"><span>Haryfun</span></a>
      <a class="box-item" href="https://github.com/ishaan-10"><span>Ishaan</span></a>
      <a class="box-item" href="https://github.com/Alok-873"><span>Alok Tripathi</span></a>
      <a class="box-item" href="https://github.com/qdtroemner"><span>Quentin Troemner</span></a>
      <a class="box-item" href="https://github.com/satyampgt4"><span>Satyam</span></a>
      <a class="box-item" href="https://github.com/vikramadityasinghs"><span>Vikramaditya Singh Saxena</span></a>
      <a class="box-item" href="https://github.com/Aashu23"><span>Aashu</span></a>
      <a class="box-item" href="https://github.com/Meghna2080"><span>Meghna Singh</span></a>
      <a class="box-item" href="https://github.com/jkunal14"><span>Kunal Jindal</span></a>
      <a class="box-item" href="https://github.com/paarth17032000"><span>Paarth Agarwal</span></a>
      <a class="box-item" href="https://github.com/andreanz22"><span>Andrean Novan</span></a>
      <a class="box-item" href="https://github.com/juanpablohuertas"><span>Juan Pablo Huertas</span></a>
      <a class="box-item" href="https://github.com/JimBowler82"><span>Jim Bowler</span></a>
      <a class="box-item" href="https://github.com/jhonatanoc96"><span>Jhonatan Ocampo</span></a>
      <a class="box-item" href="https://github.com/naman360"><span>Naman Shankhydhar</span></a>
      <a class="box-item" href="https://github.com/SidathWeerasinghe"><span>Sidath Weerasinghe</span></a>
      <a class="box-item" href="https://github.com/samikshaupadhyay"><span>Samiksha Upadhyay</span></a>
      <a class="box-item" href="https://github.com/Ze-Falcon"><span>Ze Falcon</span></a>
      <a class="box-item" href="https://github.com/nguyenlamspk"><span>Lam Nguyen</span></a>
      <a class="box-item" href="https://github.com/yagamipal"><span>Yagami</span></a>
      <a class="box-item" href="https://github.com/ameygangwal"><span>Amey</span></a>
      <a class="box-item" href="https://github.com/JoaoJesus94"><span>João Jesus</span></a>
      <a class="box-item" href="https://github.com/alvalle09"><span>Alfredo Valle</span></a>
      <a class="box-item" href="https://github.com/achudinovskyh"><span>Andrew Chudinovskyh</span></a>
      <a class="box-item" href="https://github.com/ydegtyar"><span>Yuriy Degtyar</span></a>
      <a class="box-item" href="https://github.com/drashevsky"><span>Daniel Rashevsky</span></a>
      <a class="box-item" href="https://github.com/sabry2020"><span>Sabry</span></a>
      <a class="box-item" href="https://github.com/MananAg29"><span>Manan</span></a>
      <a class="box-item" href="https://github.com/soham117"><span>Soham Purohit</span></a>
      <a class="box-item" href="https://github.com/rohantheprogrammer"><span>RohanTheProgrammer</span></a>
      <a class="box-item" href="https://github.com/Prasad-Chathuranga"><span>Prasad Chathuranga</span></a>
      <a class="box-item" href="https://github.com/vngarg"><span>Shlok Garg</span></a>
      <a class="box-item" href="https://github.com/Rohit-1706"><span>Rohit Chowdhury</span></a>
      <a class="box-item" href="https://github.com/siddharthdeo99"><span>Siddharth deo</span></a>
      <a class="box-item" href="https://github.com/Aniket6039"><span>Aniket Raj</span></a>
      <a class="box-item" href="https://github.com/JayantGoel001"><span>Jayant Goel</span></a>
      <a class="box-item" href="https://github.com/tuminzee"><span>Tumin Sheth</span></a>
      <a class="box-item" href="https://github.com/Shikhar253"><span>Shikhar Saxena</span></a>
      <a class="box-item" href="https://github.com/rasyidzkun"><span>Ar Rasyid Sarifullah</span></a>
      <a class="box-item" href="https://github.com/RheaAdh"><span>Rhea Adhikari</span></a>
      <a class="box-item" href="https://github.com/SDGraph"><span>SD Graph</span></a>
      <a class="box-item" href="https://github.com/abhijeetaman007"><span>Abhijeet Sinha</span></a>
      <a class="box-item" href="https://github.com/keerays"><span>Keerays</span></a>
      <a class="box-item" href="https://github.com/skully-coder"><span>Abhinav Agrawal</span></a>
      <a class="box-item" href="https://github.com/Red-0111"><span>Rudransh</span></a>
      <a class="box-item" href="https://github.com/sreelakshmig009"><span>G Sreelakshmi</span></a>
      <a class="box-item" href="https://github.com/dhruvil-shah"><span>Dhruvil Shah</span></a>
      <a class="box-item" href="https://github.com/7suyash7"><span>Suyash Nayan</span></a>
      <a class="box-item" href="https://github.com/VishweshPatel"><span>Vishwesh Patel</span></a>
      <a class="box-item" href="https://github.com/achromik"><span>Aleksander Chromik</span></a>
      <a class="box-item" href="https://github.com/osamakhan552"><span>Osama Khan</span></a>
      <a class="box-item" href="https://github.com/ShreyaChopra13"><span>Shreya Chopra</span></a>
      <a class="box-item" href="https://github.com/dynle"><span>Dynle</span></a>
      <a class="box-item" href="https://github.com/20manas"><span>Manas Khurana</span></a>
      <a class="box-item" href="https://github.com/manigedit"><span>Manish Kumar</span></a>
      <a class="box-item" href="https://github.com/Triben-Choudhary"><span>Triben Choudhary</span></a>
      <a class="box-item" href="https://github.com/Starfire1853"><span>Lynn Nguyen</span></a>
      <a class="box-item" href="https://github.com/vakilsahabh"><span>Vakeel Sahabh</span></a>
      <a class="box-item" href="https://github.com/ruchirtoshniwal"><span>Ruchir Toshniwal</span></a>
      <a class="box-item" href="https://github.com/cee-elle"><span>Cindy Le</span></a>
      <a class="box-item" href="https://github.com/zonex909"><span>Rupna Maitra</span></a>
      <a class="box-item" href="https://github.com/Krutarth06"><span>Krutarth Trivedi</span></a>
      <a class="box-item" href="https://github.com/Lukman350"><span>Lukman</span></a>
      <a class="box-item" href="https://github.com/ShreyaChopra13"><span>Shreya </span></a>
      <a class="box-item" href="https://github.com/adarshraghav"><span>Adarsh Raghav</span></a>
      <a class="box-item" href="https://github.com/akash-10-23"><span>Akash Ratan Verma</span></a>
      <a class="box-item" href="https://github.com/ana2407"><span>Vibhuti Negi</span></a>
      <a class="box-item" href="https://github.com/ananya2407"><span>Ananya Sajwan</span></a>
      <a class="box-item" href="https://github.com/husinassegaff"><span>Husin Muhammad Assegaff</span></a>
      <a class="box-item" href="https://github.com/doniambarita"><span>Doni Ambarita</span></a>
      <a class="box-item" href="https://github.com/matheusdaluz"><span>Matheus da Luz</span></a>
      <a class="box-item" href="https://github.com/cheetosmaster"><span>cheetosmaster</span></a>
      <a class="box-item" href="https://github.com/ramadh-an"><span>Nukholis Ramadhan</span></a>
      <a class="box-item" href="https://github.com/suyash0102"><span>Suyash Dahake</span></a>
      <a class="box-item" href="https://github.com/OmanshArora"><span>Omansh</span></a>
      <a class="box-item" href="https://github.com/ialexanderbrito"><span>Alexander</span></a>
      <a class="box-item" href="https://github.com/rishabhrathore055"><span>Rishabh Rathore</span></a>
      <a class="box-item" href="https://github.com/SukritSethi"><span>Sukrit Sethi</span></a>
      <a class="box-item" href="https://github.com/faizalanwar"><span>faizalanwar</span></a>
      <a class="box-item" href="https://github.com/chaitanyatekane"><span>Chaitanya</span></a>
      <a class="box-item" href="https://github.com/srdevelopervishal"><span>vishal</span></a>
      <a class="box-item" href="https://github.com/vb03823"><span>vishal</span></a>
      <a class="box-item" href="https://github.com/TheIndianRebel"><span>Parakram Singh Tanwer</span></a>
      <a class="box-item" href="https://github.com/aaq007"><span>Aaqil Shihab</span></a>
      <a class="box-item" href="https://github.com/todoroki07"><span>Rufus</span></a>
      <a class="box-item" href="https://github.com/shinigamiii07"><span>Trideep</span></a>
      <a class="box-item" href="https://github.com/vishalhacker"><span>vishal hacker</span></a>
      <a class="box-item" href="https://github.com/Brougud"><span>Monke</span></a>
      <a class="box-item" href="https://github.com/adityakumar48"><span>Visinigiri Aditya</span></a>
      <a class="box-item" href="https://github.com/Chia2712"><span>Srishti Mittal</span></a>
      <a class="box-item" href="https://github.com/RahulRudra81"><span>Rahul Rudra</span></a>
      <a class="box-item" href="https://github.com/NavdeepSinghBagga"><span>Navdeep Singh Bagga</span></a>
      <a class="box-item" href="https://github.com/tanishha"><span>Tanisha Chaudhary</span></a>
      <a class="box-item" href="https://github.com/malburo"><span>Malburo</span></a>
      <a class="box-item" href="https://github.com/kingketan9"><span>Abhay Gupta</span></a>
      <a class="box-item" href="https://github.com/ishaan-1n"><span>Ishaan</span></a>
      <a class="box-item" href="https://github.com/manavg005"><span>Manav Gupta</span></a>
      <a class="box-item" href="https://github.com/HarshitAditya27"><span>Harshit Aditya</span></a>
      <a class="box-item" href="https://github.com/christianwidjayaa"><span>Christian Widjaya</span></a>
      <a class="box-item" href="https://github.com/kingketan9"><span>Ketan Goyal</span></a>
      <a class="box-item" href="https://github.com/Davjot"><span>Davjot Singh</span></a>
      <a class="box-item" href="https://github.com/kushagra1912"><span>Kushagra Agrawal</span></a>
      <a class="box-item" href="https://github.com/AyushAKumar-19"><span>Ayush Abhishek Kumar</span></a>
      <a class="box-item" href="https://github.com/Prajit-Sengupta"><span>Prajit Sengupta</span></a>
      <a class="box-item" href="https://github.com/alkaz1"><span>Alka Maurya</span></a>
      <a class="box-item" href="https://github.com/vikasz1"><span>Vikas Maurya</span></a>
      <a class="box-item" href="https://github.com/shreeyachatzz"><span>Shreeya Chatterji</span></a>
      <a class="box-item" href="https://github.com/anshnarula5"><span>Ansh Narula</span></a>
      <a class="box-item" href="https://github.com/YellowFoxH4XOR"><span>Akshat Katiyar</span></a>
      <a class="box-item" href="https://github.com/VivekBhand"><span>Vivek Bhand</span></a>
      <a class="box-item" href="https://github.com/Anmol55555"><span>Anmol Kesarwani</span></a>
      <a class="box-item" href="https://github.com/Aryan-Srivastava"><span>Aryan Srivastava</span></a>
      <a class="box-item" href="https://github.com/Hackerrcracker"><span>Rahul Sharma</span></a>
      <a class="box-item" href="https://github.com/kindise"><span>Kindi Setiadi</span></a>
      <a class="box-item" href="https://github.com/Lukman350"><span>Manoj Suru</span></a>
      <a class="box-item" href="https://github.com/pragatipal"><span>Pragati Pal</span></a>
      <a class="box-item" href="https://github.com/nvnsaharan"><span>Naveen Saharan</span></a>
      <a class="box-item" href="https://github.com/FarhanFDjabari"><span>Farhan Fadhilah Djabari</span></a>
      <a class="box-item" href="https://github.com/Asi-21"><span>Ashish Nain</span></a>
      <a class="box-item" href="https://github.com/Kirito25782"><span>Kriti Channa</span></a>
      <a class="box-item" href="https://github.com/mahatorakesh"><span>Rakesh Mahato</span></a>
      <a class="box-item" href="https://github.com/Palaksharma23"><span>Palak Sharma</span></a>
      <a class="box-item" href="https://github.com/Shivamdpandey"><span>Shivam Dhananjay Pandey</span></a>
      <a class="box-item" href="https://github.com/fikriks"><span>Fikri Khairul Shaleh</span></a>
      <a class="box-item" href="https://github.com/vatsal259"><span>Vatsal Verma</span></a>
      <a class="box-item" href="https://github.com/SuperAayush"><span>Aayush Sharma</span></a>
      <a class="box-item" href="https://github.com/bharath-acchu"><span>Bharath C S</span></a>
      <a class="box-item" href="https://github.com/Jatinkumar30"><span>Jatin Kumar</span></a>
      <a class="box-item" href="https://github.com/sensaiankit"><span>Ankit Yadav</span></a>
      <a class="box-item" href="https://github.com/KislaySingh10"><span>Kislay Singh</span></a>
      <a class="box-item" href="https://github.com/Prakhar-creator"><span>Prakhar Mishra</span></a>
      <a class="box-item" href="https://github.com/Whitedevilfury"><span>Kingshuk Roy</span></a>
      <a class="box-item" href="https://github.com/Shyam-2001"><span>Shyam Gupta</span></a>
      <a class="box-item" href="https://github.com/yamini236"><span>Yamini Bansal</span></a>
      <a class="box-item" href="https://github.com/whatiskeptiname"><span>Susan Ghimire</span></a>
      <a class="box-item" href="https://github.com/NitulKalita"><span>Nitul</span></a>
      <a class="box-item" href="https://github.com/jash-kothari"><span>Jash Kothari</span></a>
      <a class="box-item" href="https://github.com/SimonUR"><span>Simon</span></a>
      <a class="box-item" href="https://github.com/tandrimasingha"><span>Tandrima Singha</span></a>
      <a class="box-item" href="https://github.com/KVChandrashekar"><span>Chandrashekar K V</span></a>
      <a class="box-item" href="https://github.com/sarvekash"><span>Sarvekash Aggarwal</span></a>
      <a class="box-item" href="https://github.com/mthakur7"><span>Manju Thakur</span></a>
      <a class="box-item" href="https://github.com/utsaverma2001-crypto"><span>Utsav Verma</span></a>
      <a class="box-item" href="https://github.com/whatharshcodes"><span>Harsh</span></a>
      <a class="box-item" href="https://github.com/thet3o"><span>Matteo Vacalebri</span></a>
      <a class="box-item" href="https://github.com/Rohit-More"><span>Rohit More</span></a>
      <a class="box-item" href="https://github.com/ahad-abd"><span>Abdul Ahad</span></a>
      <a class="box-item" href="https://github.com/MFR414"><span>M Firmansyah Rifai</span></a>
      <a class="box-item" href="https://github.com/a-ayush19"><span>Ayush Awasthi</span></a>
      <a class="box-item" href="https://github.com/highflyer910"><span>Thea M.</span></a>
      <a class="box-item" href="https://github.com/alfaniM"><span>M. Aulia Alfani</span></a>
      <a class="box-item" href="https://github.com/soumyajit1999"><span>Soumyajit Sen</span></a>
      <a class="box-item" href="https://github.com/vishnuramv"><span>Vishnu Ram V</span></a>
      <a class="box-item" href="https://github.com/khushi-mishra0408"><span>Khushi Mishra</span></a>
      <a class="box-item" href="https://github.com/SayantanMaiti"><span>Sayantan Maiti</span></a>
      <a class="box-item" href="https://github.com/napster-ansh"><span>Ansh Jain</span></a>
      <a class="box-item" href="https://github.com/napster-ansh"><span>SpecxyBeardo</span></a>
      <a class="box-item" href="https://github.com/s0v13tl3m0n"><span>s0v13tl3m0n</span></a>
      <a class="box-item" href="https://github.com/smriti2411"><span>Smriti Gupta</span></a>
      <a class="box-item" href="https://github.com/davidtheweiss"><span>David Weiss</span></a>
      <a class="box-item" href="https://github.com/nyctonio"><span>Ritesh Kumar</span></a>
      <a class="box-item" href="https://github.com/geeky01adarsh"><span>Adarsh Navneet Sinha</span></a>
      <a class="box-item" href="https://github.com/RAJASETHI"><span>Raja Sethi</span></a>
      <a class="box-item" href="https://github.com/PrajaktaSathe"><span>Prajakta Sathe</span></a>
      <a class="box-item" href="https://github.com/Kaustubh251002"><span>Kaustubh Mishra</span></a>
      <a class="box-item" href="https://github.com/priyanshu-28"><span>Priyanshu Pathak</span></a>
      <a class="box-item" href="https://github.com/amazing-AK"><span>Aditya Krishna</span></a>
      <a class="box-item" href="https://github.com/yashjain1974"><span>Yash jain</span></a>
      <a class="box-item" href="https://github.com/Ttecs"><span>Tharaka Bandara</span></a>
      <a class="box-item" href="https://github.com/VibhuGautam"><span>Vibhu Gautam</span></a>
      <a class="box-item" href="https://github.com/Priyanshi-Raj"><span>Priyanshi Raj</span></a>
      <a class="box-item" href="https://github.com/AdityaSawant21"><span>Aditya Sawant</span></a>
      <a class="box-item" href="https://github.com/kevadamar"><span>Keva Damar Galih</span></a>
      <a class="box-item" href="https://github.com/SamarthSawhney"><span>Samarth Sawhney</span></a>
      <a class="box-item" href="https://github.com/adipurnamk"><span>Adipurna Kusumawardana</span></a>
      <a class="box-item" href="https://github.com/singhneetush"><span>Neetu Singh</span></a>
      <a class="box-item" href="https://github.com/haylzrandom"><span>Haylzrandom</span></a>
      <a class="box-item" href="https://github.com/Krishnapro"><span>Krishna Kumar</span> </a>
      <a class="box-item" href="https://github.com/winxter17"><span>Sharad Kumar</span></a>
      <a class="box-item" href="https://github.com/SaranyaSkumar"><span>Saranya S kumar</span></a>
      <a class="box-item" href="https://github.com/zaabdn"><span>Zainal Abidin</span></a>
      <a class="box-item" href="https://github.com/Krishnapal-rajput"><span>Krishnapal Rajput</span></a>
      <a class="box-item" href="https://github.com/SamirKaushik"><span>Samir Kaushik</span></a>
      <a class="box-item" href="https://github.com/Aman1905"><span>Aman Chopra</span></a>
      <a class="box-item" href="https://github.com/Frostbite22"><span>Fares Landoulsi</span></a>
      <a class="box-item" href="https://github.com/mofazil17"><span>Mohamed Fazil</span></a>
      <a class="box-item" href="https://github.com/Tejaswi-Kumar"><span>Tejaswi Kumar</span></a>
      <a class="box-item" href="https://github.com/pravigya"><span>Pravigya jain</span></a>
      <a class="box-item" href="https://github.com/TahuTech"><span>Nur Ali Sholikhin</span></a>
      <a class="box-item" href="https://github.com/JuniorXcoder"><span>JuniorXcoder</span></a>
      <a class="box-item" href="https://github.com/aryankashyap7"><span>Aryan Kashyap</span></a>
      <a class="box-item" href="https://github.com/robertnjenga"><span>Robert Njenga</span></a>
      <a class="box-item" href="https://github.com/geekygirl8"><span>NIKITA</span></a>
      <a class="box-item" href="https://github.com/mariosamaaa"><span>mArio</span></a>
      <a class="box-item" href="https://github.com/alishaac"><span>Alisha Chauhan</span></a>
      <a class="box-item" href="https://github.com/MahimaKhatri"><span>Mahima Khatri</span></a>
      <a class="box-item" href="https://github.com/vishwasluhana"><span>Vishwa Mittar</span></a>
      <a class="box-item" href="https://github.com/NEELAKANTAGOUDAPATIL"><span>NEELAKANTA GOUDA PATIL</span></a>
      <a class="box-item" href="https://github.com/shashishekhar11"><span>shashishekhar11</span></a>
      <a class="box-item" href="https://github.com/H-M-Noman123"><span>H-M-Noman123</span></a>
      <a class="box-item" href="https://github.com/barunipriyats"><span>Baruni Priya T S</span></a>
      <a class="box-item" href="https://github.com/anmolg84"><span>Anmol Gupta</span></a>
      <a class="box-item" href="https://github.com/gulshanjakhon"><span>Gulshan Jakhon</span></a>
      <a class="box-item" href="https://github.com/Sonalanand102"><span>Sonal Anand</span></a>
      <a class="box-item" href="https://github.com/agasthyan07"><span>Agasthyan</span></a>
      <a class="box-item" href="https://github.com/HarineM"><span>Harine Murugan</span></a>
      <a class="box-item" href="https://github.com/diwuracreatives"><span>Diwura Creatives</span></a>
      <a class="box-item" href="https://github.com/Vishvesh-Codehunt"><span>Vishvesh Patel</span></a>
<<<<<<< HEAD
      <a class="box-item" href="https://github.com/napster-ansh"><span>Ansh Jain</span></a>
      <a class="box-item" href="https://github.com/riyajha2305"><span>Riya Jha</span></a>



          <!-- Please maintain the alignment... -->




=======
      <a class="box-item" href="https://github.com/vaishali8799"><span>Vaishali Kasondhan</span></a>
      <a class="box-item" href="https://github.com/nimishph"><span>Nimish Ph</span></a>
      <a class="box-item" href="https://github.com/code08-ind"><span>Aryan Garg</span></a>
      <a class="box-item" href="https://github.com/mariabarkouzou"><span>Maria Barkouzou</span></a>
      <a class="box-item" href="https://github.com/andrianfaa"><span>Andrian Fadhilla</span></a>
      <a class="box-item" href="https://github.com/proghead00"><span>Susnata Goswami</span></a>
      <a class="box-item" href="https://github.com/gayathribuddhika"><span>Gayathri Buddhika</span></a>
      <a class="box-item" href="https://github.com/rajneeshk94"><span>Rajneesh Khare</span></a>
      <a class="box-item" href="https://github.com/rashmi-thakurr"><span>Rashmi Thakur</span></a>
      <a class="box-item" href="https://github.com/milos5593"><span>Milos Vujinic</span></a>
      <a class="box-item" href="https://github.com/senshiii"><span>Sayan Das</span></a>
      <a class="box-item" href="https://github.com/Shagufta08"><span>Shagufta Iqbal</span></a>
      <a class="box-item" href="https://github.com/anilectjose"><span>Anilect Jose</span></a>
      <a class="box-item" href="https://github.com/jyoti88"><span>Jyoti88</span></a>
      <a class="box-item" href="https://github.com/ankitkumar5358"><span>Ankit Kumar</span></a>
      <a class="box-item" href="https://github.com/GraniteMask"><span>Ratnadeep Das Choudhury</span></a>
      <a class="box-item" href="https://github.com/Vaibhavwani11"><span>Vaibhav Wani</span></a>
      <a class="box-item" href="https://github.com/Smriti129"><span>Smriti Srivastava</span></a>
      <a class="box-item" href="https://github.com/venkateshtantravahi"><span>Venkatesh Tantravahi</span></a>
      <a class="box-item" href="https://github.com/Saumya9425"><span>Saumya Chaudhary</span></a>
      <a class="box-item" href="https://github.com/sarasana"><span>Sara</span></a>
      <a class="box-item" href="https://github.com/mctraore"><span>MC</span></a>
      <a class="box-item" href="https://github.com/tmttan03"><span>Theressa</span></a>
      <a class="box-item" href="https://github.com/Summer-source"><span>Naushad Alam</span></a>
      <a class="box-item" href="https://github.com/GoGi2712"><span>Ankita Mandal</span></a>
      <a class="box-item" href="https://github.com/sathish-saminathan"><span>Sathish kumar Saminathan</span></a>
      <a class="box-item" href="https://github.com/NIRMAL122"><span>Nirmal Singh</span></a>
      <a class="box-item" href="https://github.com/caspero-62"><span>Uchechukwu Nwafor</span></a>
      <a class="box-item" href="https://github.com/YogishaNiraula"><span>Yogisha Niraula</span></a>
      <a class="box-item" href="https://github.com/Saurav017"><span>Saurav Purohit</span></a>
      <a class="box-item" href="https://github.com/JuktaGoyari"><span>Jukta Goyari</span></a>
      <a class="box-item" href="https://github.com/mritunjay7065"><span>Mritunjay Kumar</span></a>
      <a class="box-item" href="https://github.com/praveenbhardwaj"><span>Praveen Bhardwaj</span></a>
      <a class="box-item" href="https://github.com/caspero-62"><span>Ruben Kharel</span></a>
      <a class="box-item" href="https://github.com/ianc1234"><span>Ian Cao</span></a>
      <a class="box-item" href="https://github.com/sandwichleham"><span>Finn Haggen</span></a>
      <a class="box-item" href="https://github.com/bowo-anakdesa"><span>Sumitro Aji Prabowo</span></a>
      <a class="box-item" href="https://github.com/tallCoder02"><span>Emmanuel C. Jemeni</span></a>
      <a class="box-item" href="https://github.com/exist08"><span>ANURAG SINGH</span></a>
      <a class="box-item" href="https://github.com/AishwaryaHombalimath"><span>Aishwarya Hombalimath</span></a>
      <a class="box-item" href="https://github.com/FathRa"><span>Fath Ra</span></a>
      <a class="box-item" href="https://github.com/whoisraa"><span>whoisraa</span></a>
      <a class="box-item" href="https://github.com/floating-dynamo"><span>Sridhar Maskeri</span></a>
      <a class="box-item" href="https://github.com/rud26dev"><span>Rudraksha Bhattacharjee</span></a>
      <a class="box-item" href="https://github.com/sumushi"><span>Sumaiya Fatma</span></a>
      <a class="box-item" href="https://github.com/Rishu1018"><span>Gustavo Rishu Yadav</span></a>
      <a class="box-item" href="https://github.com/Kizito007"><span>Nwaka Kizito</span></a>
      <a class="box-item" href="https://github.com/Aashutosh-922"><span>Aashutosh Karale</span></a>
      <a class="box-item" href="https://github.com/ParthJohri"><span>Parth Johri</span></a>
      <a class="box-item" href="https://github.com/amansaini01"><span>Aman saini</span></a>
      <a class="box-item" href="https://github.com/zackmolt"><span>Fikri Haikal</span></a>
      <a class="box-item" href="https://github.com/HrHasnai"><span>Hasnain Rasheed</span></a>
      <a class="box-item" href="https://github.com/real-phoenix"><span>Shreya Singh</span></a>
      <a class="box-item" href="https://github.com/iamhsntariq05"><span>Hassan Tariq</span></a>
      <a class="box-item" href="https://github.com/Aashik96"><span>Aashik Ahamed</span></a>
      <a class="box-item" href="https://github.com/Rajat-sharMaa"><span>Rajat Shamraa</span></a>
      <a class="box-item" href="https://github.com/savarbhasin"><span>Savar Bhasin</span></a>
      <a class="box-item" href="https://github.com/aakashjha017"><span>Aakash Jha</span></a>
      <a class="box-item" href="https://github.com/kapil706"><span>Kapil Chaudhary</span></a>
      <a class="box-item" href="https://github.com/glbdhananjaya"><span>Bhashitha Dhananjaya</span></a>
      <a class="box-item" href="https://github.com/sunankles"><span>Sunankles</span></a>
      <a class="box-item" href="https://github.com/Ibb-uth"><span>Ibraheem Uthman</span></a>
      <a class="box-item" href="https://github.com/dennisjonda"><span>Dennis Jonda</span></a>
      <a class="box-item" href="https://github.com/Aakashmau"><span>Aakash Maurya</span></a>
      <a class="box-item" href="https://github.com/volicar"><span>Vinicius Olicar</span></a>
      <a class="box-item" href="https://github.com/Lehnargh"><span>Andi L.</span></a>
      <a class="box-item" href="https://github.com/tushar-bht"><span>Tushar Bhatt</span></a>
      <a class="box-item" href="https://github.com/eshamittal"><span>Esha Mittal</span></a>
      <a class="box-item" href="https://github.com/Taruna06"><span>Taruna Saini</span></a>
      <a class="box-item" href="https://github.com/vamisola"><span>Vina Compson</span></a>
      <a class="box-item" href="https://github.com/sonishsinghal"><span>Sonish Singhal</span></a>
      <a class="box-item" href="https://github.com/eby8zevin"><span>Ahmad Abu Hasan</span></a>
      <a class="box-item" href="https://github.com/Japoncio3k"><span>Gustavo Kamihara</span></a>
      <a class="box-item" href="https://github.com/Mashood97"><span>Mashood Siddique</span></a>
      <a class="box-item" href="https://github.com/dadoktor8"><span>John Smith</span></a>
      <a class="box-item" href="https://github.com/Tripti19-Rao"><span>Tripti</span></a>
      <a class="box-item" href="https://github.com/zedutra"><span>Jose Vitor Dutra</span></a>
      <a class="box-item" href="https://github.com/Meenu-github"><span>Meenu Singh</span></a>
      <a class="box-item" href="https://github.com/nipunsingal7"><span>Nipun Singal</span></a>
      <a class="box-item" href="https://github.com/supriyagahoi"><span>Supriya gahoi</span></a>
      <a class="box-item" href="https://github.com/computerwala"><span>Aman K Soni</span></a>
      <a class="box-item" href="https://github.com/saanyaLall"><span>Saanya Lall</span></a>
      <a class="box-item" href="https://github.com/shresritik"><span>Ritik Shrestha</span></a>
      <a class="box-item" href="https://github.com/Ravikant-git"><span>Ravikant</span></a>
      <a class="box-item" href="https://github.com/manshadchangampalli"><span>Manshad</span></a>
      <a class="box-item" href="https://github.com/abhinnxo"><span>Abhinn Krishn</span></a>






      <!-- Please maintain the alignment... -->
>>>>>>> 42156613


    </div>
  </div>
  </div>

  <button id="backToTop" type="button" title="Back to Top">
    <svg xmlns="http://www.w3.org/2000/svg" xmlns:xlink="http://www.w3.org/1999/xlink" version="1.1" id="Capa_1" x="0px"
      y="0px" width="512px" height="512px" viewBox="0 0 284.929 284.929"
      style="enable-background:new 0 0 284.929 284.929;" xml:space="preserve">
      <g>
        <path
          d="M282.082,195.285L149.028,62.24c-1.901-1.903-4.088-2.856-6.562-2.856s-4.665,0.953-6.567,2.856L2.856,195.285   C0.95,197.191,0,199.378,0,201.853c0,2.474,0.953,4.664,2.856,6.566l14.272,14.271c1.903,1.903,4.093,2.854,6.567,2.854   c2.474,0,4.664-0.951,6.567-2.854l112.204-112.202l112.208,112.209c1.902,1.903,4.093,2.848,6.563,2.848   c2.478,0,4.668-0.951,6.57-2.848l14.274-14.277c1.902-1.902,2.847-4.093,2.847-6.566   C284.929,199.378,283.984,197.188,282.082,195.285z"
          fill="#FFFFFF">
      </g>
    </svg>
  </button>
  <footer class="footer mt-auto py-3 bg-light">
    <div class="container">
      <span class="text-muted">This Project is participating in Hacktoberfest.</span>
    </div>
  </footer>
  <script>
    document.querySelectorAll('a.box-item').forEach(con => {
      console.log(con.href)
      con.innerHTML += `<img src="https://avatars.githubusercontent.com/${con.href.split('https://github.com/')[1]}">`
    })
    const toggleSwitch = document.querySelector('.theme-switch input[type="checkbox"]');
    const currentTheme = localStorage.getItem('theme');
    if (currentTheme) {
      document.documentElement.setAttribute('data-theme', currentTheme);
      if (currentTheme === 'dark') {
        toggleSwitch.checked = true;
      }
    }
    function switchTheme(e) {
      if (e.target.checked) {
        document.documentElement.setAttribute('data-theme', 'dark');
        localStorage.setItem('theme', 'dark');
      } else {
        document.documentElement.setAttribute('data-theme', 'light');
        localStorage.setItem('theme', 'light');
      }
    }
    toggleSwitch.addEventListener('change', switchTheme);
    const spans = document.querySelectorAll('.word span');
    spans.forEach((span, idx) => {
      span.addEventListener('click', (e) => {
        e.target.classList.add('active');
      });
      span.addEventListener('animationend', (e) => {
        e.target.classList.remove('active');
      });

      // Initial animation
      setTimeout(() => {
        span.classList.add('active');
      }, 750 * (idx + 1))
    });


    /* Back-to-top button functionality */
    const backToTopButton = document.querySelector("#back-to-top-btn");

    window.addEventListener("scroll", scrollFunction);
    function scrollFunction() {
      if (window.pageYOffset > 300) { // Show backToTopButton
        if (!backToTopButton.classList.contains("btnEntrance")) {
          backToTopButton.classList.remove("btnExit");
          backToTopButton.classList.add("btnEntrance");
          backToTopButton.style.display = "block";
        }
      }
      else { // Hide backToTopButton
        if (backToTopButton.classList.contains("btnEntrance")) {
          backToTopButton.classList.remove("btnEntrance");
          backToTopButton.classList.add("btnExit");
          setTimeout(function () {
            backToTopButton.style.display = "none";
          }, 250);
        }
      }
    }

    backToTopButton.addEventListener("click", smoothScrollBackToTop);

    function smoothScrollBackToTop() {
      const targetPosition = 0;
      const startPosition = window.pageYOffset;
      const distance = targetPosition - startPosition;
      const duration = 750;
      let start = null;
      window.requestAnimationFrame(step);
      function step(timestamp) {
        if (!start) start = timestamp;
        const progress = timestamp - start;
        window.scrollTo(0, easeInOutCubic(progress, startPosition, distance, duration));
        if (progress < duration) window.requestAnimationFrame(step);
      }
    }

    function easeInOutCubic(t, b, c, d) {
      t /= d / 2;
      if (t < 1) return c / 2 * t * t * t + b;
      t -= 2;
      return c / 2 * (t * t * t + 2) + b;
    };

  </script>

  <script src="/scripts/scroll.js"></script>

  <script src="./scripts/menu.js"></script>
  <div class="container">
    <div id="stats" style="margin-top: 1rem;"></div>
  </div>
  <script>
    $('.tdnn').click(function () {
      $("body").toggleClass('light');
      $(".moon").toggleClass('sun');
      $(".tdnn").toggleClass('day');
    });
  </script>

  <script>
    //Get the button
    var mybutton = document.getElementById("myBtn");

    // When the user scrolls down 20px from the top of the document, show the button
    window.onscroll = function () { scrollFunction() };

    function scrollFunction() {
      if (document.body.scrollTop > 20 || document.documentElement.scrollTop > 20) {
        mybutton.style.display = "block";
      } else {
        mybutton.style.display = "none";
      }
    }

    // When the user clicks on the button, scroll to the top of the document
    function topFunction() {
      document.body.scrollTop = 0;
      document.documentElement.scrollTop = 0;
    }
  </script>



  <script type="text/javascript" src="https://code.jquery.com/jquery-3.1.0.min.js"></script>
</body>

</html><|MERGE_RESOLUTION|>--- conflicted
+++ resolved
@@ -378,18 +378,7 @@
       <a class="box-item" href="https://github.com/HarineM"><span>Harine Murugan</span></a>
       <a class="box-item" href="https://github.com/diwuracreatives"><span>Diwura Creatives</span></a>
       <a class="box-item" href="https://github.com/Vishvesh-Codehunt"><span>Vishvesh Patel</span></a>
-<<<<<<< HEAD
-      <a class="box-item" href="https://github.com/napster-ansh"><span>Ansh Jain</span></a>
       <a class="box-item" href="https://github.com/riyajha2305"><span>Riya Jha</span></a>
-
-
-
-          <!-- Please maintain the alignment... -->
-
-
-
-
-=======
       <a class="box-item" href="https://github.com/vaishali8799"><span>Vaishali Kasondhan</span></a>
       <a class="box-item" href="https://github.com/nimishph"><span>Nimish Ph</span></a>
       <a class="box-item" href="https://github.com/code08-ind"><span>Aryan Garg</span></a>
@@ -483,7 +472,7 @@
 
 
       <!-- Please maintain the alignment... -->
->>>>>>> 42156613
+
 
 
     </div>

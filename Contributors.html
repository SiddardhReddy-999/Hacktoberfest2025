--- conflicted
+++ resolved
@@ -463,11 +463,9 @@
       <a class="box-item" href="https://github.com/zedutra"><span>Jose Vitor Dutra</span></a>
       <a class="box-item" href="https://github.com/Meenu-github"><span>Meenu Singh</span></a>
       <a class="box-item" href="https://github.com/nipunsingal7"><span>Nipun Singal</span></a>
-<<<<<<< HEAD
+      <a class="box-item" href="https://github.com/computerwala"><span>Aman K Soni</span></a>
       <a class="box-item" href="https://github.com/saanyaLall"><span>Saanya Lall</span></a>
-=======
-      <a class="box-item" href="https://github.com/computerwala"><span>Aman K Soni</span></a>
->>>>>>> fe1c0e05
+
 
 
 

--- conflicted
+++ resolved
@@ -558,11 +558,7 @@
       <a class="box-item" href="https://github.com/yamini236"><span>Yamini Bansal</span></a>
 
       <a class="box-item" href="https://github.com/whatiskeptiname"><span>Susan Ghimire</span></a>
-<<<<<<< HEAD
-      <a class="box-item" href="https://github.com/whatiskeptiname"><span>Nitul</span></a>
-      <a class="box-item" href="https://github.com/jash-kothari"><span>Jash Kothari</span></a>
-      <a class="box-item" href="https://github.com/whatharshcodes"><span>Harsh</span></a>
-=======
+
 
       <a class="box-item" href="https://github.com/NitulKalita"><spann>Nitul</span></a>
       <a class="box-item" href="https://github.com/jash-kothari"><spann>Jash Kothari</span></a>
@@ -572,9 +568,9 @@
     <a class="box-item" href="https://github.com/sarvekash"><span>Sarvekash Aggarwal</span></a>
     <a class="box-item" href="https://github.com/mthakur7"><span>Manju Thakur</span></a>
     <a class="box-item" href="https://github.com/utsaverma2001-crypto"><spann>Utsav Verma</span></a>
-
-
->>>>>>> 647e6fe9
+    <a class="box-item" href="https://github.com/whatharshcodes"><span>Harsh</span></a>
+
+
 
       <!-- Please maintain the alignment... -->
 

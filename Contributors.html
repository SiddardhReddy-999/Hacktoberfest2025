--- conflicted
+++ resolved
@@ -368,7 +368,6 @@
       <a class="box-item" href="https://github.com/barunipriyats"><span>Baruni Priya T S</span></a>
       <a class="box-item" href="https://github.com/anmolg84"><span>Anmol Gupta</span></a>
       <a class="box-item" href="https://github.com/gulshanjakhon"><span>Gulshan Jakhon</span></a>
-<<<<<<< HEAD
       <a class="box-item" href="https://github.com/Sonalanand102"><span>Sonal Anand</span></a>
     <a class="box-item" href="https://github.com/HarineM"><span>Harine Murugan</span></a>
     <a class="box-item" href="https://github.com/diwuracreatives"><span>Diwura Creatives</span></a>
@@ -381,10 +380,7 @@
       <a class="box-item" href="https://github.com/anilectjose"><span>Anilect Jose</span></a>
         <a class="box-item" href="https://github.com/jyoti88"><span>Jyoti88</span></a>
     <a class="box-item" href="https://github.com/nimishph"><span>Nimish Ph</span></a>
-      <!-- Please maintain the alignment... -->
-=======
       <a class="box-item" href="https://github.com/code08-ind"><span>Aryan Garg</span></a>
-
       <a class="box-item" href="https://github.com/mariabarkouzou"><span>Maria Barkouzou</span></a>
         <a class="box-item" href="https://github.com/andrianfaa"><span>Andrian Fadhilla</span></a>
 
@@ -393,7 +389,7 @@
 
 
           <!-- Please maintain the alignment... -->
->>>>>>> 67216b98
+
 
 
 

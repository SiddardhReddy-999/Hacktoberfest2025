--- conflicted
+++ resolved
@@ -234,15 +234,13 @@
 	<a class="box-item" href="https://github.com/cheetosmaster"><span>cheetosmaster</span></a>  
 	<a class="box-item" href="https://github.com/ramadh-an"><span>Nukholis Ramadhan</span></a>
 	  <a class="box-item" href="https://github.com/ialexanderbrito"><span>Alexander</span></a>
-<<<<<<< HEAD
-	      <a class="box-item" href="https://github.com/srdevelopervishal"><span>vishal</span></a>
-=======
        <a class="box-item" href="https://github.com/rishabhrathore055"><span>Rishabh Rathore</span></a>
         	<a class="box-item" href="https://github.com/SukritSethi"><span>Sukrit Sethi</span></a>
 	      <a class="box-item" href="https://github.com/faizalanwar"><span>faizalanwar</span></a> 
 	  <a class="box-item" href="https://github.com/chaitanyatekane"><span>Chaitanya</span></a>
-
->>>>>>> a2dcd88d
+      <a class="box-item" href="https://github.com/srdevelopervishal"><span>vishal</span></a>
+
+
 
       </div>
     </div>

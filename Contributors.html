<!DOCTYPE html>
<html lang="en">

<head>
  <style>
    .container{
      color: #229383;
    }
  </style>
    <!-- Global site tag (gtag.js) - Google Analytics -->
    <link rel = "icon" href ="https://hacktoberfestswaglist.com/img/Hacktoberfest_21.jpg" type = "image/x-icon">
    <script async src="https://www.googletagmanager.com/gtag/js?id=UA-74296045-6"></script>
    <!-- <script> -->
    <!-- window.dataLayer = window.dataLayer || []; -->
    <!-- function gtag() { dataLayer.push(arguments); } -->
    <!-- gtag('js', new Date()); -->

    <!-- gtag('config', 'UA-74296045-6'); -->
    <!-- function toggleDropDown() { -->
    <!-- document.getElementById("dropdownMenu").classList.toggle("show-dropdown"); -->
    <!-- } -->
    <!-- </script> -->

    <!--Stats Script-->
    <script src="scripts/stats.js"></script>

    <meta charset="UTF-8">
    <meta name="viewport" content="width=device-width, initial-scale=1.0">
    <meta http-equiv="X-UA-Compatible" content="ie=edge">
    <meta http-equiv="Cache-Control" content="no-cache, no-store, must-revalidate">
    <meta http-equiv="Pragma" content="no-cache">
    <meta http-equiv="Expires" content="0">
    <meta http-equiv="Cache-Control" content="no-cache, no-store, must-revalidate">
    <meta http-equiv="Pragma" content="no-cache">
    <meta http-equiv="Expires" content="0">

    <meta name="description"
          content="This is a static website serving as a beginner friendly project to help developers get started with hacktoberfest-Gateway to open source.">
    <!-- Latest compiled and minified CSS -->
    <link rel="stylesheet" href="https://maxcdn.bootstrapcdn.com/bootstrap/4.1.3/css/bootstrap.min.css">
    <!-- jQuery library -->
    <script src="https://ajax.googleapis.com/ajax/libs/jquery/3.3.1/jquery.min.js"></script>
    <!-- Latest compiled and minified CSS -->
    <link rel="stylesheet" href="https://maxcdn.bootstrapcdn.com/bootstrap/4.1.3/css/bootstrap.min.css">
    <!-- Latest compiled JavaScript -->
    <script src="https://maxcdn.bootstrapcdn.com/bootstrap/4.1.3/js/bootstrap.min.js"
            integrity="sha384-ChfqqxuZUCnJSK3+MXmPNIyE6ZbWh2IMqE241rYiqJxyMiZ6OW/JmZQ5stwEULTy"
            crossorigin="anonymous"></script>
    <!-- Github follow button -->
    <script async defer src="https://buttons.github.io/buttons.js"></script>
    <link rel="stylesheet" href="./css/contributors.css">
    <link rel="stylesheet" href="./css/navbar.css">
    <link rel="stylesheet" href="./css/footer.css">
    <link rel="stylesheet" href="https://unpkg.com/aos@2.3.1/dist/aos.css">
    <link rel="stylesheet" href="https://cdnjs.cloudflare.com/ajax/libs/font-awesome/4.7.0/css/font-awesome.css">
    <link rel="stylesheet" href="css/explosion.css">
    <link rel="stylesheet" href="./css/terminal.css">
    <link rel="stylesheet" href="https://cdn.jsdelivr.net/npm/animate.css@3.5.2/animate.min.css">
    <title>Hacktoberfest 2021 - Contributors</title>
</head>

<body>
<!--
      __  __              __    __          __                 ____             __
    / / / /____ _ _____ / /__ / /_ ____   / /_   ___   _____ / __/___   _____ / /_
    / /_/ // __ `// ___// //_// __// __ \ / __ \ / _ \ / ___// /_ / _ \ / ___// __/
  / __  // /_/ // /__ / ,<  / /_ / /_/ // /_/ //  __// /   / __//  __/(__  )/ /_
  /_/ /_/ \__,_/ \___//_/|_| \__/ \____//_.___/ \___//_/   /_/   \___//____/ \__/
                                              i just want a t-shirt at this point
  -->
<!--Navbar-->
<nav class="navbar navbar-expand-lg navbar-light bg-white fixed-top shadow-sm">
    <a class="navbar-brand" href="/">
        <svg xmlns="http://www.w3.org/2000/svg" xmlns:xlink="http://www.w3.org/1999/xlink" version="1.1" id="Layer_1"
             x="0px"
             y="0px" viewBox="0 0 300 300" style="enable-background:new 0 0 300 300;" xml:space="preserve" role="img"
             aria-labelledby="dyn2wm4vin1xgraye3ggy9kf12oaz8a" class="header__logo" width="50px" height="50px">
        <title id="dyn2wm4vin1xgraye3ggy9kf12oaz8a">Hacktoberfest</title>
            <style type="text/css">
          .st0 {
            fill: #FF0844;
          }
        </style>
            <path class="st0"
                  d="M0.7,0.7v298.7h298.7V0.7H0.7z M197.8,271.4l-32-32v-95.6l-31.4,31.4v79l-17.3,17.3L99.8,254V70.4L95,65.6  L73,87.7L61.7,76.5l47.8-47.8l0.1,0.1l0,0l1.9,1.8l22.8,22.8V136l31.4-31.4V70.2L150,54.4l25.8-25.8l24.7,24.7v169.1l12.1,12.1  l14.7-14.7l11.1,11.1L197.8,271.4z"></path>
      </svg>
    </a>
    <button class="navbar-toggler" type="button" data-toggle="collapse" data-target="#navbarColor01"
            aria-controls="navbarColor01"
            aria-expanded="false" aria-label="Toggle navigation">
        <span class="navbar-toggler-icon"></span>
    </button>
    <div class="collapse navbar-collapse" id="navbarColor01">
        <ul class="navbar-nav mr-auto" id="menu">
            <!-- Menu -->
        </ul>
    </div>
</nav>
<div class="content">
    <div class="container">

      <div class="heart"></div>
      <h1 class="animated rubberBand delay-4s">Contributors</h1>
      <p class="animated rubberBand delay-4s">Add yourself to the list if you contribute.</p>
      <div class="box mx-auto">



	      <!-- Add to the bottom of the list -->
        <a class="box-item" href="https://github.com/fineanmol"><span>Anmol Agarwal</span></a>
        <a class="box-item" href="https://github.com/Amitava123"><span>Amitava Mitra</span></a>
        <a class="box-item" href="https://github.com/philson-philip"><span>Philson Philip</span></a>
        <a class="box-item" href="https://github.com/SHIV1003"><span>Shivam Goyal</span></a>
        <a class="box-item" href="https://github.com/shradha-khapra"><span>Shradha Khapra</span></a>
        <a class="box-item" href="https://github.com/dwikychandra21"><span>Dwiky Chandra</span></a>
        <a class="box-item" href="https://github.com/ritesh2905"><span>Ritesh Kumar</span></a>
        <a class="box-item" href="https://github.com/xevenheaven"><span>Elysia Ong</span></a>
        <a class="box-item" href="https://github.com/facundof13"><span>Facundo</span></a>
        <a class="box-item" href="https://github.com/Aashik96"><span>Aashik Ahamed</span></a>
        <a class="box-item" href="https://github.com/zonex909"><span>Rupna Maitra</span></a>
        <a class="box-item" href="https://github.com/skully-coder"><span>Abhinav Agarwal</span></a>
        <a class="box-item" href="https://github.com/sharron4me"><span>Mohammad Ummair</span></a>
        <a class="box-item" href="https://github.com/dwiguna81"><span>Dwi Guna</span></a>
        <a class="box-item" href="https://github.com/Rajat-sharMaa"><span>Rajat Shamraa</span></a>
        <a class="box-item" href="https://github.com/20manas"><span>Manas Khurana</span></a>
        <a class="box-item" href="https://github.com/manigedit"><span>Manish Kumar</span></a>
        <a class="box-item" href="https://github.com/vakilsahabh"><span>Vakeel Sahabh</span></a>
        <a class="box-item" href="https://github.com/randymfournier"><span>Randy M Fournier</span></a>
        <a class="box-item" href="https://github.com/ruchirtoshniwal"><span>Ruchir Toshniwal</span></a>
        <a class="box-item" href="https://github.com/juniorhero"><span>Athul Jayaram</span></a>
        <a class="box-item" href="https://github.com/nnishad"><span>Nikhil Nishad</span></a>
        <a class="box-item" href="https://github.com/ShagiG"><span>ShagiGanesh</span></a>
        <a class="box-item" href="https://github.com/hidalgob"><span>Bruno Hidalgo</span></a>
        <a class="box-item" href="https://github.com/cee-elle"><span>Cindy Le</span></a>
        <a class="box-item" href="https://github.com/Starfire1853"><span>Lynn Nguyen</span></a>
        <a class="box-item" href="https://github.com/dimitrisz123"><span>Jim Zervas</span></a>
        <a class="box-item" href="https://github.com/proghead00"><span>Susnata Goswami</span></a>
        <a class="box-item" href="https://github.com/gayathribuddhika"><span>Gayathri Buddhika</span></a>
        <a class="box-item" href="https://github.com/Triben-Choudhary"><span>Triben Choudhary</span></a>
        <a class="box-item" href="https://github.com/rajneeshk94"><span>Rajneesh Khare</span></a>
        <a class="box-item" href="https://github.com/milos5593"><span>Milos Vujinic</span></a>
        <a class="box-item" href="https://github.com/senshiii"><span>Sayan Das</span></a>
        <a class="box-item" href="https://github.com/Shagufta08"><span>Shagufta Iqbal</span></a>
        <a class="box-item" href="https://github.com/ishgary"><span>Ishant Garg</span></a>
        <a class="box-item" href="https://github.com/naman74"><span>Naman</span></a>
        <a class="box-item" href="https://github.com/Sauvic016"><span>Sauvic P Choudhury </span></a>
        <a class="box-item" href="https://github.com/panchadeep"><span>Panchadeep Mazumder</span></a>
        <a class="box-item" href="https://github.com/savarbhasin"><span>Savar Bhasin</span></a>
        <a class="box-item" href="https://github.com/nitin-jain3"><span>NITIN JAIN</span></a>
        <a class="box-item" href="https://github.com/MasterBrian99"><span>Pasindu P Konghawaththa</span></a>
        <a class="box-item" href="https://github.com/pepeyen"><span>Erick Frederick</span></a>
        <a class="box-item" href="https://github.com/prkhrv"><span>Prakhar Varshney</span></a>
        <a class="box-item" href="https://github.com/zealptl"><span>Zeal Patel</span></a>
        <a class="box-item" href="https://github.com/aman339"><span>Aman Kumar Choudhary</span></a>
        <a class="box-item" href="https://github.com/DataCrusade1999"><span>Ashutosh Pandey</span></a>
        <a class="box-item" href="https://github.com/zomsik"><span>Tomasz Wiejak</span></a>
        <a class="box-item" href="https://github.com/elijahdaniel"><span>Elijah Paminsan</span></a>
        <a class="box-item" href="https://github.com/evergreen2001"><span>Ido Evergreen</span></a>
        <a class="box-item" href="https://github.com/Zaheudev"><span>Zaharia Iulian</span></a>
        <a class="box-item" href="https://github.com/haryanapnx"><span>Haryfun</span></a>
        <a class="box-item" href="https://github.com/Alok-873"><span>Alok Tripathi</span></a>
        <a class="box-item" href="https://github.com/qdtroemner"><span>Quentin Troemner</span></a>
        <a class="box-item" href="https://github.com/satyampgt4"><span>Satyam</span></a>
        <a class="box-item" href="https://github.com/vikramadityasinghs"><span>Vikramaditya Singh Saxena</span></a>
        <a class="box-item" href="https://github.com/Aashu23"><span>Aashu</span></a>
        <a class="box-item" href="https://github.com/Meghna2080"><span>Meghna Singh</span></a>
        <a class="box-item" href="https://github.com/jkunal14"><span>Kunal Jindal</span></a>
        <a class="box-item" href="https://github.com/paarth17032000"><span>Paarth Agarwal</span></a>
        <a class="box-item" href="https://github.com/andreanz22"><span>Andrean Novan</span></a>
        <a class="box-item" href="https://github.com/juanpablohuertas"><span>Juan Pablo Huertas</span></a>
        <a class="box-item" href="https://github.com/JimBowler82"><span>Jim Bowler</span></a>
        <a class="box-item" href="https://github.com/jhonatanoc96"><span>Jhonatan Ocampo</span></a>
        <a class="box-item" href="https://github.com/naman360"><span>Naman Shankhydhar</span></a>
        <a class="box-item" href="https://github.com/SidathWeerasinghe"><span>Sidath Weerasinghe</span></a>
        <a class="box-item" href="https://github.com/samikshaupadhyay"><span>Samiksha Upadhyay</span></a>
        <a class="box-item" href="https://github.com/Ze-Falcon"><span>Ze Falcon</span></a>
        <a class="box-item" href="https://github.com/nguyenlamspk"><span>Lam Nguyen</span></a>
        <a class="box-item" href="https://github.com/yagamipal"><span>Yagami</span></a>
        <a class="box-item" href="https://github.com/ameygangwal"><span>Amey</span></a>
        <a class="box-item" href="https://github.com/JoaoJesus94"><span>João Jesus</span></a>
        <a class="box-item" href="https://github.com/alvalle09"><span>Alfredo Valle</span></a>
        <a class="box-item" href="https://github.com/achudinovskyh"><span>Andrew Chudinovskyh</span></a>
        <a class="box-item" href="https://github.com/ydegtyar"><span>Yuriy Degtyar</span></a>
        <a class="box-item" href="https://github.com/drashevsky"><span>Daniel Rashevsky</span></a>
        <a class="box-item" href="https://github.com/sabry2020"><span>Sabry</span></a>
        <a class="box-item" href="https://github.com/MananAg29"><span>Manan</span></a>	
        <a class="box-item" href="https://github.com/soham117"><span>Soham Purohit</span></a>
        <a class="box-item" href="https://github.com/rohantheprogrammer"><span>RohanTheProgrammer</span></a>
        <a class="box-item" href="https://github.com/Prasad-Chathuranga"><span>Prasad Chathuranga</span></a>
        <a class="box-item" href="https://github.com/vngarg"><span>Shlok Garg</span></a>
        <a class="box-item" href="https://github.com/siddharthdeo99"><span>Siddharth deo</span></a>
        <a class="box-item" href="https://github.com/Aniket6039"><span>Aniket Raj</span></a>
        <a class="box-item" href="https://github.com/JayantGoel001"><span>Jayant Goel</span></a>
        <a class="box-item" href="https://github.com/tuminzee"><span>Tumin Sheth</span></a>
        <a class="box-item" href="https://github.com/Shikhar253"><span>Shikhar Saxena</span></a>
        <a class="box-item" href="https://github.com/rasyidzkun"><span>Ar Rasyid Sarifullah</span></a>
<<<<<<< HEAD
<a class="box-item" href="https://github.com/RheaAdh"><span>Rhea Adhikari</span></a>
       <a class="box-item" href="https://github.com/SDGraph"><span>SD Graph</span></a>
      <a class="box-item" href="https://github.com/abhijeetaman007"><span>Abhijeet Sinha</span></a>
      <a class="box-item" href="https://github.com/keerays"><span>Keerays</span></a>
      <a class="box-item" href="https://github.com/osamakhan552"><span>Osama Khan</span></a>

=======
        <a class="box-item" href="https://github.com/RheaAdh"><span>Rhea Adhikari</span></a>
        <a class="box-item" href="https://github.com/SDGraph"><span>SD Graph</span></a>
        <a class="box-item" href="https://github.com/abhijeetaman007"><span>Abhijeet Sinha</span></a>
        <a class="box-item" href="https://github.com/keerays"><span>Keerays</span></a>
        <a class="box-item" href="https://github.com/skully-coder"><span>Abhinav Agrawal</span></a>
        <a class="box-item" href="https://github.com/Red-0111"><span>Rudransh</span></a>
        <a class="box-item" href="https://github.com/sreelakshmig009"><span>G Sreelakshmi</span></a>
        <a class="box-item" href="https://github.com/dhruvil-shah"><span>Dhruvil Shah</span></a>
        <a class="box-item" href="https://github.com/7suyash7"><span>Suyash Nayan</span></a>
        <a class="box-item" href="https://github.com/MananAg29"><span>Manan</span></a>
        <a class="box-item" href="https://github.com/achromik"><span>Aleksander Chromik</span></a>
>>>>>>> 2650a0dd

      </div>
    </div>
</div>

<button id="backToTop" type="button" title="Back to Top">
    <svg xmlns="http://www.w3.org/2000/svg" xmlns:xlink="http://www.w3.org/1999/xlink" version="1.1" id="Capa_1" x="0px"
         y="0px" width="512px" height="512px" viewBox="0 0 284.929 284.929"
         style="enable-background:new 0 0 284.929 284.929;"
         xml:space="preserve">
      <g>
        <path d="M282.082,195.285L149.028,62.24c-1.901-1.903-4.088-2.856-6.562-2.856s-4.665,0.953-6.567,2.856L2.856,195.285   C0.95,197.191,0,199.378,0,201.853c0,2.474,0.953,4.664,2.856,6.566l14.272,14.271c1.903,1.903,4.093,2.854,6.567,2.854   c2.474,0,4.664-0.951,6.567-2.854l112.204-112.202l112.208,112.209c1.902,1.903,4.093,2.848,6.563,2.848   c2.478,0,4.668-0.951,6.57-2.848l14.274-14.277c1.902-1.902,2.847-4.093,2.847-6.566   C284.929,199.378,283.984,197.188,282.082,195.285z"
              fill="#FFFFFF">
      </g>
    </svg>
</button>

<script>
      document.querySelectorAll('a.box-item').forEach(con => {
        console.log(con.href)
        con.innerHTML += `<img src="https://avatars.githubusercontent.com/${con.href.split('https://github.com/')[1]}">`
      })
</script>
<script src="/scripts/scroll.js"></script>

<script src="./scripts/menu.js"></script>
<div class="container">
  <div id="stats" style="margin-top: 1rem;"></div>
</div>
</body>
</html><|MERGE_RESOLUTION|>--- conflicted
+++ resolved
@@ -194,14 +194,7 @@
         <a class="box-item" href="https://github.com/tuminzee"><span>Tumin Sheth</span></a>
         <a class="box-item" href="https://github.com/Shikhar253"><span>Shikhar Saxena</span></a>
         <a class="box-item" href="https://github.com/rasyidzkun"><span>Ar Rasyid Sarifullah</span></a>
-<<<<<<< HEAD
-<a class="box-item" href="https://github.com/RheaAdh"><span>Rhea Adhikari</span></a>
-       <a class="box-item" href="https://github.com/SDGraph"><span>SD Graph</span></a>
-      <a class="box-item" href="https://github.com/abhijeetaman007"><span>Abhijeet Sinha</span></a>
-      <a class="box-item" href="https://github.com/keerays"><span>Keerays</span></a>
-      <a class="box-item" href="https://github.com/osamakhan552"><span>Osama Khan</span></a>
-
-=======
+
         <a class="box-item" href="https://github.com/RheaAdh"><span>Rhea Adhikari</span></a>
         <a class="box-item" href="https://github.com/SDGraph"><span>SD Graph</span></a>
         <a class="box-item" href="https://github.com/abhijeetaman007"><span>Abhijeet Sinha</span></a>
@@ -213,7 +206,8 @@
         <a class="box-item" href="https://github.com/7suyash7"><span>Suyash Nayan</span></a>
         <a class="box-item" href="https://github.com/MananAg29"><span>Manan</span></a>
         <a class="box-item" href="https://github.com/achromik"><span>Aleksander Chromik</span></a>
->>>>>>> 2650a0dd
+      <a class="box-item" href="https://github.com/osamakhan552"><span>Osama Khan</span></a>
+
 
       </div>
     </div>

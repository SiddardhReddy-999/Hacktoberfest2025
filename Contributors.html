
      {
	  "id": 348,
	  "fullname": "Smit Shah",
	  "username": "https://github.com/smit-sms"
      }

<!DOCTYPE html>
<html lang="en">

<head>
  <!-- Global site tag (gtag.js) - Google Analytics -->
  <link rel="icon" href="https://hacktoberfestswaglist.com/img/Hacktoberfest_21.jpg" type="image/x-icon">
  <!-- <script async src="https://www.googletagmanager.com/gtag/js?id=UA-74296045-6"></script> -->

  <!--Stats Script-->
  <!-- <script src="scripts/stats.js"></script> -->
  <meta charset="UTF-8">
  <meta name="viewport" content="width=device-width, initial-scale=1.0">
  <meta http-equiv="X-UA-Compatible" content="ie=edge">
  <meta http-equiv="Cache-Control" content="no-cache, no-store, must-revalidate">
  <meta http-equiv="Pragma" content="no-cache">
  <meta http-equiv="Expires" content="0">
  <meta http-equiv="Cache-Control" content="no-cache, no-store, must-revalidate">
  <meta http-equiv="Expires" content="0">
  <meta charset="utf-8">
  <meta name="viewport" content="width=device-width, initial-scale=1">

  <!-- Bootstrap CSS -->
  <link href="https://cdn.jsdelivr.net/npm/bootstrap@5.0.2/dist/css/bootstrap.min.css" rel="stylesheet"
    integrity="sha384-EVSTQN3/azprG1Anm3QDgpJLIm9Nao0Yz1ztcQTwFspd3yD65VohhpuuCOmLASjC" crossorigin="anonymous">

  <meta name="description"
    content="This is a static website serving as a beginner friendly project to help developers get started with hacktoberfest -Gateway to open source.">
  <!-- Latest compiled and minified CSS -->
  <link rel="stylesheet" href="https://maxcdn.bootstrapcdn.com/bootstrap/4.1.3/css/bootstrap.min.css">
  <!-- jQuery library -->
  <script src="https://ajax.googleapis.com/ajax/libs/jquery/3.3.1/jquery.min.js"></script>
  <!-- Latest compiled and minified CSS -->
  <link rel="stylesheet" href="https://maxcdn.bootstrapcdn.com/bootstrap/4.1.3/css/bootstrap.min.css">
  <!-- Font Style from google fonts -->
  <link rel="preconnect" href="https://fonts.googleapis.com">
  <link rel="preconnect" href="https://fonts.gstatic.com" crossorigin>
  <link href="https://fonts.googleapis.com/css2?family=Special+Elite&display=swap" rel="stylesheet">
  <!-- Latest compiled JavaScript -->
  <script src="https://maxcdn.bootstrapcdn.com/bootstrap/4.1.3/js/bootstrap.min.js"
    integrity="sha384-ChfqqxuZUCnJSK3+MXmPNIyE6ZbWh2IMqE241rYiqJxyMiZ6OW/JmZQ5stwEULTy"
    crossorigin="anonymous"></script>
  <!-- Github follow button -->
  <script async defer src="https://buttons.github.io/buttons.js"></script>
  <link rel="stylesheet" href="./css/contributors.css">
  <link rel="stylesheet" href="./css/navbar.css">
  <link rel="stylesheet" href="./css/footer.css">
  <link rel="stylesheet" href="https://unpkg.com/aos@2.3.1/dist/aos.css">
  <link rel="stylesheet" href="https://cdnjs.cloudflare.com/ajax/libs/font-awesome/4.7.0/css/font-awesome.css">
  <link rel="stylesheet" href="https://cdn.jsdelivr.net/npm/animate.css@3.5.2/animate.min.css">
  <script src="https://kit.fontawesome.com/d9f7ec7b29.js" crossorigin="anonymous"></script>
  <!-- <script async defer src="https://buttons.github.io/buttons.js"></script> -->
  <title>Hacktoberfest 2022 - Contributors</title>
<style>
    .hidden{
        display: none;
    }
    .st0 {
            fill: #FF0844;
          }
</style>


</head>

<body>

  <!-- Back-to-top Button -->
  <!-- <button onclick="topFunction()" id="myBtn" title="Go to top"><i class="fas fa-angle-double-up"></i></button> -->
  <button id="back-to-top-btn"><i class="fas fa-angle-double-up"></i></button>


  <!--
      __  __              __    __          __                 ____             __
    / / / /____ _ _____ / /__ / /_ ____   / /_   ___   _____ / __/___   _____ / /_
    / /_/ // __ `// ___// //_// __// __ \ / __ \ / _ \ / ___// /_ / _ \ / ___// __/
  / __  // /_/ // /__ / ,<  / /_ / /_/ // /_/ //  __// /   / __//  __/(__  )/ /_
  /_/ /_/ \__,_/ \___//_/|_| \__/ \____//_.___/ \___//_/   /_/   \___//____/ \__/
                                              i just want a t-shirt at this point
  -->
  <!--Navbar-->
  <nav class="navbar navbar-expand-lg navbar-light fixed-top shadow-sm">
    <a class="navbar-brand" href="/">
      <svg xmlns="http://www.w3.org/2000/svg" xmlns:xlink="http://www.w3.org/1999/xlink" version="1.1" id="Layer_1"
        x="0px" y="0px" viewBox="0 0 300 300" style="enable-background:new 0 0 300 300;" xml:space="preserve" role="img"
        aria-labelledby="dyn2wm4vin1xgraye3ggy9kf12oaz8a" class="header__logo" width="50px" height="50px">
        <title id="dyn2wm4vin1xgraye3ggy9kf12oaz8a">Hacktoberfest</title>
        <path class="st0"
          d="M0.7,0.7v298.7h298.7V0.7H0.7z M197.8,271.4l-32-32v-95.6l-31.4,31.4v79l-17.3,17.3L99.8,254V70.4L95,65.6  L73,87.7L61.7,76.5l47.8-47.8l0.1,0.1l0,0l1.9,1.8l22.8,22.8V136l31.4-31.4V70.2L150,54.4l25.8-25.8l24.7,24.7v169.1l12.1,12.1  l14.7-14.7l11.1,11.1L197.8,271.4z">
        </path>
      </svg>
    </a>
    <button class="navbar-toggler" type="button" data-toggle="collapse" data-target="#navbarColor01"
      aria-controls="navbarColor01" aria-expanded="false" aria-label="Toggle navigation">
      <span class="navbar-toggler-icon"></span>
    </button>
    <div class="collapse navbar-collapse" id="navbarColor01">
      <ul class="navbar-nav mr-auto" id="menu">
        <!-- Menu -->
      </ul>
    </div>
  </nav>
  <div class="content">
    <div class="container">
      <span class="heading">CONTRIBUTORS </span>

      <div class="heart"></div>

      <div class="tdnn">
        <div class="moon">
        </div>
      </div>
      <div class="d-flex justify-content-between align-items-center">
        <p class=" rubberBand delay-4s">Add yourself to the list if you contribute.</p>
        <div class="inputs mr-3">
            <i class="fa fa-search"></i>
            <input type="text" id="search" class="form-control " placeholder="Search Contributors..">
        </div>
      </div>
      <div>
        <a class="github-button" href="https://github.com/fineanmol/Hacktoberfest2022" data-icon="octicon-star" data-size="large" data-show-count="true" aria-label="Star fineanmol/Hacktoberfest2022 on GitHub">To Get "HacktoberFest-Accepted" label, Star ✩ the repo </a>
          </div>
      <hr style="width:90%">
    </div>
    <div class="container-fluid">

      <!-- Add to the bottom of the list -->
      <div class="box mx-auto my-5 justify-content-center" id="contributors"></div>

    </div>

    </div>
      <!-- Please maintain the alignment... -->

      <div class="box mx-auto my-5 justify-content-center">
        <a class="btn btn-outline-secondary btn-lg load-more" onclick="loadMore()"  id="loadMore">Load More</a>
      </div>

    </div>
  </div>
  </div>

  <footer class="footer mt-auto py-3 bg-light text-center">
    <div class="container">
      <span class="text-muted">This Project is participating in Hacktoberfest.</span>
    </div>
  </footer>

  <script>

    // Contributors array
    const contributors = [
      {
        "id": 1,
        "fullname": "Anmol Agarwal",
        "username": "https://github.com/fineanmol"
      },
      {
          "id": 2,
          "fullname": "Amitava Mitra",
          "username": "https://github.com/Amitava123"
      },
      {
          "id": 3,
          "fullname": "Philson Philip",
          "username": "https://github.com/philson-philip"
      },
      {
          "id": 4,
          "fullname": "Shivam Goyal",
          "username": "https://github.com/SHIV1003"
      },
      {
          "id": 5,
          "fullname": "Shradha Khapra",
          "username": "https://github.com/shradha-khapra"
      },
      {
          "id": 6,
          "fullname": "Dwiky Chandra",
          "username": "https://github.com/dwikychandra21"
      },
      {
          "id": 7,
          "fullname": "Ritesh Kumar",
          "username": "https://github.com/ritesh2905"
      },
      {
          "id": 8,
          "fullname": "Elysia Ong",
          "username": "https://github.com/xevenheaven"
      },
      {
          "id": 9,
          "fullname": "Facundo",
          "username": "https://github.com/facundof13"
      },
      {
          "id": 10,
          "fullname": "Hrishabh Jain",
          "username": "https://github.com/Hrishabh5"
      },
      {
          "id": 11,
          "fullname": "Abhinav Agarwal",
          "username": "https://github.com/skully-coder"
      },
      {
          "id": 12,
          "fullname": "Mohammad Ummair",
          "username": "https://github.com/sharron4me"
      },
      {
          "id": 13,
          "fullname": "Dwi Guna",
          "username": "https://github.com/dwiguna81"
      },
      {
          "id": 14,
          "fullname": "Alok Kumar Jha",
          "username": "https://github.com/alok2947"
      },
      {
          "id": 15,
          "fullname": "Samarth Khatri",
          "username": "https://github.com/Samarth-Khatri"
      },
      {
          "id": 16,
          "fullname": "Randy M Fournier",
          "username": "https://github.com/randymfournier"
      },
      {
          "id": 17,
          "fullname": "Athul Jayaram",
          "username": "https://github.com/juniorhero"
      },
      {
          "id": 18,
          "fullname": "Nikhil Nishad",
          "username": "https://github.com/nnishad"
      },
      {
          "id": 19,
          "fullname": "ShagiGanesh",
          "username": "https://github.com/ShagiG"
      },
      {
          "id": 20,
          "fullname": "Bruno Hidalgo",
          "username": "https://github.com/hidalgob"
      },
      {
          "id": 21,
          "fullname": "Punit Sakre",
          "username": "https://github.com/punitsakre23"
      },
      {
          "id": 22,
          "fullname": "Jim Zervas",
          "username": "https://github.com/dimitrisz123"
      },
      {
          "id": 23,
          "fullname": "Ishant Garg",
          "username": "https://github.com/ishgary"
      },
      {
          "id": 24,
          "fullname": "Naman",
          "username": "https://github.com/naman74"
      },
      {
          "id": 25,
          "fullname": "Sauvic P Choudhury ",
          "username": "https://github.com/Sauvic016"
      },
      {
          "id": 26,
          "fullname": "Panchadeep Mazumder",
          "username": "https://github.com/panchadeep"
      },
      {
          "id": 27,
          "fullname": "NITIN JAIN",
          "username": "https://github.com/nitin-jain3"
      },
      {
          "id": 28,
          "fullname": "Pasindu P Konghawaththa",
          "username": "https://github.com/MasterBrian99"
      },
      {
          "id": 29,
          "fullname": "Erick Frederick",
          "username": "https://github.com/pepeyen"
      },
      {
          "id": 30,
          "fullname": "Prakhar Varshney",
          "username": "https://github.com/prkhrv"
      },
      {
          "id": 31,
          "fullname": "Zeal Patel",
          "username": "https://github.com/zealptl"
      },
      {
          "id": 32,
          "fullname": "Aman Kumar Choudhary",
          "username": "https://github.com/aman339"
      },
      {
          "id": 33,
          "fullname": "Ashutosh Pandey",
          "username": "https://github.com/DataCrusade1999"
      },
      {
          "id": 34,
          "fullname": "Tomasz Wiejak",
          "username": "https://github.com/zomsik"
      },
      {
          "id": 35,
          "fullname": "Gautham Sritharan",
          "username": "https://github.com/GauthamG2"
      },
      {
          "id": 36,
          "fullname": "Elijah Paminsan",
          "username": "https://github.com/elijahdaniel"
      },
      {
          "id": 37,
          "fullname": "Ido Evergreen",
          "username": "https://github.com/evergreen2001"
      },
      {
          "id": 38,
          "fullname": "Zaharia Iulian",
          "username": "https://github.com/Zaheudev"
      },
      {
          "id": 39,
          "fullname": "Haryfun",
          "username": "https://github.com/haryanapnx"
      },
      {
          "id": 40,
          "fullname": "Ishaan",
          "username": "https://github.com/ishaan-10"
      },
      {
          "id": 41,
          "fullname": "Alok Tripathi",
          "username": "https://github.com/Alok-873"
      },
      {
          "id": 42,
          "fullname": "Quentin Troemner",
          "username": "https://github.com/qdtroemner"
      },
      {
          "id": 43,
          "fullname": "Satyam",
          "username": "https://github.com/satyampgt4"
      },
      {
          "id": 44,
          "fullname": "Vikramaditya Singh Saxena",
          "username": "https://github.com/vikramadityasinghs"
      },
      {
          "id": 45,
          "fullname": "Aashu",
          "username": "https://github.com/Aashu23"
      },
      {
          "id": 46,
          "fullname": "Meghna Singh",
          "username": "https://github.com/Meghna2080"
      },
      {
          "id": 47,
          "fullname": "Kunal Jindal",
          "username": "https://github.com/jkunal14"
      },
      {
          "id": 48,
          "fullname": "Paarth Agarwal",
          "username": "https://github.com/paarth17032000"
      },
      {
          "id": 49,
          "fullname": "Andrean Novan",
          "username": "https://github.com/andreanz22"
      },
      {
          "id": 50,
          "fullname": "Juan Pablo Huertas",
          "username": "https://github.com/juanpablohuertas"
      },
      {
          "id": 51,
          "fullname": "Jim Bowler",
          "username": "https://github.com/JimBowler82"
      },
      {
          "id": 52,
          "fullname": "Jhonatan Ocampo",
          "username": "https://github.com/jhonatanoc96"
      },
      {
          "id": 53,
          "fullname": "Naman Shankhydhar",
          "username": "https://github.com/naman360"
      },
      {
          "id": 54,
          "fullname": "Sidath Weerasinghe",
          "username": "https://github.com/SidathWeerasinghe"
      },
      {
          "id": 55,
          "fullname": "Samiksha Upadhyay",
          "username": "https://github.com/samikshaupadhyay"
      },
      {
          "id": 56,
          "fullname": "Ze Falcon",
          "username": "https://github.com/Ze-Falcon"
      },
      {
          "id": 57,
          "fullname": "Lam Nguyen",
          "username": "https://github.com/nguyenlamspk"
      },
      {
          "id": 58,
          "fullname": "Yagami",
          "username": "https://github.com/yagamipal"
      },
      {
          "id": 59,
          "fullname": "Amey",
          "username": "https://github.com/ameygangwal"
      },
      {
          "id": 60,
          "fullname": "João Jesus",
          "username": "https://github.com/JoaoJesus94"
      },
      {
          "id": 61,
          "fullname": "Alfredo Valle",
          "username": "https://github.com/alvalle09"
      },
      {
          "id": 62,
          "fullname": "Andrew Chudinovskyh",
          "username": "https://github.com/achudinovskyh"
      },
      {
          "id": 63,
          "fullname": "Yuriy Degtyar",
          "username": "https://github.com/ydegtyar"
      },
      {
          "id": 64,
          "fullname": "Daniel Rashevsky",
          "username": "https://github.com/drashevsky"
      },
      {
          "id": 65,
          "fullname": "Sabry",
          "username": "https://github.com/sabry2020"
      },
      {
          "id": 66,
          "fullname": "Manan",
          "username": "https://github.com/MananAg29"
      },
      {
          "id": 67,
          "fullname": "Soham Purohit",
          "username": "https://github.com/soham117"
      },
      {
          "id": 68,
          "fullname": "RohanTheProgrammer",
          "username": "https://github.com/rohantheprogrammer"
      },
      {
          "id": 69,
          "fullname": "Prasad Chathuranga",
          "username": "https://github.com/Prasad-Chathuranga"
      },
      {
          "id": 70,
          "fullname": "Shlok Garg",
          "username": "https://github.com/vngarg"
      },
      {
          "id": 71,
          "fullname": "Rohit Chowdhury",
          "username": "https://github.com/Rohit-1706"
      },
      {
          "id": 72,
          "fullname": "Siddharth deo",
          "username": "https://github.com/siddharthdeo99"
      },
      {
          "id": 73,
          "fullname": "Aniket Raj",
          "username": "https://github.com/Aniket6039"
      },
      {
          "id": 74,
          "fullname": "Jayant Goel",
          "username": "https://github.com/JayantGoel001"
      },
      {
          "id": 75,
          "fullname": "Tumin Sheth",
          "username": "https://github.com/tuminzee"
      },
      {
          "id": 76,
          "fullname": "Shikhar Saxena",
          "username": "https://github.com/Shikhar253"
      },
      {
          "id": 77,
          "fullname": "Ar Rasyid Sarifullah",
          "username": "https://github.com/rasyidzkun"
      },
      {
          "id": 78,
          "fullname": "Rhea Adhikari",
          "username": "https://github.com/RheaAdh"
      },
      {
          "id": 79,
          "fullname": "SD Graph",
          "username": "https://github.com/SDGraph"
      },
      {
          "id": 80,
          "fullname": "Abhijeet Sinha",
          "username": "https://github.com/abhijeetaman007"
      },
      {
          "id": 81,
          "fullname": "Keerays",
          "username": "https://github.com/keerays"
      },
      {
          "id": 82,
          "fullname": "Abhinav Agrawal",
          "username": "https://github.com/skully-coder"
      },
      {
          "id": 83,
          "fullname": "Rudransh",
          "username": "https://github.com/Red-0111"
      },
      {
          "id": 84,
          "fullname": "G Sreelakshmi",
          "username": "https://github.com/sreelakshmig009"
      },
      {
          "id": 85,
          "fullname": "Dhruvil Shah",
          "username": "https://github.com/dhruvil-shah"
      },
      {
          "id": 86,
          "fullname": "Suyash Nayan",
          "username": "https://github.com/7suyash7"
      },
      {
          "id": 87,
          "fullname": "Vishwesh Patel",
          "username": "https://github.com/VishweshPatel"
      },
      {
          "id": 88,
          "fullname": "Aleksander Chromik",
          "username": "https://github.com/achromik"
      },
      {
          "id": 89,
          "fullname": "Osama Khan",
          "username": "https://github.com/osamakhan552"
      },
      {
          "id": 90,
          "fullname": "Shreya Chopra",
          "username": "https://github.com/ShreyaChopra13"
      },
      {
          "id": 91,
          "fullname": "Dynle",
          "username": "https://github.com/dynle"
      },
      {
          "id": 92,
          "fullname": "Manas Khurana",
          "username": "https://github.com/20manas"
      },
      {
          "id": 93,
          "fullname": "Manish Kumar",
          "username": "https://github.com/manigedit"
      },
      {
          "id": 94,
          "fullname": "Triben Choudhary",
          "username": "https://github.com/Triben-Choudhary"
      },
      {
          "id": 95,
          "fullname": "Lynn Nguyen",
          "username": "https://github.com/Starfire1853"
      },
      {
          "id": 96,
          "fullname": "Vakeel Sahabh",
          "username": "https://github.com/vakilsahabh"
      },
      {
          "id": 97,
          "fullname": "Ruchir Toshniwal",
          "username": "https://github.com/ruchirtoshniwal"
      },
      {
          "id": 98,
          "fullname": "Cindy Le",
          "username": "https://github.com/cee-elle"
      },
      {
          "id": 99,
          "fullname": "Rupna Maitra",
          "username": "https://github.com/zonex909"
      },
      {
          "id": 100,
          "fullname": "Krutarth Trivedi",
          "username": "https://github.com/Krutarth06"
      },
      {
          "id": 101,
          "fullname": "Lukman",
          "username": "https://github.com/Lukman350"
      },
      {
          "id": 102,
          "fullname": "Shreya ",
          "username": "https://github.com/ShreyaChopra13"
      },
      {
          "id": 103,
          "fullname": "Adarsh Raghav",
          "username": "https://github.com/adarshraghav"
      },
      {
          "id": 104,
          "fullname": "Akash Ratan Verma",
          "username": "https://github.com/akash-10-23"
      },
      {
          "id": 105,
          "fullname": "Vibhuti Negi",
          "username": "https://github.com/ana2407"
      },
      {
          "id": 106,
          "fullname": "Ananya Sajwan",
          "username": "https://github.com/ananya2407"
      },
      {
          "id": 107,
          "fullname": "Husin Muhammad Assegaff",
          "username": "https://github.com/husinassegaff"
      },
      {
          "id": 108,
          "fullname": "Doni Ambarita",
          "username": "https://github.com/doniambarita"
      },
      {
          "id": 109,
          "fullname": "Matheus da Luz",
          "username": "https://github.com/matheusdaluz"
      },
      {
          "id": 110,
          "fullname": "cheetosmaster",
          "username": "https://github.com/cheetosmaster"
      },
      {
          "id": 111,
          "fullname": "Nukholis Ramadhan",
          "username": "https://github.com/ramadh-an"
      },
      {
          "id": 112,
          "fullname": "Suyash Dahake",
          "username": "https://github.com/suyash0102"
      },
      {
          "id": 113,
          "fullname": "Omansh",
          "username": "https://github.com/OmanshArora"
      },
      {
          "id": 114,
          "fullname": "Alexander",
          "username": "https://github.com/ialexanderbrito"
      },
      {
          "id": 115,
          "fullname": "Rishabh Rathore",
          "username": "https://github.com/rishabhrathore055"
      },
      {
          "id": 116,
          "fullname": "Sukrit Sethi",
          "username": "https://github.com/SukritSethi"
      },
      {
          "id": 117,
          "fullname": "faizalanwar",
          "username": "https://github.com/faizalanwar"
      },
      {
          "id": 118,
          "fullname": "Chaitanya",
          "username": "https://github.com/chaitanyatekane"
      },
      {
          "id": 119,
          "fullname": "vishal",
          "username": "https://github.com/srdevelopervishal"
      },
      {
          "id": 120,
          "fullname": "vishal",
          "username": "https://github.com/vb03823"
      },
      {
          "id": 121,
          "fullname": "Parakram Singh Tanwer",
          "username": "https://github.com/TheIndianRebel"
      },
      {
          "id": 122,
          "fullname": "Aaqil Shihab",
          "username": "https://github.com/aaq007"
      },
      {
          "id": 123,
          "fullname": "Rufus",
          "username": "https://github.com/todoroki07"
      },
      {
          "id": 124,
          "fullname": "Trideep",
          "username": "https://github.com/shinigamiii07"
      },
      {
          "id": 125,
          "fullname": "vishal hacker",
          "username": "https://github.com/vishalhacker"
      },
      {
          "id": 126,
          "fullname": "Monke",
          "username": "https://github.com/Brougud"
      },
      {
          "id": 127,
          "fullname": "Visinigiri Aditya",
          "username": "https://github.com/adityakumar48"
      },
      {
          "id": 128,
          "fullname": "Srishti Mittal",
          "username": "https://github.com/Chia2712"
      },
      {
          "id": 129,
          "fullname": "Rahul Rudra",
          "username": "https://github.com/RahulRudra81"
      },
      {
          "id": 130,
          "fullname": "Navdeep Singh Bagga",
          "username": "https://github.com/NavdeepSinghBagga"
      },
      {
          "id": 131,
          "fullname": "Tanisha Chaudhary",
          "username": "https://github.com/tanishha"
      },
      {
          "id": 132,
          "fullname": "Malburo",
          "username": "https://github.com/malburo"
      },
      {
          "id": 133,
          "fullname": "Abhay Gupta",
          "username": "https://github.com/kingketan9"
      },
      {
          "id": 134,
          "fullname": "Ishaan",
          "username": "https://github.com/ishaan-1n"
      },
      {
          "id": 135,
          "fullname": "Manav Gupta",
          "username": "https://github.com/manavg005"
      },
      {
          "id": 136,
          "fullname": "Harshit Aditya",
          "username": "https://github.com/HarshitAditya27"
      },
      {
          "id": 137,
          "fullname": "Christian Widjaya",
          "username": "https://github.com/christianwidjayaa"
      },
      {
          "id": 138,
          "fullname": "Ketan Goyal",
          "username": "https://github.com/kingketan9"
      },
      {
          "id": 139,
          "fullname": "Davjot Singh",
          "username": "https://github.com/Davjot"
      },
      {
          "id": 140,
          "fullname": "Kushagra Agrawal",
          "username": "https://github.com/kushagra1912"
      },
      {
          "id": 141,
          "fullname": "Ayush Abhishek Kumar",
          "username": "https://github.com/AyushAKumar-19"
      },
      {
          "id": 142,
          "fullname": "Prajit Sengupta",
          "username": "https://github.com/Prajit-Sengupta"
      },
      {
          "id": 143,
          "fullname": "Alka Maurya",
          "username": "https://github.com/alkaz1"
      },
      {
          "id": 144,
          "fullname": "Vikas Maurya",
          "username": "https://github.com/vikasz1"
      },
      {
          "id": 145,
          "fullname": "Shreeya Chatterji",
          "username": "https://github.com/shreeyachatzz"
      },
      {
          "id": 146,
          "fullname": "Ansh Narula",
          "username": "https://github.com/anshnarula5"
      },
      {
          "id": 147,
          "fullname": "Akshat Katiyar",
          "username": "https://github.com/YellowFoxH4XOR"
      },
      {
          "id": 148,
          "fullname": "Vivek Bhand",
          "username": "https://github.com/VivekBhand"
      },
      {
          "id": 149,
          "fullname": "Anmol Kesarwani",
          "username": "https://github.com/Anmol55555"
      },
      {
          "id": 150,
          "fullname": "Aryan Srivastava",
          "username": "https://github.com/Aryan-Srivastava"
      },
      {
          "id": 151,
          "fullname": "Rahul Sharma",
          "username": "https://github.com/Hackerrcracker"
      },
      {
          "id": 152,
          "fullname": "Kindi Setiadi",
          "username": "https://github.com/kindise"
      },
      {
          "id": 153,
          "fullname": "Manoj Suru",
          "username": "https://github.com/Lukman350"
      },
      {
          "id": 154,
          "fullname": "Pragati Pal",
          "username": "https://github.com/pragatipal"
      },
      {
          "id": 155,
          "fullname": "Naveen Saharan",
          "username": "https://github.com/nvnsaharan"
      },
      {
          "id": 156,
          "fullname": "Farhan Fadhilah Djabari",
          "username": "https://github.com/FarhanFDjabari"
      },
      {
          "id": 157,
          "fullname": "Ashish Nain",
          "username": "https://github.com/Asi-21"
      },
      {
          "id": 158,
          "fullname": "Kriti Channa",
          "username": "https://github.com/Kirito25782"
      },
      {
          "id": 159,
          "fullname": "Rakesh Mahato",
          "username": "https://github.com/mahatorakesh"
      },
      {
          "id": 160,
          "fullname": "Palak Sharma",
          "username": "https://github.com/Palaksharma23"
      },
      {
          "id": 161,
          "fullname": "Shivam Dhananjay Pandey",
          "username": "https://github.com/Shivamdpandey"
      },
      {
          "id": 162,
          "fullname": "Fikri Khairul Shaleh",
          "username": "https://github.com/fikriks"
      },
      {
          "id": 163,
          "fullname": "Vatsal Verma",
          "username": "https://github.com/vatsal259"
      },
      {
          "id": 164,
          "fullname": "Aayush Sharma",
          "username": "https://github.com/SuperAayush"
      },
      {
          "id": 165,
          "fullname": "Bharath C S",
          "username": "https://github.com/bharath-acchu"
      },
      {
          "id": 166,
          "fullname": "Jatin Kumar",
          "username": "https://github.com/Jatinkumar30"
      },
      {
          "id": 167,
          "fullname": "Ankit Yadav",
          "username": "https://github.com/sensaiankit"
      },
      {
          "id": 168,
          "fullname": "Kislay Singh",
          "username": "https://github.com/KislaySingh10"
      },
      {
          "id": 169,
          "fullname": "Prakhar Mishra",
          "username": "https://github.com/Prakhar-creator"
      },
      {
          "id": 170,
          "fullname": "Kingshuk Roy",
          "username": "https://github.com/Whitedevilfury"
      },
      {
          "id": 171,
          "fullname": "Shyam Gupta",
          "username": "https://github.com/Shyam-2001"
      },
      {
          "id": 172,
          "fullname": "Yamini Bansal",
          "username": "https://github.com/yamini236"
      },
      {
          "id": 173,
          "fullname": "Susan Ghimire",
          "username": "https://github.com/whatiskeptiname"
      },
      {
          "id": 174,
          "fullname": "Nitul",
          "username": "https://github.com/NitulKalita"
      },
      {
          "id": 175,
          "fullname": "Jash Kothari",
          "username": "https://github.com/jash-kothari"
      },
      {
          "id": 176,
          "fullname": "Simon",
          "username": "https://github.com/SimonUR"
      },
      {
          "id": 177,
          "fullname": "Tandrima Singha",
          "username": "https://github.com/tandrimasingha"
      },
      {
          "id": 178,
          "fullname": "Chandrashekar K V",
          "username": "https://github.com/KVChandrashekar"
      },
      {
          "id": 179,
          "fullname": "Sarvekash Aggarwal",
          "username": "https://github.com/sarvekash"
      },
      {
          "id": 180,
          "fullname": "Manju Thakur",
          "username": "https://github.com/mthakur7"
      },
      {
          "id": 181,
          "fullname": "Utsav Verma",
          "username": "https://github.com/utsaverma2001-crypto"
      },
      {
          "id": 182,
          "fullname": "Harsh",
          "username": "https://github.com/whatharshcodes"
      },
      {
          "id": 183,
          "fullname": "Matteo Vacalebri",
          "username": "https://github.com/thet3o"
      },
      {
          "id": 184,
          "fullname": "Rohit More",
          "username": "https://github.com/Rohit-More"
      },
      {
          "id": 185,
          "fullname": "Abdul Ahad",
          "username": "https://github.com/ahad-abd"
      },
      {
          "id": 186,
          "fullname": "M Firmansyah Rifai",
          "username": "https://github.com/MFR414"
      },
      {
          "id": 187,
          "fullname": "Ayush Awasthi",
          "username": "https://github.com/a-ayush19"
      },
      {
          "id": 188,
          "fullname": "Thea M.",
          "username": "https://github.com/highflyer910"
      },
      {
          "id": 189,
          "fullname": "M. Aulia Alfani",
          "username": "https://github.com/alfaniM"
      },
      {
          "id": 190,
          "fullname": "Soumyajit Sen",
          "username": "https://github.com/soumyajit1999"
      },
      {
          "id": 191,
          "fullname": "Chirantan Acharyya",
          "username": "https://github.com/i-am-chirantan"
      },
      {
          "id": 192,
          "fullname": "Vishnu Ram V",
          "username": "https://github.com/vishnuramv"
      },
      {
          "id": 193,
          "fullname": "Khushi Mishra",
          "username": "https://github.com/khushi-mishra0408"
      },
      {
          "id": 194,
          "fullname": "Sayantan Maiti",
          "username": "https://github.com/SayantanMaiti"
      },
      {
          "id": 195,
          "fullname": "Ansh Jain",
          "username": "https://github.com/napster-ansh"
      },
      {
          "id": 196,
          "fullname": "SpecxyBeardo",
          "username": "https://github.com/napster-ansh"
      },
      {
          "id": 197,
          "fullname": "s0v13tl3m0n",
          "username": "https://github.com/s0v13tl3m0n"
      },
      {
          "id": 198,
          "fullname": "Smriti Gupta",
          "username": "https://github.com/smriti2411"
      },
      {
          "id": 199,
          "fullname": "David Weiss",
          "username": "https://github.com/davidtheweiss"
      },
      {
          "id": 200,
          "fullname": "Ritesh Kumar",
          "username": "https://github.com/nyctonio"
      },
      {
          "id": 201,
          "fullname": "Adarsh Navneet Sinha",
          "username": "https://github.com/geeky01adarsh"
      },
      {
          "id": 202,
          "fullname": "Raja Sethi",
          "username": "https://github.com/RAJASETHI"
      },
      {
          "id": 203,
          "fullname": "Prajakta Sathe",
          "username": "https://github.com/PrajaktaSathe"
      },
      {
          "id": 204,
          "fullname": "Kaustubh Mishra",
          "username": "https://github.com/Kaustubh251002"
      },
      {
          "id": 205,
          "fullname": "Priyanshu Pathak",
          "username": "https://github.com/priyanshu-28"
      },
      {
          "id": 206,
          "fullname": "Aditya Krishna",
          "username": "https://github.com/amazing-AK"
      },
      {
          "id": 207,
          "fullname": "Yash jain",
          "username": "https://github.com/yashjain1974"
      },
      {
          "id": 208,
          "fullname": "Tharaka Bandara",
          "username": "https://github.com/Ttecs"
      },
      {
          "id": 209,
          "fullname": "Vibhu Gautam",
          "username": "https://github.com/VibhuGautam"
      },
      {
          "id": 210,
          "fullname": "Priyanshi Raj",
          "username": "https://github.com/Priyanshi-Raj"
      },
      {
          "id": 211,
          "fullname": "Aditya Sawant",
          "username": "https://github.com/AdityaSawant21"
      },
      {
          "id": 212,
          "fullname": "Keva Damar Galih",
          "username": "https://github.com/kevadamar"
      },
      {
          "id": 213,
          "fullname": "Samarth Sawhney",
          "username": "https://github.com/SamarthSawhney"
      },
      {
          "id": 214,
          "fullname": "Adipurna Kusumawardana",
          "username": "https://github.com/adipurnamk"
      },
      {
          "id": 215,
          "fullname": "Neetu Singh",
          "username": "https://github.com/singhneetush"
      },
      {
          "id": 216,
          "fullname": "Haylzrandom",
          "username": "https://github.com/haylzrandom"
      },
      {
          "id": 217,
          "fullname": "Krishna Kumar",
          "username": "https://github.com/Krishnapro"
      },
      {
          "id": 218,
          "fullname": "Sharad Kumar",
          "username": "https://github.com/winxter17"
      },
      {
          "id": 219,
          "fullname": "Saranya S kumar",
          "username": "https://github.com/SaranyaSkumar"
      },
      {
          "id": 220,
          "fullname": "Zainal Abidin",
          "username": "https://github.com/zaabdn"
      },
      {
          "id": 221,
          "fullname": "Krishnapal Rajput",
          "username": "https://github.com/Krishnapal-rajput"
      },
      {
          "id": 222,
          "fullname": "Samir Kaushik",
          "username": "https://github.com/SamirKaushik"
      },
      {
          "id": 223,
          "fullname": "Aman Chopra",
          "username": "https://github.com/Aman1905"
      },
      {
          "id": 224,
          "fullname": "Fares Landoulsi",
          "username": "https://github.com/Frostbite22"
      },
      {
          "id": 225,
          "fullname": "Mohamed Fazil",
          "username": "https://github.com/mofazil17"
      },
      {
          "id": 226,
          "fullname": "Tejaswi Kumar",
          "username": "https://github.com/Tejaswi-Kumar"
      },
      {
          "id": 227,
          "fullname": "Pravigya jain",
          "username": "https://github.com/pravigya"
      },
      {
          "id": 228,
          "fullname": "Nur Ali Sholikhin",
          "username": "https://github.com/TahuTech"
      },
      {
          "id": 229,
          "fullname": "JuniorXcoder",
          "username": "https://github.com/JuniorXcoder"
      },
      {
          "id": 230,
          "fullname": "Aryan Kashyap",
          "username": "https://github.com/aryankashyap7"
      },
      {
          "id": 231,
          "fullname": "Robert Njenga",
          "username": "https://github.com/robertnjenga"
      },
      {
          "id": 232,
          "fullname": "NIKITA",
          "username": "https://github.com/geekygirl8"
      },
      {
          "id": 233,
          "fullname": "mArio",
          "username": "https://github.com/mariosamaaa"
      },
      {
          "id": 234,
          "fullname": "Alisha Chauhan",
          "username": "https://github.com/alishaac"
      },
      {
          "id": 235,
          "fullname": "Mahima Khatri",
          "username": "https://github.com/MahimaKhatri"
      },
      {
          "id": 236,
          "fullname": "Vishwa Mittar",
          "username": "https://github.com/vishwasluhana"
      },
      {
          "id": 237,
          "fullname": "NEELAKANTA GOUDA PATIL",
          "username": "https://github.com/NEELAKANTAGOUDAPATIL"
      },
      {
          "id": 238,
          "fullname": "shashishekhar11",
          "username": "https://github.com/shashishekhar11"
      },
      {
          "id": 239,
          "fullname": "H-M-Noman123",
          "username": "https://github.com/H-M-Noman123"
      },
      {
          "id": 240,
          "fullname": "Baruni Priya T S",
          "username": "https://github.com/barunipriyats"
      },
      {
          "id": 241,
          "fullname": "Anmol Gupta",
          "username": "https://github.com/anmolg84"
      },
      {
          "id": 242,
          "fullname": "Gulshan Jakhon",
          "username": "https://github.com/gulshanjakhon"
      },
      {
          "id": 243,
          "fullname": "Sonal Anand",
          "username": "https://github.com/Sonalanand102"
      },
      {
          "id": 244,
          "fullname": "Agasthyan",
          "username": "https://github.com/agasthyan07"
      },
      {
          "id": 245,
          "fullname": "Harine Murugan",
          "username": "https://github.com/HarineM"
      },
      {
          "id": 246,
          "fullname": "Diwura Creatives",
          "username": "https://github.com/diwuracreatives"
      },
      {
          "id": 247,
          "fullname": "Vishvesh Patel",
          "username": "https://github.com/Vishvesh-Codehunt"
      },
      {
          "id": 248,
          "fullname": "Riya Jha",
          "username": "https://github.com/riyajha2305"
      },
      {
          "id": 249,
          "fullname": "Vaishali Kasondhan",
          "username": "https://github.com/vaishali8799"
      },
      {
          "id": 250,
          "fullname": "Nimish Ph",
          "username": "https://github.com/nimishph"
      },
      {
          "id": 251,
          "fullname": "Aryan Garg",
          "username": "https://github.com/code08-ind"
      },
      {
          "id": 252,
          "fullname": "Maria Barkouzou",
          "username": "https://github.com/mariabarkouzou"
      },
      {
          "id": 253,
          "fullname": "Andrian Fadhilla",
          "username": "https://github.com/andrianfaa"
      },
      {
          "id": 254,
          "fullname": "Susnata Goswami",
          "username": "https://github.com/proghead00"
      },
      {
          "id": 255,
          "fullname": "Gayathri Buddhika",
          "username": "https://github.com/gayathribuddhika"
      },
      {
          "id": 256,
          "fullname": "Rajneesh Khare",
          "username": "https://github.com/rajneeshk94"
      },
      {
          "id": 257,
          "fullname": "Rashmi Thakur",
          "username": "https://github.com/rashmi-thakurr"
      },
      {
          "id": 258,
          "fullname": "Milos Vujinic",
          "username": "https://github.com/milos5593"
      },
      {
          "id": 259,
          "fullname": "Sayan Das",
          "username": "https://github.com/senshiii"
      },
      {
          "id": 260,
          "fullname": "Shagufta Iqbal",
          "username": "https://github.com/Shagufta08"
      },
      {
          "id": 261,
          "fullname": "Anilect Jose",
          "username": "https://github.com/anilectjose"
      },
      {
          "id": 262,
          "fullname": "Jyoti88",
          "username": "https://github.com/jyoti88"
      },
      {
          "id": 263,
          "fullname": "Ankit Kumar",
          "username": "https://github.com/ankitkumar5358"
      },
      {
          "id": 264,
          "fullname": "Ratnadeep Das Choudhury",
          "username": "https://github.com/GraniteMask"
      },
      {
          "id": 265,
          "fullname": "Vaibhav Wani",
          "username": "https://github.com/Vaibhavwani11"
      },
      {
          "id": 266,
          "fullname": "Smriti Srivastava",
          "username": "https://github.com/Smriti129"
      },
      {
          "id": 267,
          "fullname": "Venkatesh Tantravahi",
          "username": "https://github.com/venkateshtantravahi"
      },
      {
          "id": 268,
          "fullname": "Saumya Chaudhary",
          "username": "https://github.com/Saumya9425"
      },
      {
          "id": 269,
          "fullname": "Sara",
          "username": "https://github.com/sarasana"
      },
      {
          "id": 270,
          "fullname": "MC",
          "username": "https://github.com/mctraore"
      },
      {
          "id": 271,
          "fullname": "Theressa",
          "username": "https://github.com/tmttan03"
      },
      {
          "id": 272,
          "fullname": "Naushad Alam",
          "username": "https://github.com/Summer-source"
      },
      {
          "id": 273,
          "fullname": "Ankita Mandal",
          "username": "https://github.com/GoGi2712"
      },
      {
          "id": 274,
          "fullname": "Sathish kumar Saminathan",
          "username": "https://github.com/sathish-saminathan"
      },
      {
          "id": 275,
          "fullname": "Nirmal Singh",
          "username": "https://github.com/NIRMAL122"
      },
      {
          "id": 276,
          "fullname": "Uchechukwu Nwafor",
          "username": "https://github.com/caspero-62"
      },
      {
          "id": 277,
          "fullname": "Yogisha Niraula",
          "username": "https://github.com/YogishaNiraula"
      },
      {
          "id": 278,
          "fullname": "Saurav Purohit",
          "username": "https://github.com/Saurav017"
      },
      {
          "id": 279,
          "fullname": "Jukta Goyari",
          "username": "https://github.com/JuktaGoyari"
      },
      {
          "id": 280,
          "fullname": "Mritunjay Kumar",
          "username": "https://github.com/mritunjay7065"
      },
      {
          "id": 281,
          "fullname": "Praveen Bhardwaj",
          "username": "https://github.com/praveenbhardwaj"
      },
      {
          "id": 282,
          "fullname": "Ruben Kharel",
          "username": "https://github.com/caspero-62"
      },
      {
          "id": 283,
          "fullname": "Ian Cao",
          "username": "https://github.com/ianc1234"
      },
      {
          "id": 284,
          "fullname": "Finn Haggen",
          "username": "https://github.com/sandwichleham"
      },
      {
          "id": 285,
          "fullname": "Sumitro Aji Prabowo",
          "username": "https://github.com/bowo-anakdesa"
      },
      {
          "id": 286,
          "fullname": "Emmanuel C. Jemeni",
          "username": "https://github.com/tallCoder02"
      },
      {
          "id": 287,
          "fullname": "ANURAG SINGH",
          "username": "https://github.com/exist08"
      },
      {
          "id": 288,
          "fullname": "Aishwarya Hombalimath",
          "username": "https://github.com/AishwaryaHombalimath"
      },
      {
          "id": 289,
          "fullname": "Fath Ra",
          "username": "https://github.com/FathRa"
      },
      {
          "id": 290,
          "fullname": "whoisraa",
          "username": "https://github.com/whoisraa"
      },
      {
          "id": 291,
          "fullname": "Sridhar Maskeri",
          "username": "https://github.com/floating-dynamo"
      },
      {
          "id": 292,
          "fullname": "Rudraksha Bhattacharjee",
          "username": "https://github.com/rud26dev"
      },
      {
          "id": 293,
          "fullname": "Sumaiya Fatma",
          "username": "https://github.com/sumushi"
      },
      {
          "id": 294,
          "fullname": "Gustavo Rishu Yadav",
          "username": "https://github.com/Rishu1018"
      },
      {
          "id": 295,
          "fullname": "Nwaka Kizito",
          "username": "https://github.com/Kizito007"
      },
      {
          "id": 296,
          "fullname": "Aashutosh Karale",
          "username": "https://github.com/Aashutosh-922"
      },
      {
          "id": 297,
          "fullname": "Parth Johri",
          "username": "https://github.com/ParthJohri"
      },
      {
          "id": 298,
          "fullname": "Aman saini",
          "username": "https://github.com/amansaini01"
      },
      {
          "id": 299,
          "fullname": "Fikri Haikal",
          "username": "https://github.com/zackmolt"
      },
      {
          "id": 300,
          "fullname": "Hasnain Rasheed",
          "username": "https://github.com/HrHasnai"
      },
      {
          "id": 301,
          "fullname": "Shreya Singh",
          "username": "https://github.com/real-phoenix"
      },
      {
          "id": 302,
          "fullname": "Hassan Tariq",
          "username": "https://github.com/iamhsntariq05"
      },
      {
          "id": 303,
          "fullname": "Aashik Ahamed",
          "username": "https://github.com/Aashik96"
      },
      {
          "id": 304,
          "fullname": "Rajat Shamraa",
          "username": "https://github.com/Rajat-sharMaa"
      },
      {
          "id": 305,
          "fullname": "Savar Bhasin",
          "username": "https://github.com/savarbhasin"
      },
      {
          "id": 306,
          "fullname": "Aakash Jha",
          "username": "https://github.com/aakashjha017"
      },
      {
          "id": 307,
          "fullname": "Kapil Chaudhary",
          "username": "https://github.com/kapil706"
      },
      {
          "id": 308,
          "fullname": "Bhashitha Dhananjaya",
          "username": "https://github.com/glbdhananjaya"
      },
      {
          "id": 309,
          "fullname": "Sunankles",
          "username": "https://github.com/sunankles"
      },
      {
          "id": 310,
          "fullname": "Ibraheem Uthman",
          "username": "https://github.com/Ibb-uth"
      },
      {
          "id": 311,
          "fullname": "Dennis Jonda",
          "username": "https://github.com/dennisjonda"
      },
      {
          "id": 312,
          "fullname": "Aakash Maurya",
          "username": "https://github.com/Aakashmau"
      },
      {
          "id": 313,
          "fullname": "Vinicius Olicar",
          "username": "https://github.com/volicar"
      },
      {
          "id": 314,
          "fullname": "Andi L.",
          "username": "https://github.com/Lehnargh"
      },
      {
          "id": 315,
          "fullname": "Tushar Bhatt",
          "username": "https://github.com/tushar-bht"
      },
      {
          "id": 316,
          "fullname": "Esha Mittal",
          "username": "https://github.com/eshamittal"
      },
      {
          "id": 317,
          "fullname": "Taruna Saini",
          "username": "https://github.com/Taruna06"
      },
      {
          "id": 318,
          "fullname": "Vina Compson",
          "username": "https://github.com/vamisola"
      },
      {
          "id": 319,
          "fullname": "Sonish Singhal",
          "username": "https://github.com/sonishsinghal"
      },
      {
          "id": 320,
          "fullname": "Ahmad Abu Hasan",
          "username": "https://github.com/eby8zevin"
      },
      {
          "id": 321,
          "fullname": "Gustavo Kamihara",
          "username": "https://github.com/Japoncio3k"
      },
      {
          "id": 322,
          "fullname": "Mashood Siddique",
          "username": "https://github.com/Mashood97"
      },
      {
          "id": 323,
          "fullname": "John Smith",
          "username": "https://github.com/dadoktor8"
      },
      {
          "id": 324,
          "fullname": "Tripti",
          "username": "https://github.com/Tripti19-Rao"
      },
      {
          "id": 325,
          "fullname": "Jose Vitor Dutra",
          "username": "https://github.com/zedutra"
      },
      {
          "id": 326,
          "fullname": "Meenu Singh",
          "username": "https://github.com/Meenu-github"
      },
      {
          "id": 327,
          "fullname": "Nipun Singal",
          "username": "https://github.com/nipunsingal7"
      },
      {
          "id": 328,
          "fullname": "Supriya gahoi",
          "username": "https://github.com/supriyagahoi"
      },
      {
          "id": 329,
          "fullname": "Aman K Soni",
          "username": "https://github.com/computerwala"
      },
      {
          "id": 330,
          "fullname": "Saanya Lall",
          "username": "https://github.com/saanyaLall"
      },
      {
          "id": 331,
          "fullname": "Ritik Shrestha",
          "username": "https://github.com/shresritik"
      },
      {
          "id": 332,
          "fullname": "Ravikant",
          "username": "https://github.com/Ravikant-git"
      },
      {
          "id": 333,
          "fullname": "Manshad",
          "username": "https://github.com/manshadchangampalli"
      },
      {
          "id": 334,
          "fullname": "Abhinn Krishn",
          "username": "https://github.com/abhinnxo"
      },
      {
          "id": 335,
          "fullname": "Tharun Kumar",
          "username": "https://github.com/Tharunkumar001"
      },
      {
          "id": 336,
          "fullname": "Ishita Verma",
          "username": "https://github.com/Ishitav03"
      },
      {
          "id": 337,
          "fullname": "Manoj Sadanala",
          "username": "https://github.com/DarkHunter1749"
      },
      {
          "id": 338,
          "fullname": "Deepak Saini",
          "username": "https://github.com/rocksaini"
      },
      {
          "id": 339,
          "fullname": "Vikrant Kamble",
          "username": "https://github.com/Vikrant804"
      },
      {
          "id": 340,
          "fullname": "Aakash Aggarwal",
          "username": "https://github.com/asquaree"
      },
      {
          "id": 341,
          "fullname": "shweta tripathi",
          "username": "https://github.com/shweta-tripathe"
      },
      {
          "id": 342,
          "fullname": "Santiago Tumbaco",
          "username": "https://github.com/santiago1617"
      },
      {
          "id": 343,
          "fullname": "Kiran Iyer",
          "username": "https://github.com/Memphis1983"
      },
      {
          "id": 344,
          "fullname": "Sadegh Hosseini",
          "username": "https://github.com/sadeghhosseiny"
      },
      {
          "id": 345,
          "fullname": "Ankur Singh",
          "username": "https://github.com/progressive-coder-ankur"
      },
      {
          "id": 346,
          "fullname": "Ankush jagga",
          "username": "https://github.com/AnkushJagga"
      },
      {

        "id":348,
        "fullname": "Dicky",
        "username": "https://github.com/dickytrianza"
      },

      {
          "id": 347,
          "fullname": "Srinjoy Pati",
          "username": "https://github.com/srinjoy-26"
      },

      {
        "id" : 349,
        "full name": "Rajpreet Kaur",
        "username": "https://github.com/Rajpreetkaur02"
      }

      
      {
          "id": 349,
          "fullname": "Bhumit",
          "username": "https://github.com/BhumitRohilla"
      },

      {

        "id":350,
        "fullname": "d-coder111",
        "username": "https://github.com/d-coder111"
      },
        {

        "id":351,
        "fullname": "ritam77",
        "username": "https://github.com/ritam77"
      },

      {

        "id":351,
        "fullname": "Arpit Ujjwal",
        "username": "https://github.com/ArpitUjjwal"
        },
      {

        "id":352,
        "fullname": "Amisha Aggarwal",
        "username": "https://github.com/amishaagg"
        },
        {

        "id":353,
        "fullname": "Rohit Singh",
        "username": "https://github.com/rohitsingh2k"
        },
        {
          "id":354,
          "fullname": "Soumalya Mukherjee",
          "username": "https://github.com/SoumalyaM"
        },
        {
          "id":355,
          "fullname": "Smit Shah",
          "username": "https://github,com/smit-sms"
        },
        {
          "id":356,
          "fullname": "Kanishka Srivastava",
          "username": "https://github.com/kanishkasrivastava"
        },
        {
            "id":360,
            "fullname": "Kriti Singh",
            "username": "https://github.com/slayk"
        },
        {
          "id":356,
          "fullname": "Shivam",
          "username": "https://github.com/shivamRamani"
        },
	      {

          "id":357,
          "fullname": "Nabeel Hussain M N",
          "username": "https://github.com/nabeel001"
        },

	    {
          "id":358,
          "fullname": "Debdeep Ghosal",
          "username": "https://github.com/Debdeepghosal"
<<<<<<< HEAD
        },
=======
    
>>>>>>> 9ee1df1f
        {
          "id":359,
          "fullname": "Avadhoot Kulkarni",
          "username": "https://github.com/AvadhootK"
        },
	{
          "id":360,
          "fullname": "Abiola Ayodele",
          "username": "https://github.com/babboe1"

<<<<<<< HEAD
        },
        {
            "id":361,
            "fullname": "Shubham Kumar",
            "username":"https://github.com/shubham-1903"
        },
=======
        }
        {
            "id":361,
           "fullname": "Ian Kisali",
           "username": "https://github.com/iankisali"
        }
	{  "id:362,
	   "fullname": "Priya Rawat"
	   "username":	"https://github.com/Priya19999"
	}
	{
	  "id": 363,
	  "fullname": "Aditya Priyanshu",
	  "username": "https://github.com/Adityap-3055"
      }
>>>>>>> 9ee1df1f

    ];


    const searchbox = document.getElementById('search');
    let searchResult = null;
    let initialContributorsNumber = 72;


    function filterUsers(str, array) {
        if(str == '') return "Cannot be empty, please enter a name"
        else return array.filter((item) => {
            return item.fullname.toLowerCase().includes(str.toLowerCase())
        })
    }



    function render(array){
        array.forEach((item) => {
            let username = document.createElement('span');
            username.innerHTML = item.fullname;

            let user = document.createElement('a');
            user.className = 'box-item'
            user.setAttribute('href', item.username)
            user.setAttribute('id', item.id)
            user.append(username)

            if(item.id <= initialContributorsNumber){
                document.getElementById('contributors').append(user)
            }

        })
    }

    // Load contributors after document loads.
    render(contributors);

    function loadMore() {
        if(initialContributorsNumber >= contributors.length ){
            render(contributors)
        }else {
            initialContributorsNumber += 84;
            document.getElementById('contributors').innerHTML = "<div class='text-center' id='loading'>Loading...</div>"
            render(contributors)
            document.querySelectorAll('a.box-item').forEach(con => {
                // console.log(con.href)
                con.innerHTML += `<img loading="lazy" src="https://avatars.githubusercontent.com/${con.href.split('https://github.com/')[1]}">`
            })
            document.getElementById('loading').setAttribute('hidden', true)
            if(initialContributorsNumber >= contributors.length){
                document.getElementById('loadMore').setAttribute('hidden', true)
            }
        }
    }


    document.querySelectorAll('a.box-item').forEach(con => {
      // console.log(con.href)
      con.innerHTML += `<img loading="lazy" src="https://avatars.githubusercontent.com/${con.href.split('https://github.com/')[1]}">`
    })

    searchbox.addEventListener('keyup', async (e) => {
        searchbox.value !== '' ? document.getElementById('loadMore').classList.add('hidden') : document.getElementById('loadMore').classList.remove('hidden')

        searchResult = await filterUsers(e.target.value, contributors )
        document.getElementById('contributors').innerHTML = e.target.value !== '' ? "<div class='text-center' id='loading'>Loading...</div>" : ''

        e.target.value !== '' ?
        searchResult.forEach((item) => {
            let username = document.createElement('span');
            username.innerHTML = item.fullname;

            let user = document.createElement('a');
            user.className = 'box-item'
            user.setAttribute('href', item.username)
            user.append(username)

            document.getElementById('contributors').append(user)
        })
      :
        contributors.forEach((item) => {
            let username = document.createElement('span');
            username.innerHTML = item.fullname;

            let user = document.createElement('a');
            user.className = 'box-item'
            user.setAttribute('href', item.username)
            user.append(username)
            if(item.id <= initialContributorsNumber){
                document.getElementById('contributors').append(user)
            }

        })

        document.querySelectorAll('a.box-item').forEach(con => {
            // console.log(con.href)
            con.innerHTML += `<img loading="lazy" src="https://avatars.githubusercontent.com/${con.href.split('https://github.com/')[1]}">`
        })

        document.getElementById('loading').setAttribute('hidden', true)

    })



    function switchTheme(e) {
      if (e.target.checked) {
        document.documentElement.setAttribute('data-theme', 'dark');
        localStorage.setItem('theme', 'dark');
      } else {
        document.documentElement.setAttribute('data-theme', 'light');
        localStorage.setItem('theme', 'light');
      }
    }
    // toggleSwitch.addEventListener('change', switchTheme);
    const spans = document.querySelectorAll('.word span');
    spans.forEach((span, idx) => {
      span.addEventListener('click', (e) => {
        e.target.classList.add('active');
      });
      span.addEventListener('animationend', (e) => {
        e.target.classList.remove('active');
      });

      // Initial animation
      setTimeout(() => {
        span.classList.add('active');
      }, 750 * (idx + 1))
    });


    /* Back-to-top button functionality */
    const backToTopButton = document.querySelector("#back-to-top-btn");

    window.addEventListener("scroll", scrollFunction);
    function scrollFunction() {
      if (window.pageYOffset > 300) { // Show backToTopButton
        if (!backToTopButton.classList.contains("btnEntrance")) {
          backToTopButton.classList.remove("btnExit");
          backToTopButton.classList.add("btnEntrance");
          backToTopButton.style.display = "block";
        }
      }
      else { // Hide backToTopButton
        if (backToTopButton.classList.contains("btnEntrance")) {
          backToTopButton.classList.remove("btnEntrance");
          backToTopButton.classList.add("btnExit");
          setTimeout(function () {
            backToTopButton.style.display = "none";
          }, 250);
        }
      }
    }

    backToTopButton.addEventListener("click", smoothScrollBackToTop);

    function smoothScrollBackToTop() {
      const targetPosition = 0;
      const startPosition = window.pageYOffset;
      const distance = targetPosition - startPosition;
      const duration = 750;
      let start = null;
      window.requestAnimationFrame(step);
      function step(timestamp) {
        if (!start) start = timestamp;
        const progress = timestamp - start;
        window.scrollTo(0, easeInOutCubic(progress, startPosition, distance, duration));
        if (progress < duration) window.requestAnimationFrame(step);
      }
    }

    function easeInOutCubic(t, b, c, d) {
      t /= d / 2;
      if (t < 1) return c / 2 * t * t * t + b;
      t -= 2;
      return c / 2 * (t * t * t + 2) + b;
    };

  </script>

  <!-- <script src="/scripts/scroll.js"></script> -->

  <script src="./scripts/menu.js"></script>
  <div class="container">
    <div id="stats" style="margin-top: 1rem;"></div>
  </div>
  <!-- <div class="container">

    <div id="stats" style="margin-top: 1rem;">
        <div>Made with ❤️ by <a href="https://twitter.com/fineanmol">Anmol Agarwal</a>.  © Copyright 2022 </div></div>
  </div> -->
  <script>
    document.getElementById('stats').innerHTML =
        'You guys are awesome, we have passed the github rate again this hour. <a href="https://github.com/fineanmol/Hacktoberfest2022" target="_blank">Here</a> is a link to repo to check out live stats';
    $('.tdnn').click(function () {
      $("body").toggleClass('light');
      $(".moon").toggleClass('sun');
      $(".tdnn").toggleClass('day');
    });
  </script>

  <script type="text/javascript" src="https://code.jquery.com/jquery-3.1.0.min.js"></script>
</body>

</html>


<|MERGE_RESOLUTION|>--- conflicted
+++ resolved
@@ -1979,11 +1979,7 @@
           "id":358,
           "fullname": "Debdeep Ghosal",
           "username": "https://github.com/Debdeepghosal"
-<<<<<<< HEAD
-        },
-=======
-    
->>>>>>> 9ee1df1f
+},
         {
           "id":359,
           "fullname": "Avadhoot Kulkarni",
@@ -1994,14 +1990,14 @@
           "fullname": "Abiola Ayodele",
           "username": "https://github.com/babboe1"
 
-<<<<<<< HEAD
+
         },
         {
             "id":361,
             "fullname": "Shubham Kumar",
             "username":"https://github.com/shubham-1903"
         },
-=======
+
         }
         {
             "id":361,
@@ -2017,7 +2013,7 @@
 	  "fullname": "Aditya Priyanshu",
 	  "username": "https://github.com/Adityap-3055"
       }
->>>>>>> 9ee1df1f
+
 
     ];
 

--- conflicted
+++ resolved
@@ -237,9 +237,7 @@
 	<a class="box-item" href="https://github.com/ramadh-an"><span>Nukholis Ramadhan</span></a>
 
 	  <a class="box-item" href="https://github.com/ialexanderbrito"><span>Alexander</span></a>
-<<<<<<< HEAD
-        <a class="box-item" href="https://github.com/todoroki07"><span>Rufus</span></a>
-=======
+
        <a class="box-item" href="https://github.com/rishabhrathore055"><span>Rishabh Rathore</span></a>
         	<a class="box-item" href="https://github.com/SukritSethi"><span>Sukrit Sethi</span></a>
 	      <a class="box-item" href="https://github.com/faizalanwar"><span>faizalanwar</span></a> 
@@ -247,10 +245,9 @@
       <a class="box-item" href="https://github.com/srdevelopervishal"><span>vishal</span></a>
         <a class="box-item" href="https://github.com/aaq007"><span>Aaqil Shihab</span></a>
  <a class="box-item" href="https://github.com/OmanshArora"><span>Omansh</span></a>
+       <a class="box-item" href="https://github.com/todoroki07"><span>Rufus</span></a>
         
 
-
->>>>>>> 6d18902a
       </div>
     </div>
   </div>

--- conflicted
+++ resolved
@@ -93,14 +93,6 @@
       <div class="box mx-auto">
 	      <!-- Add to the bottom of the list -->
 		  <a class="box-item" href="https://github.com/fineanmol"><span>Anmol Agarwal</span></a>
-<<<<<<< HEAD
-        <a class="box-item" href="https://github.com/Amitava123"><span>Amitava Mitra</span></a>
-	      <a class="box-item" href="https://github.com/philson-philip"><span>Philson Philip</span></a>
-        <a class="box-item" href="https://github.com/shradha-khapra"><span>Shradha Khapra</span></a>
-
-        <a class="box-item" href="https://github.com/sharron4me"><span>Mohammad Ummair</span></a>
-        <a class="box-item" href="https://github.com/manigedit"><span>Manish Kumar</span></a>
-=======
 		<a class="box-item" href="https://github.com/Amitava123"><span>Amitava Mitra</span></a>
 		<a class="box-item" href="https://github.com/philson-philip"><span>Philson Philip</span></a>
 		<a class="box-item" href="https://github.com/SHIV1003"><span>Shivam Goyal</span></a>
@@ -114,15 +106,15 @@
 	    	<a class="box-item" href="https://github.com/Rajat-sharMaa"><span>Rajat Shamraa</span></a>	      	
 	      	<a class="box-item" href="https://github.com/20manas"><span>Manas Khurana</span></a>
 	    	<a class="box-item" href="https://github.com/rishurajcambrdg"><span>Rishu Raj</span></a>
-             
->>>>>>> d675fbcf
+      <a class="box-item" href="https://github.com/manigedit"><span>Manish Kumar</span></a>
+
 
 
         <!--
         Add here
         format : <a class="box-item"> href="https://github.com/<your-username>"><span>Your Name</span></a>
         -->
-        <a class="box-item" href="https://github.com/rishurajcambrdg"><span>Rishu Raj</span></a>
+        
 
       </div>
     </div>
